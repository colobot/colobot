##
# Main CMake project file
# Contains global options and definitions
##

cmake_minimum_required(VERSION 2.8)

project(colobot C CXX)

##
# Project version
##
set(COLOBOT_VERSION_CODENAME "Gold")
set(COLOBOT_VERSION_MAJOR    0)
set(COLOBOT_VERSION_MINOR    1)
set(COLOBOT_VERSION_REVISION 11.1)

# Used on official releases
#set(COLOBOT_VERSION_RELEASE_CODENAME "-alpha")
# Used on unreleased, development builds
set(COLOBOT_VERSION_UNRELEASED "+alpha")

# Append git characteristics to version
if(DEFINED COLOBOT_VERSION_UNRELEASED)
    if(EXISTS "${CMAKE_SOURCE_DIR}/.git")
        find_package(Git)
        execute_process(COMMAND ${GIT_EXECUTABLE} rev-parse --abbrev-ref HEAD
                        WORKING_DIRECTORY "${CMAKE_SOURCE_DIR}"
                        OUTPUT_VARIABLE GIT_BRANCH
                        OUTPUT_STRIP_TRAILING_WHITESPACE)
        execute_process(COMMAND ${GIT_EXECUTABLE} rev-parse --short HEAD
                        WORKING_DIRECTORY "${CMAKE_SOURCE_DIR}"
                        OUTPUT_VARIABLE GIT_REVISION
                        OUTPUT_STRIP_TRAILING_WHITESPACE)
        set(COLOBOT_VERSION_UNRELEASED "${COLOBOT_VERSION_UNRELEASED}-git-${GIT_BRANCH}~r${GIT_REVISION}")
        set(COLOBOT_VERSION_DISPLAY "git-${GIT_BRANCH}~r${GIT_REVISION}")
    else()
        set(COLOBOT_VERSION_DISPLAY "${COLOBOT_VERSION_CODENAME}-${COLOBOT_VERSION_UNRELEASED}")
    endif()
else()
    set(COLOBOT_VERSION_DISPLAY "${COLOBOT_VERSION_MAJOR}.${COLOBOT_VERSION_MINOR}.${COLOBOT_VERSION_REVISION}${COLOBOT_VERSION_RELEASE_CODENAME}")
endif()

set(COLOBOT_VERSION_FULL "${COLOBOT_VERSION_MAJOR}.${COLOBOT_VERSION_MINOR}.${COLOBOT_VERSION_REVISION}${COLOBOT_VERSION_UNRELEASED}${COLOBOT_VERSION_RELEASE_CODENAME}")
message(STATUS "Building Colobot \"${COLOBOT_VERSION_CODENAME}\" (${COLOBOT_VERSION_FULL})")

set(BUILD_NUMBER 0)
if(NOT "$ENV{BUILD_NUMBER}" STREQUAL "")
    set(BUILD_NUMBER "$ENV{BUILD_NUMBER}")
    message(STATUS "CI build #${BUILD_NUMBER}")
endif()


##
# Platform detection and some related checks
##
if("${CMAKE_SYSTEM_NAME}" MATCHES "Windows")
    message(STATUS "Build for Windows system")
    set(PLATFORM_WINDOWS 1)
    set(PLATFORM_GNU     0)
    set(PLATFORM_LINUX   0)
    set(PLATFORM_MACOSX  0)
    set(PLATFORM_OTHER   0)

    # Platform-dependent implementation of system.h
    set(SYSTEM_CPP_MODULE "system_windows.cpp")
    set(SYSTEM_H_MODULE "system_windows.h")
elseif("${CMAKE_SYSTEM_NAME}" MATCHES "Linux")
    message(STATUS "Build for Linux system")
    set(PLATFORM_WINDOWS 0)
    set(PLATFORM_LINUX   1)
    set(PLATFORM_GNU     1)
    set(PLATFORM_MACOSX  0)
    set(PLATFORM_OTHER   0)

    # Platform-dependent implementation of system.h
    set(SYSTEM_CPP_MODULE "system_linux.cpp")
    set(SYSTEM_H_MODULE "system_linux.h")
elseif("${CMAKE_SYSTEM_NAME}" MATCHES "kFreeBSD" OR "${CMAKE_SYSTEM_NAME}" STREQUAL "GNU")
    message(STATUS "Build for kFreeBSD system")
    set(PLATFORM_WINDOWS 0)
    set(PLATFORM_LINUX   0)
    set(PLATFORM_GNU     1)
    set(PLATFORM_MACOSX  0)
    set(PLATFORM_OTHER   0)

    # Platform-dependent implementation of system.h
    set(SYSTEM_CPP_MODULE "system_other.cpp")
    set(SYSTEM_H_MODULE "system_other.h")
elseif("${CMAKE_SYSTEM_NAME}" MATCHES "Darwin")
    message(STATUS "Build for Mac OSX system")
    set(PLATFORM_WINDOWS 0)
    set(PLATFORM_LINUX   0)
    set(PLATFORM_GNU     0)
    set(PLATFORM_MACOSX  1)
    set(PLATFORM_OTHER   0)

    # Platform-dependent implementation of system.h
    set(SYSTEM_CPP_MODULE "system_macosx.cpp")
    set(SYSTEM_H_MODULE "system_macosx.h")
    # To avoid CMake warning
    set(CMAKE_MACOSX_RPATH 1)
else()
    message(STATUS "Build for other system")
    set(PLATFORM_WINDOWS 0)
    set(PLATFORM_LINUX   0)
    set(PLATFORM_GNU     0)
    set(PLATFORM_MACOSX  0)
    set(PLATFORM_OTHER   1)

    # Platform-dependent implementation of system.h
    set(SYSTEM_CPP_MODULE "system_other.cpp")
    set(SYSTEM_H_MODULE "system_other.h")
endif()


##
# Build options
##

# Build targets should be placed in the root build directory
set(CMAKE_RUNTIME_OUTPUT_DIRECTORY ${CMAKE_CURRENT_BINARY_DIR})

# Include cmake directory with some additional scripts
set(CMAKE_MODULE_PATH "${colobot_SOURCE_DIR}/cmake" ${CMAKE_MODULE_PATH})

# Compiler detection
if(CMAKE_CXX_COMPILER_ID MATCHES "GNU")
    if(CMAKE_CXX_COMPILER_VERSION VERSION_LESS 4.7)
        message(FATAL_ERROR "${PROJECT_NAME} requires GCC 4.7 or greater.")
    endif()

    message(STATUS "Detected GCC version 4.7+")

<<<<<<< HEAD

    set(NORMAL_CXX_FLAGS "-std=gnu++11 -Wall -Wold-style-cast -pedantic-errors")
    # set(NORMAL_CXX_FLAGS "${NORMAL_CXX_FLAGS} -Werror") # TODO (krzys_h): disabled during dev-buzzingcars development
=======
    set(NORMAL_CXX_FLAGS "-std=gnu++11 -Wall -Werror -Wold-style-cast -pedantic-errors -Wmissing-declarations")
>>>>>>> c218fcce
    set(NORMAL_CXX_FLAGS "${NORMAL_CXX_FLAGS} -Wno-error=deprecated-declarations") # updated version of physfs is not available on some platforms so we keep using deprecated functions, see #958

    if(NOT CMAKE_CXX_COMPILER_VERSION VERSION_LESS 5.0)
        set(NORMAL_CXX_FLAGS "${NORMAL_CXX_FLAGS} -Wsuggest-override")
    endif()

    set(RELEASE_CXX_FLAGS "-O2")
    set(DEBUG_CXX_FLAGS "-g -O0")
    set(TEST_CXX_FLAGS "-pthread")
    add_definitions(-DNOEXCEPT=noexcept -DHAVE_DEMANGLE)
elseif(CMAKE_CXX_COMPILER_ID MATCHES "Clang")
    if(CMAKE_CXX_COMPILER_VERSION VERSION_LESS 3.1)
        message(FATAL_ERROR "${PROJECT_NAME} requires Clang 3.1 or greater.")
    endif()

    message(STATUS "Detected Clang version 3.1+")

<<<<<<< HEAD
    set(NORMAL_CXX_FLAGS "-std=c++11 -Wall -Wold-style-cast -pedantic-errors")
    # set(NORMAL_CXX_FLAGS "${NORMAL_CXX_FLAGS} -Werror") # TODO (krzys_h): disabled during dev-buzzingcars development
=======
    set(NORMAL_CXX_FLAGS "-std=c++11 -Wall -Werror -Wold-style-cast -pedantic-errors -Wmissing-prototypes")
>>>>>>> c218fcce
    set(NORMAL_CXX_FLAGS "${NORMAL_CXX_FLAGS} -Wno-error=deprecated-declarations") # updated version of physfs is not available on some platforms so we keep using deprecated functions, see #958
    set(RELEASE_CXX_FLAGS "-O2")
    set(DEBUG_CXX_FLAGS "-g -O0")
    set(TEST_CXX_FLAGS "-pthread")
    add_definitions(-DNOEXCEPT=noexcept -DHAVE_DEMANGLE)
elseif(CMAKE_CXX_COMPILER_ID MATCHES "MSVC")
    message(STATUS "Detected MSVC compiler")

    set(NORMAL_CXX_FLAGS "/wd\"4244\" /wd\"4309\" /wd\"4800\" /wd\"4996\" /wd\"4351\" /EHsc") # disable some useless warnings
    set(RELEASE_CXX_FLAGS "/MD")
    set(DEBUG_CXX_FLAGS "/MDd /ZI")
    set(TEST_CXX_FLAGS "")
    add_definitions(-DNOEXCEPT= -DHAS_MSVC_EXCEPTION_BUG)

    # Needed for Debug information (it's set to "No" by default for some reason)
    set(CMAKE_EXE_LINKER_FLAGS_DEBUG "/DEBUG")
    set(CMAKE_EXE_LINKER_FLAGS_RELWITHDEBINFO "/DEBUG")
else()
    message(FATAL_ERROR "Your C++ compiler doesn't seem to be supported.")
endif()


# Global compile flags
# These are specific to GCC/MinGW/clang; for other compilers, change as necessary
# The flags are used throughout src/ and test/ subdirs

# Special flags for boost
add_definitions(-DBOOST_NO_SCOPED_ENUMS -DBOOST_NO_CXX11_SCOPED_ENUMS)

set(COLOBOT_CXX_FLAGS "${CMAKE_CXX_FLAGS} ${NORMAL_CXX_FLAGS}")
set(COLOBOT_CXX_FLAGS_RELEASE "${RELEASE_CXX_FLAGS}")
set(COLOBOT_CXX_FLAGS_DEBUG "${DEBUG_CXX_FLAGS}")

# Flags for gtest
set(COLOBOT_GTEST_CXX_FLAGS "${TEST_CXX_FLAGS}")


# Asserts can be enabled/disabled regardless of build type
option(ASSERTS "Enable assert()s" ON)

# Development build can be enabled/disabled regardless of build type
option(DEV_BUILD "Enable development build (enables some debugging tools, local setting paths, etc.)" OFF)

# Official build - changes text on the crash screen
# PLEASE DO NOT USE ON UNOFFICIAL BUILDS. Thanks.
option(OFFICIAL_BUILD "Official build (changes crash screen text)" OFF)

# Portable build - load all data from current directory
option(PORTABLE "Portable build" OFF)

# Building tests can be enabled/disabled
option(TESTS "Build tests" OFF)

# Building tool programs can be enabled/disabled
option(TOOLS "Build tool programs" OFF)

# CBot can also be a static library
option(CBOT_STATIC "Build CBot as static libary" OFF)

# Generate desktop files, manpage, etc.
option(DESKTOP "Generate desktop files, manpages, etc" ON)

# Doxygen docs are optional for installation
option(INSTALL_DOCS "Install Doxygen-generated documentation" OFF)

# Build OpenAL sound support
option(OPENAL_SOUND "Build OpenAL sound support" ON)

# This is useful in case you want to use static boost libraries
option(BOOST_STATIC "Link with static boost libraries" OFF)

# This is useful on Windows, if linking against standard GLEW dll fails
option(GLEW_STATIC "Link statically with GLEW" OFF)

# Sometimes helpful if there is a different version of gtest installed on system vs bundled
option(FORCE_BUNDLED_GTEST "Force the use of bundled gtest" OFF)

# This is for use with colobot-lint tool
option(COLOBOT_LINT_BUILD "Generate some additional CMake targets for use with colobot-lint" OFF)


# Default build type if not given is debug
if(NOT CMAKE_BUILD_TYPE)
    message(STATUS "Build type not specified - assuming debug")
    set(CMAKE_BUILD_TYPE Debug CACHE STRING "Choose the type of build, options are: Debug Release RelWithDebInfo MinSizeRel." FORCE)
endif()

# Warn about development build
if(DEV_BUILD)
    message(STATUS "Building with development extensions")
endif()


##
# Searching for packages
##

find_package(OpenGL 1.4 REQUIRED)
find_package(SDL2 REQUIRED)
find_package(SDL2_image REQUIRED)
find_package(SDL2_ttf REQUIRED)
find_package(PNG 1.2 REQUIRED)
find_package(Gettext REQUIRED)
find_package(PhysFS REQUIRED)

set(Boost_USE_STATIC_LIBS ${BOOST_STATIC})
set(Boost_USE_MULTITHREADED ON)
set(Boost_USE_STATIC_RUNTIME OFF)

set(Boost_ADDITIONALVERSION "1.51" "1.51.0")
find_package(Boost COMPONENTS system filesystem regex REQUIRED)

find_package(GLEW REQUIRED)

if (OPENAL_SOUND)
    find_package(OpenAL REQUIRED)
    include_directories(${OPENAL_INCLUDE_DIR})
    find_package(LibSndFile REQUIRED)
endif()


if(NOT ASSERTS)
    add_definitions(-DNDEBUG)
endif()

if(TESTS)
    add_definitions(-DTESTS -DTEST_VIRTUAL=virtual)
else()
    add_definitions(-DTEST_VIRTUAL=)
endif()

if(DEV_BUILD)
    add_definitions(-DDEV_BUILD)
endif()

##
# Additional settings to use when cross-compiling with MXE (http://mxe.cc/)
##

include("${colobot_SOURCE_DIR}/cmake/mxe.cmake")

##
# Additional settings for MSYS
##
include("${colobot_SOURCE_DIR}/cmake/msys.cmake")

##
# Additional functions for colobot-lint
##
include("${colobot_SOURCE_DIR}/cmake/colobot-lint.cmake")


##
# MSVC specific settings
##
set(WINGETOPT 0)
if(CMAKE_CXX_COMPILER_ID MATCHES "MSVC")
    message(STATUS "Adding MSVC-specific options")

    set(CBOT_STATIC 1) # only this works for some reason
    set(WINGETOPT 1) # use wingetopt library
endif()

##
# Localename
##
set(LOCALENAME_INCLUDE_DIR ${colobot_SOURCE_DIR}/lib/localename)
add_subdirectory(lib/localename)


##
# Wingetopt
##
if(WINGETOPT)
    set(WINGETOPT_INCLUDE_DIR ${colobot_SOURCE_DIR}/lib/wingetopt/src)
    add_subdirectory(lib/wingetopt)
endif()


##
# Doxygen docs
##

find_package(Doxygen)

if(DOXYGEN_FOUND AND DOXYGEN_DOT_FOUND)
    configure_file(${CMAKE_CURRENT_SOURCE_DIR}/Doxyfile.in ${CMAKE_CURRENT_BINARY_DIR}/Doxyfile @ONLY)
    add_custom_target(doc
                      ${DOXYGEN_EXECUTABLE} ${CMAKE_CURRENT_BINARY_DIR}/Doxyfile
                      WORKING_DIRECTORY ${CMAKE_CURRENT_BINARY_DIR}
                      COMMENT "Generating API documentation with Doxygen" VERBATIM)
endif()


##
# Targets
##

# Installation paths defined before compiling sources
if(PLATFORM_WINDOWS)
    if(MXE)
        # We need to use STRING because PATH doesn't accept relative paths
        set(COLOBOT_INSTALL_BIN_DIR ./ CACHE STRING "Colobot binary directory")
        set(COLOBOT_INSTALL_LIB_DIR ./ CACHE STRING "Colobot libraries directory")
        set(COLOBOT_INSTALL_DATA_DIR ./data CACHE STRING "Colobot shared data directory")
        set(COLOBOT_INSTALL_I18N_DIR ./lang CACHE STRING "Colobot translations directory")
        set(COLOBOT_INSTALL_DOC_DIR ./doc CACHE STRING "Colobot documentation directory")
    else()
        set(COLOBOT_INSTALL_BIN_DIR ${CMAKE_INSTALL_PREFIX}/ CACHE PATH "Colobot binary directory")
        set(COLOBOT_INSTALL_LIB_DIR ${CMAKE_INSTALL_PREFIX}/ CACHE PATH "Colobot libraries directory")
        set(COLOBOT_INSTALL_DATA_DIR ${CMAKE_INSTALL_PREFIX}/data CACHE PATH "Colobot shared data directory")
        set(COLOBOT_INSTALL_I18N_DIR ${CMAKE_INSTALL_PREFIX}/lang CACHE PATH "Colobot translations directory")
        set(COLOBOT_INSTALL_DOC_DIR ${CMAKE_INSTALL_PREFIX}/doc CACHE PATH "Colobot documentation directory")
    endif()
elseif(PLATFORM_MACOSX)
    set(COLOBOT_INSTALL_BIN_DIR ../MacOS CACHE STRING "Colobot binary directory")
    set(COLOBOT_INSTALL_LIB_DIR ../MacOS CACHE STRING "Colobot libraries directory")
    set(COLOBOT_INSTALL_DATA_DIR . CACHE STRING "Colobot shared data directory")
    set(COLOBOT_INSTALL_I18N_DIR i18n CACHE SRING "Colobot translations directory")
    set(COLOBOT_INSTALL_DOC_DIR doc CACHE STRING "Colobot documentation directory")
else()
    set(COLOBOT_INSTALL_BIN_DIR ${CMAKE_INSTALL_PREFIX}/games CACHE PATH "Colobot binary directory")
    set(COLOBOT_INSTALL_LIB_DIR ${CMAKE_INSTALL_PREFIX}/lib/colobot CACHE PATH "Colobot libraries directory")
    set(COLOBOT_INSTALL_DATA_DIR ${CMAKE_INSTALL_PREFIX}/share/games/colobot CACHE PATH "Colobot shared data directory")
    set(COLOBOT_INSTALL_I18N_DIR ${CMAKE_INSTALL_PREFIX}/share/locale CACHE PATH "Colobot translations directory")
    set(COLOBOT_INSTALL_DOC_DIR ${CMAKE_INSTALL_PREFIX}/share/doc/colobot CACHE PATH "Colobot documentation directory")
endif()

# Subdirectory with sources
add_subdirectory(src)

add_subdirectory(po)

if(DESKTOP)
    add_subdirectory(desktop)
endif()

if(TESTS)
    # Google Test library
    find_path(GTEST_SRC_DIR NAMES src/gtest.cc src/gtest-all.cc PATHS /usr/src PATH_SUFFIXES gtest)
    find_path(GTEST_INCLUDE_DIR gtest/gtest.h PATHS /usr/include)
    if(NOT(FORCE_BUNDLED_GTEST) AND GTEST_SRC_DIR AND GTEST_INCLUDE_DIR)
        message(STATUS "Using system gtest library in ${GTEST_SRC_DIR}")
    else()
        message(STATUS "Using bundled gtest library")
        set(GTEST_SRC_DIR ${colobot_SOURCE_DIR}/lib/gtest)
        set(GTEST_INCLUDE_DIR ${colobot_SOURCE_DIR}/lib/gtest/include)
    endif()

    add_subdirectory(${GTEST_SRC_DIR} lib/gtest)

    # Hippomocks library
    set(HIPPOMOCKS_INCLUDE_DIR ${colobot_SOURCE_DIR}/lib/hippomocks)

    # Tests targets
    enable_testing()
    add_subdirectory(test)

endif()


##
# Installation
##

# Data: check if the submodule handles its own installation
if(EXISTS "${CMAKE_SOURCE_DIR}/data/CMakeLists.txt")
    message(STATUS "Data directory will install itself.")
    add_subdirectory(data)
else()
    message(WARNING "Data directory is not available; make sure colobot-data is installed in ${COLOBOT_INSTALL_DATA_DIR}.")
endif()

# Documentation
if(INSTALL_DOCS AND DOXYGEN_FOUND AND DOXYGEN_DOT_FOUND)
    install(DIRECTORY ${CMAKE_CURRENT_BINARY_DIR}/doc/ DESTINATION ${COLOBOT_INSTALL_DOC_DIR} OPTIONAL)
endif()<|MERGE_RESOLUTION|>--- conflicted
+++ resolved
@@ -132,13 +132,8 @@
 
     message(STATUS "Detected GCC version 4.7+")
 
-<<<<<<< HEAD
-
-    set(NORMAL_CXX_FLAGS "-std=gnu++11 -Wall -Wold-style-cast -pedantic-errors")
+    set(NORMAL_CXX_FLAGS "-std=gnu++11 -Wall -Wold-style-cast -pedantic-errors -Wmissing-declarations")
     # set(NORMAL_CXX_FLAGS "${NORMAL_CXX_FLAGS} -Werror") # TODO (krzys_h): disabled during dev-buzzingcars development
-=======
-    set(NORMAL_CXX_FLAGS "-std=gnu++11 -Wall -Werror -Wold-style-cast -pedantic-errors -Wmissing-declarations")
->>>>>>> c218fcce
     set(NORMAL_CXX_FLAGS "${NORMAL_CXX_FLAGS} -Wno-error=deprecated-declarations") # updated version of physfs is not available on some platforms so we keep using deprecated functions, see #958
 
     if(NOT CMAKE_CXX_COMPILER_VERSION VERSION_LESS 5.0)
@@ -156,12 +151,8 @@
 
     message(STATUS "Detected Clang version 3.1+")
 
-<<<<<<< HEAD
-    set(NORMAL_CXX_FLAGS "-std=c++11 -Wall -Wold-style-cast -pedantic-errors")
+    set(NORMAL_CXX_FLAGS "-std=c++11 -Wall -Wold-style-cast -pedantic-errors -Wmissing-prototypes")
     # set(NORMAL_CXX_FLAGS "${NORMAL_CXX_FLAGS} -Werror") # TODO (krzys_h): disabled during dev-buzzingcars development
-=======
-    set(NORMAL_CXX_FLAGS "-std=c++11 -Wall -Werror -Wold-style-cast -pedantic-errors -Wmissing-prototypes")
->>>>>>> c218fcce
     set(NORMAL_CXX_FLAGS "${NORMAL_CXX_FLAGS} -Wno-error=deprecated-declarations") # updated version of physfs is not available on some platforms so we keep using deprecated functions, see #958
     set(RELEASE_CXX_FLAGS "-O2")
     set(DEBUG_CXX_FLAGS "-g -O0")
