--- conflicted
+++ resolved
@@ -187,22 +187,12 @@
 elseif(CMAKE_CXX_COMPILER_ID MATCHES "MSVC")
     message(STATUS "Detected MSVC compiler")
 
-<<<<<<< HEAD
-    set(NORMAL_CXX_FLAGS "/wd\"4244\" /wd\"4309\" /wd\"4800\" /wd\"4996\" /wd\"4351\" /EHsc") # disable some useless warnings
-    if(MSVC_STATIC)
-        set(RELEASE_CXX_FLAGS "/MT /Ox")
-        set(DEBUG_CXX_FLAGS "/MTd /Od /ZI")
-    else(MSVC_STATIC)
-        set(RELEASE_CXX_FLAGS "/MD /Ox")
-        set(DEBUG_CXX_FLAGS "/MDd /Od /ZI")
-=======
     # Disable some useless warnings
-    set(NORMAL_CXX_FLAGS "/wd\"4244\" /wd\"4309\" /wd\"4800\" /wd\"4996\" /wd\"4351\"")
+    set(NORMAL_CXX_FLAGS "/wd\"4244\" /wd\"4309\" /wd\"4800\" /wd\"4996\" /wd\"4351\" /EHsc")
     if(USE_STATIC_RUNTIME)
         set(CMAKE_MSVC_RUNTIME_LIBRARY "MultiThreaded$<$<CONFIG:Debug>:Debug>")
     else()
         set(CMAKE_MSVC_RUNTIME_LIBRARY "MultiThreadedDLL$<$<CONFIG:Debug>:Debug>")
->>>>>>> 52ed8041
     endif()
     set(TEST_CXX_FLAGS "${DEBUG_CXX_FLAGS}")
     add_definitions(-DNOEXCEPT= -DHAS_MSVC_EXCEPTION_BUG)
