--- conflicted
+++ resolved
@@ -5,13 +5,8 @@
 	update = rebase
 [submodule "lib/googletest"]
 	path = lib/googletest
-<<<<<<< HEAD
-	url = git://github.com/google/googletest.git
+	url = https://github.com/google/googletest.git
 	ignore = all
 [submodule "lib/json"]
 	path = lib/json
-	url = https://github.com/nlohmann/json
-=======
-	url = https://github.com/google/googletest.git
-	ignore = all
->>>>>>> 07541d0b
+	url = https://github.com/nlohmann/json