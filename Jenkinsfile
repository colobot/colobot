#!/usr/bin/env groovy

pipeline {
    agent none
    options {
        buildDiscarder(logRotator(artifactDaysToKeepStr: '30', artifactNumToKeepStr: '20'))
    }
    stages {
        stage('Check pull request target') {
            when { changeRequest() }
            steps {
                script {
                    if (env.CHANGE_TARGET == 'master') {
                        throw "This pull request targets the wrong branch. Please reopen the pull request targetting the dev branch."
                    }
                }
            }
        }
        stage('Build') {
            parallel {
                stage('Build Windows') {
                    agent {
                        docker { image 'krzysh/colobot-build:latest' }
                    }
                    steps {
                        sh 'mkdir -p build/windows'
                        dir('build/windows') {
                            sh '''
                                # FIXME: without -lsetupapi linking sdl2 fails
                                /opt/mxe/usr/bin/i686-w64-mingw32.static-cmake \
                                    -DCMAKE_CXX_STANDARD_LIBRARIES="-lkernel32 -luser32 -lgdi32 -lwinspool -lshell32 -lole32 -loleaut32 -luuid -lcomdlg32 -ladvapi32 -lsetupapi" \
                                    -DCMAKE_INSTALL_PREFIX=/install \
                                    -DCMAKE_BUILD_TYPE=RelWithDebInfo -DDEV_BUILD=1 -DPORTABLE=1 -DTOOLS=1 -DTESTS=0 ../..
                                make
                                rm -rf install
                                DESTDIR=. make install
                            '''
                        }
                    }
                    post {
                        success {
                            sh 'rm -f windows-debug.zip'
                            zip zipFile: 'windows-debug.zip', archive: true, dir: 'build/windows/install'
                        }
                    }
                }
                
                stage('Build Linux') {
                    agent {
                        docker { image 'krzysh/colobot-build:latest' }
                    }
                    steps {
                        sh 'mkdir -p build/linux'
                        dir('build/linux') {
                            sh '''
                                cmake \
                                    -DCMAKE_INSTALL_PREFIX=/install -DCOLOBOT_INSTALL_BIN_DIR=/install -DCOLOBOT_INSTALL_LIB_DIR=/install -DCOLOBOT_INSTALL_DATA_DIR=/install/data -DCOLOBOT_INSTALL_I18N_DIR=/install/lang  -DCMAKE_SKIP_INSTALL_RPATH=ON \
<<<<<<< HEAD
                                    -DBOOST_STATIC=ON -DGLEW_STATIC=ON -DGLEW_LIBRARY=/usr/lib64/libGLEW.a \
                                    -DCMAKE_BUILD_TYPE=RelWithDebInfo -DDEV_BUILD=1 -DPORTABLE=1 -DTOOLS=1 -DTESTS=1 -DDESKTOP=1 ../..
=======
                                    -DCMAKE_BUILD_TYPE=RelWithDebInfo -DDEV_BUILD=1 -DPORTABLE=1 -DTOOLS=1 -DTESTS=1 -DDESKTOP=0 ../..
>>>>>>> e02a3373
                                make
                                rm -rf install
                                DESTDIR=. make install
                                patchelf --set-rpath '.' install/colobot
                            '''
                        }
                    }
                    post {
                        success {
                            sh 'rm -f linux-debug.zip'
                            sh 'mkdir -p build/linux/appimage && mkdir -p build/linux/appimage/output'
                            dir('build/linux') {
                                sh 'wget https://github.com/linuxdeploy/linuxdeploy/releases/download/continuous/linuxdeploy-x86_64.AppImage && chmod +x linuxdeploy-x86_64.AppImage'
                                sh './linuxdeploy-x86_64.AppImage -e install/colobot --output appimage/output/colobot --appdir appimage/colobot.AppDir -d install/desktop/colobot.desktop -i install/desktop/colobot.svg'
                            }
                            zip zipFile: 'linux-debug.zip', archive: true, dir: 'build/linux/appimage/output'
                        }
                    }
                }
            }
        }

        stage('Generate docs') {
            agent {
                docker { image 'krzysh/colobot-build:latest' }
            }
            steps {
                dir('build/linux') {
                    sh 'make doc'
                }
            }
            post {
                success {
                    publishHTML([reportName: 'Doxygen', reportDir: 'build/linux/doc/html', reportFiles: 'index.html', reportTitles: '', allowMissing: false, alwaysLinkToLastBuild: false, keepAll: false])
                }
            }
        }

        stage('Run tests') {
            agent {
                docker { image 'krzysh/colobot-build:latest' }
            }
            steps {
                dir('build/linux') {
                    sh './colobot_ut --gtest_output=xml:gtestresults.xml || true'
                }
                step([$class: 'XUnitBuilder', testTimeMargin: '3000', thresholdMode: 1, thresholds: [[$class: 'FailedThreshold', failureNewThreshold: '', failureThreshold: '', unstableNewThreshold: '', unstableThreshold: '0'], [$class: 'SkippedThreshold', failureNewThreshold: '', failureThreshold: '', unstableNewThreshold: '', unstableThreshold: '']], tools: [[$class: 'GoogleTestType', deleteOutputFiles: true, failIfNotNew: true, pattern: 'build/linux/gtestresults.xml', skipNoTestFiles: false, stopProcessingIfError: true]]])
            }
            // TODO: Maybe run Windows tests using wine as well?
        }

        stage('Run colobot-lint') {
            agent {
                label 'colobot-build'
            }
            environment {
                CC = '/usr/lib/llvm-3.6/bin/clang'
                CXX = '/usr/lib/llvm-3.6/bin/clang++'
                CLANG_PREFIX = '/usr/lib/llvm-3.6'
            }
            steps {
                copyArtifacts filter: 'build/colobot-lint,build/html_report.tar.gz,Tools/count_errors.py', fingerprintArtifacts: true, projectName: 'colobot/colobot-lint/master', selector: lastSuccessful(), target: 'colobot-lint'
                sh 'chmod +x colobot-lint/Tools/count_errors.py' // TODO: ???
                sh 'mkdir -p build/lint'
                dir('build/lint') {
                    // The cd is required here because /var/lib/jenkins is a symlink and colobot-lint breaks otherwise...
                    sh 'cd $WORKSPACE/build/lint; cmake -DCOLOBOT_LINT_BUILD=1 -DTESTS=1 -DTOOLS=1 -DCMAKE_EXPORT_COMPILE_COMMANDS=1 $WORKSPACE'
                    sh '''#!/bin/bash
set -e +x

# Run colobot-lint

COLOBOT_DIR="$WORKSPACE"
COLOBOT_BUILD_DIR="$WORKSPACE/build/lint"

COLOBOT_LINT_BUILD_DIR="$WORKSPACE/colobot-lint/build"

COLOBOT_LINT_REPORT_FILE="$WORKSPACE/build/lint/colobot_lint_report.xml"

# CLANG_PREFIX="/usr/lib/llvm-3.6" # Set in top-level environment block

cd "$COLOBOT_LINT_BUILD_DIR"
chmod +x ./colobot-lint

# Workaround for Clang not finding system headers
rm -rf bin/
mkdir -p bin
mv ./colobot-lint ./bin/
rm -f ./lib
ln -s ${CLANG_PREFIX}/lib ./lib

echo "Running colobot-lint"
find "$WORKSPACE" \\( -wholename "$COLOBOT_DIR/src/*.cpp" \
                 -or -wholename "$COLOBOT_DIR/test/unit/*.cpp" \
                 -or -wholename "$COLOBOT_BUILD_DIR/fake_header_sources/src/*.cpp" \
                 -or -wholename "$COLOBOT_BUILD_DIR/fake_header_sources/test/unit/*.cpp" \\) \
        -exec ./bin/colobot-lint \
        -verbose \
        -output-format xml \
        -output-file "$COLOBOT_LINT_REPORT_FILE" \
        -p "$COLOBOT_BUILD_DIR" \
        -project-local-include-path "$COLOBOT_DIR/src" -project-local-include-path "$COLOBOT_BUILD_DIR/src" \
        -license-template-file "$COLOBOT_DIR/LICENSE-HEADER.txt" \
        {} +
                    '''
                    sh '''#!/bin/bash
set -e +x

# Generate HTML report

COLOBOT_LINT_BUILD_DIR="$WORKSPACE/colobot-lint/build"
COLBOT_LINT_REPORT_FILE="$WORKSPACE/build/lint/colobot_lint_report.xml"
HTML_REPORT_DIR="$WORKSPACE/build/lint/html_report"

echo "Generating HTML report"
cd "$COLOBOT_LINT_BUILD_DIR"
rm -rf HtmlReport/
tar -zxf html_report.tar.gz
HtmlReport/generate.py --xml-report "$COLBOT_LINT_REPORT_FILE" --output-dir "$HTML_REPORT_DIR"
                    '''
                    script {
                        retcode = sh script: '''#!/bin/bash
set -e +x

# Update stable/unstable build status

ret=0

COLOBOT_LINT_REPORT_FILE="$WORKSPACE/build/lint/colobot_lint_report.xml"
COLOBOT_LINT_DIR="$WORKSPACE/colobot-lint"

OVERALL_STABLE_RULES=(
    "class naming"
    "code block placement"
    "compile error"
#    "compile warning"
#    "enum naming"
#    "function naming"
    "header file not self-contained"
#    "implicit bool cast"
#    "include style"
#    "inconsistent declaration parameter name"
    "license header"
#    "naked delete"
#    "naked new"
#    "old style function"
    "old-style null pointer"
#    "possible forward declaration"
    "undefined function"
#    "uninitialized field"
#    "uninitialized local variable"
#    "unused forward declaration"
#    "variable naming"
    "whitespace"
)

echo "Checking rule stability (overall)"
for ((i = 0; i < ${#OVERALL_STABLE_RULES[@]}; i++)); do
    rule="${OVERALL_STABLE_RULES[$i]}"
    count="$("$COLOBOT_LINT_DIR/Tools/count_errors.py" --rule-filter="$rule" --xml-report-file "$COLOBOT_LINT_REPORT_FILE")"
    if [ "$count" != "0" ]; then
       echo "UNSTABLE RULE: $rule ($count occurences)"
       ret=1
    fi
done

STABLE_RULES_WITHOUT_CBOT=(
    "class naming"
    "code block placement"
    "compile error"
    "compile warning"
#    "enum naming"
#    "function naming"
    "header file not self-contained"
#    "implicit bool cast"
    "include style"
    "inconsistent declaration parameter name"
    "license header"
    "naked delete"
    "naked new"
#    "old style function"
    "old-style null pointer"
#    "possible forward declaration"
    "undefined function"
    "uninitialized field"
#    "uninitialized local variable"
    "unused forward declaration"
#    "variable naming"
    "whitespace"
)

echo "Checking rule stability (without CBOT)"
for ((i = 0; i < ${#STABLE_RULES_WITHOUT_CBOT[@]}; i++)); do
    rule="${STABLE_RULES_WITHOUT_CBOT[$i]}"
    count="$("$COLOBOT_LINT_DIR/Tools/count_errors.py" --rule-filter="$rule" --file-filter="-.*CBot.*" --xml-report-file "$COLOBOT_LINT_REPORT_FILE")"
    if [ "$count" != "0" ]; then
       echo "UNSTABLE RULE: $rule (without CBOT, $count occurences)"
       ret=1
    fi
done

exit $ret
                        ''', returnStatus: true
                        if (retcode != 0) {
                            currentBuild.result = 'UNSTABLE'
                        }
                    }
                }

                publishCppcheck pattern: 'build/lint/colobot_lint_report.xml'
                publishHTML([reportName: 'Colobot-lint HTML report', reportDir: 'build/lint/html_report', reportFiles: 'index.html', reportTitles: '', allowMissing: false, alwaysLinkToLastBuild: true, keepAll: true])
            }
        }
    }
}
<|MERGE_RESOLUTION|>--- conflicted
+++ resolved
@@ -55,16 +55,10 @@
                             sh '''
                                 cmake \
                                     -DCMAKE_INSTALL_PREFIX=/install -DCOLOBOT_INSTALL_BIN_DIR=/install -DCOLOBOT_INSTALL_LIB_DIR=/install -DCOLOBOT_INSTALL_DATA_DIR=/install/data -DCOLOBOT_INSTALL_I18N_DIR=/install/lang  -DCMAKE_SKIP_INSTALL_RPATH=ON \
-<<<<<<< HEAD
-                                    -DBOOST_STATIC=ON -DGLEW_STATIC=ON -DGLEW_LIBRARY=/usr/lib64/libGLEW.a \
                                     -DCMAKE_BUILD_TYPE=RelWithDebInfo -DDEV_BUILD=1 -DPORTABLE=1 -DTOOLS=1 -DTESTS=1 -DDESKTOP=1 ../..
-=======
-                                    -DCMAKE_BUILD_TYPE=RelWithDebInfo -DDEV_BUILD=1 -DPORTABLE=1 -DTOOLS=1 -DTESTS=1 -DDESKTOP=0 ../..
->>>>>>> e02a3373
                                 make
                                 rm -rf install
                                 DESTDIR=. make install
-                                patchelf --set-rpath '.' install/colobot
                             '''
                         }
                     }
