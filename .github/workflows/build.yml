name: Build

on: [push, pull_request]

jobs:
  build-linux:
    runs-on: ${{ matrix.host_os }}
    container: ${{ matrix.container }}
    strategy:
      matrix:
        target_os: [linux]
        host_os: [ubuntu-18.04, ubuntu-20.04]
        container: ['']
      fail-fast: false
    steps:
    - name: Install Colobot dependencies
      run: sudo apt-get update && sudo apt-get install -y --no-install-recommends build-essential cmake libsdl2-dev libsdl2-image-dev libsdl2-ttf-dev libsndfile1-dev libvorbis-dev libogg-dev libpng-dev libglew-dev libopenal-dev libboost-dev libboost-system-dev libboost-filesystem-dev libboost-regex-dev libphysfs-dev gettext git po4a vorbis-tools librsvg2-bin xmlstarlet libmpg123-dev
      if: matrix.container == ''
    - uses: actions/checkout@v2
    - name: Checkout the Google Test submodule
      run: git submodule update --init -- lib/googletest
    - name: Create build directory
      run: cmake -E make_directory build
    - name: Run CMake (for Linux)
      working-directory: build
      run: cmake -DCMAKE_INSTALL_PREFIX=/install -DCMAKE_SKIP_INSTALL_RPATH=ON -DCMAKE_BUILD_TYPE=RelWithDebInfo -DDEV_BUILD=1 -DPORTABLE=1 -DTOOLS=1 -DTESTS=1 -DDESKTOP=1 ..
      if: matrix.target_os == 'linux'
    - name: Build
      working-directory: build
      run: make -j `nproc`
    - name: Install
      working-directory: build
      run: DESTDIR=. make install
    - name: Patch library path
      working-directory: build
      run: patchelf --set-rpath '.' install/colobot
      if: matrix.target_os == 'linux'
    - name: Upload build
      uses: actions/upload-artifact@v2
      with:
        name: ${{matrix.target_os}}-debug
        path: build/install
      if: matrix.host_os == 'ubuntu-18.04'
    - name: Create AppImage
      working-directory: build
      run: |
        # Download app image tool
        wget -N https://github.com/linuxdeploy/linuxdeploy/releases/download/continuous/linuxdeploy-x86_64.AppImage
        chmod +x linuxdeploy-x86_64.AppImage
        ./linuxdeploy-x86_64.AppImage --appimage-extract
        
        # Create AppImage
        NO_STRIP=1 ./squashfs-root/AppRun -e colobot --output appimage --appdir colobot.AppDir -d desktop/colobot.desktop -i ../desktop/colobot.svg
        chmod +x Colobot-*-x86_64.AppImage
        
        # Prepare folder for zip
        mkdir -p appimage
        cp -rp install/data appimage/data
        cp -rp install/lang appimage/lang
        cp -p Colobot-*-x86_64.AppImage appimage/colobot
      if: matrix.target_os == 'linux'
    - name: Upload AppImage
      uses: actions/upload-artifact@v2
      with:
        name: ${{matrix.target_os}}-debug-AppImage
        path: build/appimage
      if: matrix.target_os == 'linux' && matrix.host_os == 'ubuntu-18.04'
    - name: Run tests
      # TODO: Maybe run Windows tests using wine as well?
      working-directory: build
      run: ./colobot_ut --gtest_output=xml:gtestresults.xml
      if: matrix.target_os == 'linux'
    - name: Upload test results
      uses: actions/upload-artifact@v2
      with:
        name: Test results (${{ matrix.target_os }}, ${{ matrix.host_os }})
        path: build/gtestresults.xml
      if: matrix.target_os == 'linux'
  build-macos:
    runs-on: ${{ matrix.host_os }}
    container: ${{ matrix.container }}
    strategy:
      matrix:
        target_os: [macos]
        host_os: [macos-11, macos-12]
        container: ['']
      fail-fast: false
    steps:
    - name: Install Colobot dependencies
      run: brew install cmake sdl2 sdl2_image sdl2_ttf boost glew physfs flac libsndfile libvorbis vorbis-tools gettext libicns librsvg wget xmlstarlet
      if: matrix.container == ''
    - uses: actions/checkout@v2
    - name: Checkout the Google Test submodule
      run: git submodule update --init -- lib/googletest
    - name: Create build directory
      run: cmake -E make_directory build
    - name: Run CMake (for Mac)
      working-directory: build
      run: cmake -DCMAKE_INSTALL_PREFIX=./install -DCMAKE_SKIP_INSTALL_RPATH=ON -DCMAKE_BUILD_TYPE=RelWithDebInfo -DDEV_BUILD=1 -DPORTABLE=1 -DTESTS=1 -DDESKTOP=1 -DOPENAL_LIBRARY=/Library/Developer/CommandLineTools/SDKs/MacOSX.sdk/System/Library/Frameworks/OpenAL.framework/OpenAL.tbd ..
      if: matrix.target_os == 'macos'
    - name: Build
      working-directory: build
      run: make -j `nproc`
    - name: Run tests
      # TODO: Maybe run Windows tests using wine as well?
      working-directory: build
      run: ./colobot_ut --gtest_output=xml:gtestresults.xml
      if: matrix.target_os == 'macos'
    - name: Upload test results
      uses: actions/upload-artifact@v2
      with:
        name: Test results (${{ matrix.target_os }}, ${{ matrix.host_os }})
        path: build/gtestresults.xml
      if: matrix.target_os == 'macos'
  build-windows:
    runs-on: windows-2019
    strategy:
      matrix:
        include:
          - arch: amd64
            vcpkg_triplet: 'x64-windows-static'
          - arch: x86
            vcpkg_triplet: 'x86-windows-static'
    steps:
    - uses: actions/checkout@v2
    - name: Checkout the Google Test submodule
      run: git submodule update --init -- lib/googletest
    - name: Install Ninja
      uses: seanmiddleditch/gha-setup-ninja@master
    - name: Setup VS Environment
      uses: seanmiddleditch/gha-setup-vsdevenv@master
      with:
        arch: ${{ matrix.arch }}
    - name: Install Colobot dependencies
      uses: lukka/run-vcpkg@v7
      with:
<<<<<<< HEAD
        vcpkgGitCommitId: '68ad399d5596a540e8a12173c3d189cbc0f82be8'
=======
        vcpkgGitCommitId: '69efe9cc2df0015f0bb2d37d55acde4a75c9a25b'
>>>>>>> 9c5d9d8f
        vcpkgTriplet: ${{ matrix.vcpkg_triplet }}
        setupOnly: true
        # SHA-256 hash of the list of packages above, for caching purposes
        appendedCacheKey: '56a81d2ed18a506e5ce5cf4dc4e6ed9874bba3905ed5e9b073ea717a0663db0a'
    - name: Install external tools
      working-directory: ${{ github.workspace }}
      run: |
        echo "Downloading gettext..."
        (New-Object System.Net.WebClient).DownloadFile("https://github.com/mlocati/gettext-iconv-windows/releases/download/v0.20.2-v1.16/gettext0.20.2-iconv1.16-static-64.zip", "gettext.zip");
        echo "Unpacking gettext..."
        7z x -ogettext gettext.zip;
        echo "Adding gettext to PATH..."
        echo "${{ github.workspace }}\gettext\bin" | Out-File -FilePath $env:GITHUB_PATH -Encoding utf8 -Append
        echo "Downloading xmlstarlet..."
        (New-Object System.Net.WebClient).DownloadFile("https://downloads.sourceforge.net/project/xmlstar/xmlstarlet/1.6.1/xmlstarlet-1.6.1-win32.zip", "xmlstarlet.zip");
        echo "Unpacking xmlstarlet..."
        7z x -oxmlstarlet xmlstarlet.zip;
        echo "Renaming xml.exe to xmlstarlet.exe"
        Rename-Item -Path "${{ github.workspace }}\xmlstarlet\xmlstarlet-1.6.1\xml.exe" -NewName "xmlstarlet.exe"
        echo "Adding xmlstarlet to PATH..."
        echo "${{ github.workspace }}\xmlstarlet\xmlstarlet-1.6.1" | Out-File -FilePath $env:GITHUB_PATH -Encoding utf8 -Append
        echo "Downloading rsvg-convert..."
        (New-Object System.Net.WebClient).DownloadFile("https://downloads.sourceforge.net/project/tumagcc/rsvg-convert-2.40.20.7z", "rsvg-convert.zip");
        echo "Unpacking xmlstarlet..."
        7z x -orsvg-convert rsvg-convert.zip;
        echo "Adding rsvg-convert to PATH..."
        echo "${{ github.workspace }}\rsvg-convert" | Out-File -FilePath $env:GITHUB_PATH -Encoding utf8 -Append
      shell: pwsh
    - name: Create build directory
      run: cmake -E make_directory build
    - name: Run CMake (for Windows)
      working-directory: build
      run: cmake -G "Ninja" -DCMAKE_C_COMPILER=cl.exe -DCMAKE_CXX_COMPILER=cl.exe -DVCPKG_TARGET_TRIPLET=${{ matrix.vcpkg_triplet }} -DCMAKE_TOOLCHAIN_FILE=${{ env.VCPKG_ROOT }}\scripts\buildsystems\vcpkg.cmake -DUSE_STATIC_RUNTIME=1 -DCBOT_STATIC=1 -DBOOST_STATIC=1 -DGLEW_STATIC=1 -DSNDFILE_STATIC=1 -DCMAKE_BUILD_TYPE=RelWithDebInfo -DCMAKE_INSTALL_PREFIX=${{ github.workspace }}\build\install -DDEV_BUILD=1 -DPORTABLE=1 -DTOOLS=1 -DTESTS=1 -DDESKTOP=1 ..
    - name: Build
      working-directory: build
      run: |
        $nproc = (Get-CIMInstance -Class 'CIM_Processor').NumberOfLogicalProcessors
        cmake --build . -j $nproc
      shell: pwsh
    - name: Install
      working-directory: build
      run: cmake --install .
    - name: Upload build
      uses: actions/upload-artifact@v2
      with:
        name: windows-msvc-debug-${{ matrix.arch }}
        path: build/install
    - name: Run tests
      working-directory: build
      run: ./colobot_ut --gtest_output=xml:gtestresults.xml
    - name: Upload test results
      uses: actions/upload-artifact@v2
      with:
        name: 'Test results (windows, MSVC, ${{ matrix.arch }})'
        path: build/gtestresults.xml
  doc:
    runs-on: ubuntu-latest
    steps:
    - name: Install Colobot dependencies
      run: sudo apt-get update && sudo apt-get install -y --no-install-recommends build-essential cmake libsdl2-dev libsdl2-image-dev libsdl2-ttf-dev libsndfile1-dev libvorbis-dev libogg-dev libpng-dev libglew-dev libopenal-dev libboost-dev libboost-system-dev libboost-filesystem-dev libboost-regex-dev libphysfs-dev gettext git po4a vorbis-tools librsvg2-bin xmlstarlet doxygen graphviz libmpg123-dev
    - uses: actions/checkout@v2
    - name: Create build directory
      run: cmake -E make_directory build
    - name: Run CMake
      working-directory: build
      run: cmake ..
    - name: Build docs
      working-directory: build
      run: make doc
    - name: Upload docs
      uses: actions/upload-artifact@v2
      with:
        name: doc
        path: build/doc<|MERGE_RESOLUTION|>--- conflicted
+++ resolved
@@ -134,11 +134,7 @@
     - name: Install Colobot dependencies
       uses: lukka/run-vcpkg@v7
       with:
-<<<<<<< HEAD
-        vcpkgGitCommitId: '68ad399d5596a540e8a12173c3d189cbc0f82be8'
-=======
         vcpkgGitCommitId: '69efe9cc2df0015f0bb2d37d55acde4a75c9a25b'
->>>>>>> 9c5d9d8f
         vcpkgTriplet: ${{ matrix.vcpkg_triplet }}
         setupOnly: true
         # SHA-256 hash of the list of packages above, for caching purposes
