name: Build

on: [push, pull_request]

jobs:
  build-linux:
    runs-on: ${{ matrix.host_os }}
    container: ${{ matrix.container }}
    strategy:
      matrix:
        target_os: [linux]
        host_os: [ubuntu-20.04]
        container: ['']
      fail-fast: false
    steps:
    - name: Switch to gcc-9
      run: sudo apt install gcc-9 g++-9 && sudo update-alternatives --install /usr/bin/gcc gcc /usr/bin/gcc-9 100 --slave /usr/bin/g++ g++ /usr/bin/g++-9 --slave /usr/bin/gcov gcov /usr/bin/gcov-9 && sudo update-alternatives --set gcc /usr/bin/gcc-9
      if: matrix.host_os == 'ubuntu-18.04'
    - name: Install Colobot dependencies
      run: sudo apt-get update && sudo apt-get install -y --no-install-recommends build-essential cmake libsdl2-dev libsdl2-image-dev libsdl2-ttf-dev libsndfile1-dev libvorbis-dev libogg-dev libpng-dev libglew-dev libopenal-dev libboost-dev libboost-system-dev libboost-filesystem-dev libboost-regex-dev libphysfs-dev gettext git po4a vorbis-tools librsvg2-bin xmlstarlet libglm-dev libmpg123-dev
      if: matrix.container == ''
    - uses: actions/checkout@v2
    - name: Checkout the Google Test submodule
      run: git submodule update --init -- lib/googletest
    - name: Checkout the nlohmann json submodule
      run: git submodule update --init -- lib/json
    - name: Create build directory
      run: cmake -E make_directory build
    - name: Run CMake (for Linux)
      working-directory: build
      run: cmake -DCMAKE_INSTALL_PREFIX=/install -DCMAKE_SKIP_INSTALL_RPATH=ON -DCMAKE_BUILD_TYPE=RelWithDebInfo -DDEV_BUILD=1 -DPORTABLE=1 -DTOOLS=1 -DTESTS=1 -DDESKTOP=1 ..
      if: matrix.target_os == 'linux'
    - name: Build
      working-directory: build
      run: make -j `nproc`
    - name: Install
      working-directory: build
      run: DESTDIR=. make install
    - name: Patch library path
      working-directory: build
      run: patchelf --set-rpath '.' install/colobot
      if: matrix.target_os == 'linux'
    - name: Upload build
      uses: actions/upload-artifact@v2
      with:
        name: ${{matrix.target_os}}-debug
        path: build/install
      if: matrix.host_os == 'ubuntu-20.04'
    - name: Create AppImage
      working-directory: build
      run: |
        # Download app image tool
        wget -N https://github.com/linuxdeploy/linuxdeploy/releases/download/continuous/linuxdeploy-x86_64.AppImage
        chmod +x linuxdeploy-x86_64.AppImage
        ./linuxdeploy-x86_64.AppImage --appimage-extract
        
        # Create AppImage
        NO_STRIP=1 ./squashfs-root/AppRun -e colobot --output appimage --appdir colobot.AppDir -d desktop/colobot.desktop -i ../desktop/colobot.svg
        chmod +x Colobot-*-x86_64.AppImage
        
        # Prepare folder for zip
        mkdir -p appimage
        cp -rp install/data appimage/data
        cp -rp install/lang appimage/lang
        cp -p Colobot-*-x86_64.AppImage appimage/colobot
      if: matrix.target_os == 'linux'
    - name: Upload AppImage
      uses: actions/upload-artifact@v2
      with:
        name: ${{matrix.target_os}}-debug-AppImage
        path: build/appimage
      if: matrix.target_os == 'linux' && matrix.host_os == 'ubuntu-20.04'
    - name: Run tests
      # TODO: Maybe run Windows tests using wine as well?
      working-directory: build
      run: ./colobot_ut --gtest_output=xml:gtestresults.xml
      if: matrix.target_os == 'linux'
    - name: Upload test results
      uses: actions/upload-artifact@v2
      with:
        name: Test results (${{ matrix.target_os }}, ${{ matrix.host_os }})
        path: build/gtestresults.xml
      if: matrix.target_os == 'linux'
  build-macos:
    runs-on: ${{ matrix.host_os }}
    container: ${{ matrix.container }}
    strategy:
      matrix:
        target_os: [macos]
        host_os: [macos-11, macos-12]
        container: ['']
      fail-fast: false
    steps:
    - name: Install Colobot dependencies
      run: brew install cmake sdl2 sdl2_image sdl2_ttf boost glew physfs flac libsndfile libvorbis vorbis-tools gettext libicns librsvg wget xmlstarlet
      if: matrix.container == ''
    - uses: actions/checkout@v2
    - name: Checkout the Google Test submodule
      run: git submodule update --init -- lib/googletest
    - name: Create build directory
      run: cmake -E make_directory build
    - name: Run CMake (for Mac)
      working-directory: build
      run: cmake -DCMAKE_INSTALL_PREFIX=./install -DCMAKE_SKIP_INSTALL_RPATH=ON -DCMAKE_BUILD_TYPE=RelWithDebInfo -DDEV_BUILD=1 -DPORTABLE=1 -DTESTS=1 -DDESKTOP=1 -DOPENAL_LIBRARY=/Library/Developer/CommandLineTools/SDKs/MacOSX.sdk/System/Library/Frameworks/OpenAL.framework/OpenAL.tbd ..
      if: matrix.target_os == 'macos'
    - name: Build
      working-directory: build
      run: make -j `nproc`
    - name: Run tests
      # TODO: Maybe run Windows tests using wine as well?
      working-directory: build
      run: ./colobot_ut --gtest_output=xml:gtestresults.xml
      if: matrix.target_os == 'macos'
    - name: Upload test results
      uses: actions/upload-artifact@v2
      with:
        name: Test results (${{ matrix.target_os }}, ${{ matrix.host_os }})
        path: build/gtestresults.xml
      if: matrix.target_os == 'macos'
  build-windows:
    runs-on: windows-2019
    strategy:
      matrix:
        include:
          - arch: amd64
            vcpkg_triplet: 'x64-windows-static'
          - arch: x86
            vcpkg_triplet: 'x86-windows-static'
    steps:
    - uses: actions/checkout@v2
    - name: Checkout the Google Test submodule
      run: git submodule update --init -- lib/googletest
    - name: Checkout the nlohmann json submodule
      run: git submodule update --init -- lib/json
    - name: Install Ninja
      uses: seanmiddleditch/gha-setup-ninja@master
    - name: Setup VS Environment
      uses: seanmiddleditch/gha-setup-vsdevenv@master
      with:
        arch: ${{ matrix.arch }}
    - name: Install Colobot dependencies
      uses: lukka/run-vcpkg@v7
      with:
<<<<<<< HEAD
        vcpkgGitCommitId: '6f7ffeb18f99796233b958aaaf14ec7bd4fb64b2'
        vcpkgTriplet: ${{ matrix.vcpkg_triplet }}
        vcpkgArguments: 'boost-system boost-filesystem boost-regex boost-lexical-cast boost-bimap boost-algorithm boost-property-tree boost-optional boost-range sdl2 sdl2-ttf sdl2-image glew libpng libwebp tiff gettext libsndfile libvorbis libogg openal-soft physfs glm mpg123'
        # SHA-256 hash of the list of packages above, for caching purposes
        appendedCacheKey: '79bfe00dc99b9da12e57ab30397ba444a8d68e7030c247cf813121111e37cabf'
=======
        setupOnly: true
        vcpkgGitCommitId: '69efe9cc2df0015f0bb2d37d55acde4a75c9a25b'
        vcpkgTriplet: ${{ matrix.vcpkg_triplet }}
        # SHA-256 hash of the vcpkg.json file, recalculated automatically when it changes
        appendedCacheKey: ${{ hashFiles( '**/vcpkg.json' ) }}
        additionalCachedPaths: ${{ github.workspace }}/build/vcpkg_installed
>>>>>>> 06bf44da
    - name: Install external tools
      working-directory: ${{ github.workspace }}
      run: |
        echo "Downloading gettext..."
        (New-Object System.Net.WebClient).DownloadFile("https://github.com/mlocati/gettext-iconv-windows/releases/download/v0.20.2-v1.16/gettext0.20.2-iconv1.16-static-64.zip", "gettext.zip");
        echo "Unpacking gettext..."
        7z x -ogettext gettext.zip;
        echo "Adding gettext to PATH..."
        echo "${{ github.workspace }}\gettext\bin" | Out-File -FilePath $env:GITHUB_PATH -Encoding utf8 -Append
        echo "Downloading xmlstarlet..."
        (New-Object System.Net.WebClient).DownloadFile("https://downloads.sourceforge.net/project/xmlstar/xmlstarlet/1.6.1/xmlstarlet-1.6.1-win32.zip", "xmlstarlet.zip");
        echo "Unpacking xmlstarlet..."
        7z x -oxmlstarlet xmlstarlet.zip;
        echo "Renaming xml.exe to xmlstarlet.exe"
        Rename-Item -Path "${{ github.workspace }}\xmlstarlet\xmlstarlet-1.6.1\xml.exe" -NewName "xmlstarlet.exe"
        echo "Adding xmlstarlet to PATH..."
        echo "${{ github.workspace }}\xmlstarlet\xmlstarlet-1.6.1" | Out-File -FilePath $env:GITHUB_PATH -Encoding utf8 -Append
        echo "Downloading rsvg-convert..."
        (New-Object System.Net.WebClient).DownloadFile("https://downloads.sourceforge.net/project/tumagcc/rsvg-convert-2.40.20.7z", "rsvg-convert.zip");
        echo "Unpacking xmlstarlet..."
        7z x -orsvg-convert rsvg-convert.zip;
        echo "Adding rsvg-convert to PATH..."
        echo "${{ github.workspace }}\rsvg-convert" | Out-File -FilePath $env:GITHUB_PATH -Encoding utf8 -Append
      shell: pwsh
    - name: Create build directory
      run: cmake -E make_directory build
    - name: Run CMake (for Windows)
      working-directory: build
      run: cmake -G "Ninja" -DCMAKE_C_COMPILER=cl.exe -DCMAKE_CXX_COMPILER=cl.exe -DVCPKG_TARGET_TRIPLET=${{ matrix.vcpkg_triplet }} -DCMAKE_TOOLCHAIN_FILE=${{ env.VCPKG_ROOT }}\scripts\buildsystems\vcpkg.cmake -DUSE_STATIC_RUNTIME=1 -DCBOT_STATIC=1 -DBOOST_STATIC=1 -DGLEW_STATIC=1 -DSNDFILE_STATIC=1 -DCMAKE_BUILD_TYPE=RelWithDebInfo -DCMAKE_INSTALL_PREFIX=${{ github.workspace }}\build\install -DDEV_BUILD=1 -DPORTABLE=1 -DTOOLS=1 -DTESTS=1 -DDESKTOP=1 ..
    - name: Build
      working-directory: build
      run: |
        $nproc = (Get-CIMInstance -Class 'CIM_Processor').NumberOfLogicalProcessors
        cmake --build . -j $nproc
      shell: pwsh
    - name: Install
      working-directory: build
      run: cmake --install .
    - name: Upload build
      uses: actions/upload-artifact@v2
      with:
        name: windows-msvc-debug-${{ matrix.arch }}
        path: build/install
    - name: Run tests
      working-directory: build
      run: ./colobot_ut --gtest_output=xml:gtestresults.xml
    - name: Upload test results
      uses: actions/upload-artifact@v2
      with:
        name: 'Test results (windows, MSVC, ${{ matrix.arch }})'
        path: build/gtestresults.xml
  doc:
    runs-on: ubuntu-latest
    steps:
    - name: Install Colobot dependencies
      run: sudo apt-get update && sudo apt-get install -y --no-install-recommends build-essential cmake libsdl2-dev libsdl2-image-dev libsdl2-ttf-dev libsndfile1-dev libvorbis-dev libogg-dev libpng-dev libglew-dev libopenal-dev libboost-dev libboost-system-dev libboost-filesystem-dev libboost-regex-dev libphysfs-dev gettext git po4a vorbis-tools librsvg2-bin xmlstarlet doxygen graphviz libglm-dev libmpg123-dev
    - uses: actions/checkout@v2
    - name: Create build directory
      run: cmake -E make_directory build
    - name: Checkout the nlohmann json submodule
      run: git submodule update --init -- lib/json
    - name: Run CMake
      working-directory: build
      run: cmake ..
    - name: Build docs
      working-directory: build
      run: make doc
    - name: Upload docs
      uses: actions/upload-artifact@v2
      with:
        name: doc
        path: build/doc<|MERGE_RESOLUTION|>--- conflicted
+++ resolved
@@ -141,20 +141,12 @@
     - name: Install Colobot dependencies
       uses: lukka/run-vcpkg@v7
       with:
-<<<<<<< HEAD
-        vcpkgGitCommitId: '6f7ffeb18f99796233b958aaaf14ec7bd4fb64b2'
-        vcpkgTriplet: ${{ matrix.vcpkg_triplet }}
-        vcpkgArguments: 'boost-system boost-filesystem boost-regex boost-lexical-cast boost-bimap boost-algorithm boost-property-tree boost-optional boost-range sdl2 sdl2-ttf sdl2-image glew libpng libwebp tiff gettext libsndfile libvorbis libogg openal-soft physfs glm mpg123'
-        # SHA-256 hash of the list of packages above, for caching purposes
-        appendedCacheKey: '79bfe00dc99b9da12e57ab30397ba444a8d68e7030c247cf813121111e37cabf'
-=======
         setupOnly: true
         vcpkgGitCommitId: '69efe9cc2df0015f0bb2d37d55acde4a75c9a25b'
         vcpkgTriplet: ${{ matrix.vcpkg_triplet }}
         # SHA-256 hash of the vcpkg.json file, recalculated automatically when it changes
         appendedCacheKey: ${{ hashFiles( '**/vcpkg.json' ) }}
         additionalCachedPaths: ${{ github.workspace }}/build/vcpkg_installed
->>>>>>> 06bf44da
     - name: Install external tools
       working-directory: ${{ github.workspace }}
       run: |
