--- conflicted
+++ resolved
@@ -31,12 +31,9 @@
 #include <memory>
 #include <vector>
 
-<<<<<<< HEAD
 #include <glm/glm.hpp>
 
 
-=======
->>>>>>> 6aebf603
 // Graphics module namespace
 namespace Gfx
 {
