--- conflicted
+++ resolved
@@ -791,18 +791,15 @@
             p1.bboxMax.y = Math::Max(p3.vertices[i].coord.y, p1.bboxMax.y);
             p1.bboxMax.z = Math::Max(p3.vertices[i].coord.z, p1.bboxMax.z);
         }
-<<<<<<< HEAD
+//2 following lines to check (merge doubt)
         p1.radius = Math::Max(p1.bboxMin.Length(), p1.bboxMax.Length());
-=======
-
         p1.boundingSphere = Math::BoundingSphereForBox(p1.bboxMin, p1.bboxMax);
->>>>>>> 5283865a
     }
 
     if (p3.type == ENG_TRIANGLE_TYPE_TRIANGLES)
         p1.totalTriangles += p3.vertices.size() / 3;
     else if (p3.type == ENG_TRIANGLE_TYPE_SURFACE)
-        p1.totalTriangles += p3.vertices.size() - 2;
+        p1.totalTriangles += p3.vertices.size() - 2;          
 }
 
 void CEngine::DebugObject(int objRank)
@@ -3163,30 +3160,26 @@
     // recapture 3D scene
     if (m_worldCaptured)
     {
-        m_captureWorld = true;
+        m_captureWorld = true;  
         m_worldCaptured = false;
     }
 }
 
-<<<<<<< HEAD
+
 void CEngine::ClearDisplayCrashSpheres()
-{
+{   //toCheck : to rm ?
     m_displayCrashSpheres.clear();
-
     m_debugCrashSpheres = false;
 }
 
-void CEngine::AddDisplayCrashSpheres(const std::vector<Math::Sphere>& crashSpheres)
-{
+void CEngine::AddDisplayCrashSpheres(const std   ::vector<Math::Sphere>& crashSpheres)
+{   //toCheck : to rm ?
     for (const auto& crashSphere : crashSpheres)
         m_displayCrashSpheres.push_back(crashSphere);
-
     m_debugCrashSpheres = true;
 }
 
 
-=======
->>>>>>> 5283865a
 /*******************************************************
                       Rendering
  *******************************************************/
