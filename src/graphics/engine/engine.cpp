--- conflicted
+++ resolved
@@ -2797,15 +2797,6 @@
 
     // Display the objects
 
-<<<<<<< HEAD
-    m_device->SetRenderState(Gfx::RENDER_STATE_DEPTH_TEST, true);
-    m_device->SetRenderState(Gfx::RENDER_STATE_LIGHTING, true);
-    m_device->SetRenderState(Gfx::RENDER_STATE_FOG, true);
-// 
-//     float fogStart = m_deepView[m_rankView]*m_fogStart[m_rankView];
-//     float fogEnd = m_deepView[m_rankView];
-    m_device->SetFogParams(Gfx::FOG_LINEAR, m_fogColor[m_rankView], fogStart, fogEnd, 1.0f);
-=======
     m_device->SetRenderState(RENDER_STATE_DEPTH_TEST, true);
     m_device->SetRenderState(RENDER_STATE_LIGHTING, true);
     m_device->SetRenderState(RENDER_STATE_FOG, true);
@@ -2813,7 +2804,6 @@
     float fogStart = m_deepView[m_rankView]*m_fogStart[m_rankView];
     float fogEnd = m_deepView[m_rankView];
     m_device->SetFogParams(FOG_LINEAR, m_fogColor[m_rankView], fogStart, fogEnd, 1.0f);
->>>>>>> e25823f9
 
     m_device->SetTransform(TRANSFORM_PROJECTION, m_matProj);
     m_device->SetTransform(TRANSFORM_VIEW, m_matView);
