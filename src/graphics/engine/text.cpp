--- conflicted
+++ resolved
@@ -511,16 +511,10 @@
 
     unsigned int fmtIndex = 0;
 
-<<<<<<< HEAD
-    std::vector<UTF8Char> chars = StringToUTFCharList(text);
-    for(auto it=chars.begin(); it != chars.end(); ++it){
-
-=======
     std::vector<UTF8Char> chars;
     StringToUTFCharList(text, chars);
     for (auto it = chars.begin(); it != chars.end(); ++it)
     {
->>>>>>> 45fd8aad
         font = static_cast<FontType>(format[fmtIndex] & FONT_MASK_FONT);
 
         // TODO: if (font == FONT_BUTTON)
@@ -553,33 +547,6 @@
     // TODO: eol
 }
 
-<<<<<<< HEAD
-std::vector<UTF8Char> CText::StringToUTFCharList(const std::string &text) {
-  std::vector<UTF8Char> v;
-  unsigned int index = 0;
-  while (index < text.length())
-  {
-    UTF8Char ch;
-
-    int len = StrUtils::Utf8CharSizeAt(text, index);
-    if (len >= 1)
-      ch.c1 = text[index];
-    if (len >= 2)
-      ch.c2 = text[index+1];
-    if (len >= 3)
-      ch.c3 = text[index+2];
-
-    index += len;
-
-    v.push_back(ch);
-  }
-  return v;
-}
-
-void CText::DrawString(const std::string &text, FontType font,
-                            float size, Math::Point pos, float width, int eol)
-{
-=======
 void CText::StringToUTFCharList(const std::string &text, std::vector<UTF8Char> &chars)
 {
     unsigned int index = 0;
@@ -604,20 +571,14 @@
 void CText::DrawString(const std::string &text, FontType font,
                        float size, Math::Point pos, float width, int eol)
 {
->>>>>>> 45fd8aad
     assert(font != FONT_BUTTON);
 
     m_engine->SetState(ENG_RSTATE_TEXT);
 
-<<<<<<< HEAD
-    std::vector<UTF8Char> chars = StringToUTFCharList(text);
-    for(auto it=chars.begin(); it != chars.end(); ++it){
-=======
     std::vector<UTF8Char> chars;
     StringToUTFCharList(text, chars);
     for (auto it = chars.begin(); it != chars.end(); ++it)
     {
->>>>>>> 45fd8aad
         DrawCharAndAdjustPos(*it, font, size, pos);
     }
 }
