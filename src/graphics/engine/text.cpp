/*
 * This file is part of the Colobot: Gold Edition source code
 * Copyright (C) 2001-2018, Daniel Roux, EPSITEC SA & TerranovaTeam
 * http://epsitec.ch; http://colobot.info; http://github.com/colobot
 *
 * This program is free software: you can redistribute it and/or modify
 * it under the terms of the GNU General Public License as published by
 * the Free Software Foundation, either version 3 of the License, or
 * (at your option) any later version.
 *
 * This program is distributed in the hope that it will be useful,
 * but WITHOUT ANY WARRANTY; without even the implied warranty of
 * MERCHANTABILITY or FITNESS FOR A PARTICULAR PURPOSE.
 * See the GNU General Public License for more details.
 *
 * You should have received a copy of the GNU General Public License
 * along with this program. If not, see http://gnu.org/licenses
 */


#include "graphics/engine/text.h"

#include "app/app.h"

#include "common/font_loader.h"
#include "common/image.h"
#include "common/logger.h"
#include "common/stringutils.h"

#include "common/resources/resourcemanager.h"

#include "graphics/engine/engine.h"

#include "math/func.h"

#include <algorithm>
#include <SDL.h>
#include <SDL_ttf.h>


// Graphics module namespace
namespace Gfx
{

/**
 * \struct MultisizeFont
 * \brief Font with multiple possible sizes
 */
struct MultisizeFont
{
    std::string fileName;
    std::map<int, std::unique_ptr<CachedFont>> fonts;

    explicit MultisizeFont(const std::string &fn)
        : fileName(fn) {}
};

/**
 * \struct FontTexture
 * \brief Single texture filled with character textures
 */
struct FontTexture
{
    unsigned int id = 0;
    Math::IntPoint tileSize;
    int freeSlots = 0;
};

/**
 * \struct CachedFont
 * \brief Base TTF font with UTF-8 char cache
 */
struct CachedFont
{
    std::unique_ptr<CSDLMemoryWrapper> fontFile;
    TTF_Font* font = nullptr;
    std::map<UTF8Char, CharTexture> cache;

    CachedFont(std::unique_ptr<CSDLMemoryWrapper> fontFile, int pointSize)
        : fontFile(std::move(fontFile))
    {
        font = TTF_OpenFontRW(this->fontFile->GetHandler(), 0, pointSize);
    }

    ~CachedFont()
    {
        if (font != nullptr)
            TTF_CloseFont(font);
    }
};


namespace
{
const Math::IntPoint REFERENCE_SIZE(800, 600);
const Math::IntPoint FONT_TEXTURE_SIZE(256, 256);
} // anonymous namespace

/// The QuadBatch is responsible for collecting as many quad (aka rectangle) draws as possible and
/// sending them to the CDevice in one big batch. This avoids making one CDevice::DrawPrimitive call
/// for every CText::DrawCharAndAdjustPos call, which makes text rendering much faster.
/// Currently we only collect textured quads (ie. ones using Vertex), not untextured quads (which
/// use VertexCol). Untextured quads are only drawn via DrawHighlight, which happens much less often
/// than drawing textured quads.
class CText::CQuadBatch
{
public:
    explicit CQuadBatch(CEngine& engine)
        : m_engine(engine)
    {
        m_quads.reserve(1024);
    }

    /// Add a quad to be rendered.
    /// This may trigger a call to Flush() if necessary.
    void Add(Vertex vertices[4], unsigned int texID, EngineRenderState renderState, Color color)
    {
        if (texID != m_texID || renderState != m_renderState || color != m_color)
        {
            Flush();
            m_texID = texID;
            m_renderState = renderState;
            m_color = color;
        }
        m_quads.emplace_back(Quad{{vertices[0], vertices[1], vertices[2], vertices[3]}});
    }

    /// Draw all pending quads immediately.
    void Flush()
    {
        if (m_quads.empty()) return;

        m_engine.SetState(m_renderState);
        m_engine.GetDevice()->SetTexture(0, m_texID);

        assert(m_firsts.size() == m_counts.size());
        if (m_firsts.size() < m_quads.size())
        {
            // m_firsts needs to look like { 0, 4, 8, 12, ... }
            // m_counts needs to look like { 4, 4, 4,  4, ... }
            // and both need to be the same length as m_quads
            m_counts.resize(m_quads.size(), 4);
            std::size_t begin = m_firsts.size();
            m_firsts.resize(m_quads.size());
            for (std::size_t i = begin; i < m_firsts.size(); ++i)
            {
                m_firsts[i] = static_cast<int>(4 * i);
            }
        }

        const Vertex* vertices = m_quads.front().vertices;
        m_engine.GetDevice()->DrawPrimitives(PRIMITIVE_TRIANGLE_STRIP, vertices, m_firsts.data(),
                                             m_counts.data(), static_cast<int>(m_quads.size()), m_color);
        m_engine.AddStatisticTriangle(static_cast<int>(m_quads.size() * 2));
        m_quads.clear();
    }
private:
    CEngine& m_engine;

    struct Quad { Vertex vertices[4]; };
    std::vector<Quad> m_quads;
    std::vector<int> m_firsts;
    std::vector<int> m_counts;

    Color m_color;
    unsigned int m_texID{};
    EngineRenderState m_renderState{};
};


CText::CText(CEngine* engine)
{
    m_device = nullptr;
    m_engine = engine;

    m_defaultSize = 12.0f;
    m_tabSize = 4;

    m_lastFontType = FONT_COMMON;
    m_lastFontSize = 0;
    m_lastCachedFont = nullptr;

    m_quadBatch = MakeUnique<CQuadBatch>(*engine);
}

CText::~CText()
{
    m_device = nullptr;
    m_engine = nullptr;
}

bool CText::Create()
{
    CFontLoader fontLoader;
    if (!fontLoader.Init())
    {
        GetLogger()->Warn("Error on parsing fonts config file: failed to open file\n");
    }
    if (TTF_Init() != 0)
    {
        m_error = std::string("TTF_Init error: ") + std::string(TTF_GetError());
        return false;
    }

    for (auto type : {FONT_COMMON, FONT_STUDIO, FONT_SATCOM})
    {
        m_fonts[static_cast<Gfx::FontType>(type)] = MakeUnique<MultisizeFont>(fontLoader.GetFont(type));
        m_fonts[static_cast<Gfx::FontType>(type|FONT_BOLD)] = MakeUnique<MultisizeFont>(fontLoader.GetFont(static_cast<Gfx::FontType>(type|FONT_BOLD)));
        m_fonts[static_cast<Gfx::FontType>(type|FONT_ITALIC)] = MakeUnique<MultisizeFont>(fontLoader.GetFont(static_cast<Gfx::FontType>(type|FONT_ITALIC)));
    }

    for (auto it = m_fonts.begin(); it != m_fonts.end(); ++it)
    {
        FontType type = (*it).first;
        CachedFont* cf = GetOrOpenFont(type, m_defaultSize);
        if (cf == nullptr || cf->font == nullptr)
            return false;
    }

    return true;
}

void CText::Destroy()
{
    m_fonts.clear();

    m_lastCachedFont = nullptr;
    m_lastFontType = FONT_COMMON;
    m_lastFontSize = 0;

    TTF_Quit();
}

void CText::SetDevice(CDevice* device)
{
    m_device = device;
}

std::string CText::GetError()
{
    return m_error;
}

void CText::FlushCache()
{
    for (auto& fontTexture : m_fontTextures)
    {
        Texture tex;
        tex.id = fontTexture.id;
        m_device->DestroyTexture(tex);
    }
    m_fontTextures.clear();

    for (auto& multisizeFont : m_fonts)
    {
        for (auto& cachedFont : multisizeFont.second->fonts)
        {
            cachedFont.second->cache.clear();
        }
    }

    m_lastCachedFont = nullptr;
    m_lastFontType = FONT_COMMON;
    m_lastFontSize = 0;
}

int CText::GetTabSize()
{
    return m_tabSize;
}

void CText::SetTabSize(int tabSize)
{
    m_tabSize = tabSize;
}

void CText::DrawText(const std::string &text, std::vector<FontMetaChar>::iterator format,
                     std::vector<FontMetaChar>::iterator end,
                     float size, Math::Point pos, float width, TextAlign align,
                     int eol, Color color)
{
    float sw = 0.0f;

    if (align == TEXT_ALIGN_CENTER)
    {
        sw = GetStringWidth(text, format, end, size);
        if (sw > width) sw = width;
        pos.x -= sw / 2.0f;
    }
    else if (align == TEXT_ALIGN_RIGHT)
    {
        sw = GetStringWidth(text, format, end, size);
        if (sw > width) sw = width;
        pos.x -= sw;
    }

    Math::IntPoint intPos = m_engine->InterfaceToWindowCoords(pos);
    int intWidth = width * m_engine->GetWindowSize().x;
    DrawString(text, format, end, size, intPos, intWidth, eol, color);
}

void CText::DrawText(const std::string &text, FontType font,
                     float size, Math::Point pos, float width, TextAlign align,
                     int eol, Color color)
{
    float sw = 0.0f;

    if (align == TEXT_ALIGN_CENTER)
    {
        sw = GetStringWidth(text, font, size);
        if (sw > width) sw = width;
        pos.x -= sw / 2.0f;
    }
    else if (align == TEXT_ALIGN_RIGHT)
    {
        sw = GetStringWidth(text, font, size);
        if (sw > width) sw = width;
        pos.x -= sw;
    }

    Math::IntPoint intPos = m_engine->InterfaceToWindowCoords(pos);
    int intWidth = width * m_engine->GetWindowSize().x;
    DrawString(text, font, size, intPos, intWidth, eol, color);
}

void CText::SizeText(const std::string &text, std::vector<FontMetaChar>::iterator format,
                     std::vector<FontMetaChar>::iterator endFormat,
                     float size, Math::Point pos, TextAlign align,
                     Math::Point &start, Math::Point &end)
{
    start = end = pos;

    float sw = GetStringWidth(text, format, endFormat, size);
    end.x += sw;
    if (align == TEXT_ALIGN_CENTER)
    {
        start.x -= sw/2.0f;
        end.x   -= sw/2.0f;
    }
    else if (align == TEXT_ALIGN_RIGHT)
    {
        start.x -= sw;
        end.x   -= sw;
    }

    start.y -= GetDescent(FONT_COMMON, size);
    end.y   += GetAscent(FONT_COMMON, size);
}

void CText::SizeText(const std::string &text, FontType font,
                     float size, Math::Point pos, TextAlign align,
                     Math::Point &start, Math::Point &end)
{
    start = end = pos;

    float sw = GetStringWidth(text, font, size);
    end.x += sw;
    if (align == TEXT_ALIGN_CENTER)
    {
        start.x -= sw/2.0f;
        end.x   -= sw/2.0f;
    }
    else if (align == TEXT_ALIGN_RIGHT)
    {
        start.x -= sw;
        end.x   -= sw;
    }

    start.y -= GetDescent(font, size);
    end.y   += GetAscent(font, size);
}

float CText::GetAscent(FontType font, float size)
{
    assert(font != FONT_BUTTON);

    CachedFont* cf = GetOrOpenFont(font, size);
    assert(cf != nullptr);
    Math::IntPoint wndSize;
    wndSize.y = TTF_FontAscent(cf->font);
    Math::Point ifSize = m_engine->WindowToInterfaceSize(wndSize);
    return ifSize.y;
}

float CText::GetDescent(FontType font, float size)
{
    assert(font != FONT_BUTTON);

    CachedFont* cf = GetOrOpenFont(font, size);
    assert(cf != nullptr);
    Math::IntPoint wndSize;
    wndSize.y = TTF_FontDescent(cf->font);
    Math::Point ifSize = m_engine->WindowToInterfaceSize(wndSize);
    return ifSize.y;
}

float CText::GetHeight(FontType font, float size)
{
    assert(font != FONT_BUTTON);

    CachedFont* cf = GetOrOpenFont(font, size);
    assert(cf != nullptr);
    Math::IntPoint wndSize;
    wndSize.y = TTF_FontHeight(cf->font);
    Math::Point ifSize = m_engine->WindowToInterfaceSize(wndSize);
    return ifSize.y;
}

int CText::GetHeightInt(FontType font, float size)
{
    assert(font != FONT_BUTTON);

    CachedFont* cf = GetOrOpenFont(font, size);
    assert(cf != nullptr);
    return TTF_FontHeight(cf->font);
}

float CText::GetStringWidth(const std::string &text,
                            std::vector<FontMetaChar>::iterator format,
                            std::vector<FontMetaChar>::iterator end, float size)
{
    float width = 0.0f;
    unsigned int index = 0;
    unsigned int fmtIndex = 0;
    while (index < text.length())
    {
        FontType font = FONT_COMMON;
        if (format + fmtIndex != end)
            font = static_cast<FontType>(*(format + fmtIndex) & FONT_MASK_FONT);

        UTF8Char ch;

        int len = StrUtils::Utf8CharSizeAt(text, index);
        if (len >= 1)
            ch.c1 = text[index];
        if (len >= 2)
            ch.c2 = text[index+1];
        if (len >= 3)
            ch.c3 = text[index+2];

        width += GetCharWidth(ch, font, size, width);

        index += len;
        fmtIndex++;
    }

    return width;
}

float CText::GetStringWidth(std::string text, FontType font, float size)
{
    assert(font != FONT_BUTTON);

    // Skip special chars
    for (char& c : text)
    {
        if (c < 32 && c >= 0)
            c = ':';
    }

    CachedFont* cf = GetOrOpenFont(font, size);
    assert(cf != nullptr);
    Math::IntPoint wndSize;
    TTF_SizeUTF8(cf->font, text.c_str(), &wndSize.x, &wndSize.y);
    Math::Point ifSize = m_engine->WindowToInterfaceSize(wndSize);
    return ifSize.x;
}

float CText::GetCharWidth(UTF8Char ch, FontType font, float size, float offset)
{
    if (font == FONT_BUTTON)
    {
        Math::IntPoint windowSize = m_engine->GetWindowSize();
        float height = GetHeight(FONT_COMMON, size);
        float width = height*(static_cast<float>(windowSize.y)/windowSize.x);
        return width;
    }

    int width = 1;
    if (ch.c1 < 32 && ch.c1 >= 0)
    {
        if (ch.c1 == '\t')
            width = m_tabSize;

        // TODO: tab sizing at intervals?

        ch.c1 = ':';
    }

    CachedFont* cf = GetOrOpenFont(font, size);
    assert(cf != nullptr);

    Math::Point charSize;
    auto it = cf->cache.find(ch);
    if (it != cf->cache.end())
    {
        charSize = m_engine->WindowToInterfaceSize((*it).second.charSize);
    }
    else
    {
        Math::IntPoint wndSize;
        std::string text;
        text.append({ch.c1, ch.c2, ch.c3});
        TTF_SizeUTF8(cf->font, text.c_str(), &wndSize.x, &wndSize.y);
        charSize = m_engine->WindowToInterfaceSize(wndSize);
    }

    return charSize.x * width;
}

int CText::GetCharWidthInt(UTF8Char ch, FontType font, float size, float offset)
{
    if (font == FONT_BUTTON)
    {
        Math::IntPoint windowSize = m_engine->GetWindowSize();
        int height = GetHeightInt(FONT_COMMON, size);
        int width = height*(static_cast<float>(windowSize.y)/windowSize.x);
        return width;
    }

    int width = 1;
    if (ch.c1 < 32 && ch.c1 >= 0)
    {
        if (ch.c1 == '\t')
            width = m_tabSize;

        // TODO: tab sizing at intervals?

        ch.c1 = ':';
    }

    CachedFont* cf = GetOrOpenFont(font, size);
    assert(cf != nullptr);

    Math::IntPoint charSize;
    auto it = cf->cache.find(ch);
    if (it != cf->cache.end())
    {
        charSize = (*it).second.charSize;
    }
    else
    {
        std::string text;
        text.append({ch.c1, ch.c2, ch.c3});
        TTF_SizeUTF8(cf->font, text.c_str(), &charSize.x, &charSize.y);
    }

    return charSize.x * width;
}


int CText::Justify(const std::string &text, std::vector<FontMetaChar>::iterator format,
                   std::vector<FontMetaChar>::iterator end,
                   float size, float width)
{
    float pos = 0.0f;
    int cut = 0;
    unsigned int index = 0;
    unsigned int fmtIndex = 0;
    while (index < text.length())
    {
        FontType font = FONT_COMMON;
        if (format + fmtIndex != end)
            font = static_cast<FontType>(*(format + fmtIndex) & FONT_MASK_FONT);

        UTF8Char ch;

        int len = StrUtils::Utf8CharSizeAt(text, index);
        if (len >= 1)
            ch.c1 = text[index];
        if (len >= 2)
            ch.c2 = text[index+1];
        if (len >= 3)
            ch.c3 = text[index+2];

        if (font != FONT_BUTTON)
        {
            if (ch.c1 == '\n')
                return index+1;
            if (ch.c1 == ' ')
                cut = index+1;
        }

        pos += GetCharWidth(ch, font, size, pos);
        if (pos > width)
        {
            if (cut == 0) return index;
            else          return cut;
        }

        index += len;
        fmtIndex++;
    }

    return index;
}

int CText::Justify(const std::string &text, FontType font, float size, float width)
{
    assert(font != FONT_BUTTON);

    float pos = 0.0f;
    int cut = 0;
    unsigned int index = 0;
    while (index < text.length())
    {
        UTF8Char ch;

        int len = StrUtils::Utf8CharSizeAt(text, index);
        if (len >= 1)
            ch.c1 = text[index];
        if (len >= 2)
            ch.c2 = text[index+1];
        if (len >= 3)
            ch.c3 = text[index+2];

        if (ch.c1 == '\n')
        {
            return index+1;
        }

        if (ch.c1 == ' ' )
            cut = index+1;

        pos += GetCharWidth(ch, font, size, pos);
        if (pos > width)
        {
            if (cut == 0) return index;
            else          return cut;
        }
        index += len;
    }

    return index;
}

int CText::Detect(const std::string &text, std::vector<FontMetaChar>::iterator format,
                  std::vector<FontMetaChar>::iterator end,
                  float size, float offset)
{
    float pos = 0.0f;
    unsigned int index = 0;
    unsigned int fmtIndex = 0;
    while (index < text.length())
    {
        FontType font = FONT_COMMON;

        if (format + fmtIndex != end)
            font = static_cast<FontType>(*(format + fmtIndex) & FONT_MASK_FONT);

        // TODO: if (font == FONT_BUTTON)
        //if (font == FONT_BUTTON) continue;

        UTF8Char ch;

        int len = StrUtils::Utf8CharSizeAt(text, index);
        if (len >= 1)
            ch.c1 = text[index];
        if (len >= 2)
            ch.c2 = text[index+1];
        if (len >= 3)
            ch.c3 = text[index+2];

        if (ch.c1 == '\n')
            return index;

        float width = GetCharWidth(ch, font, size, pos);
        if (offset <= pos + width/2.0f)
            return index;

        pos += width;
        index += len;
        fmtIndex++;
    }

    return index;
}

int CText::Detect(const std::string &text, FontType font, float size, float offset)
{
    assert(font != FONT_BUTTON);

    float pos = 0.0f;
    unsigned int index = 0;
    while (index < text.length())
    {
        UTF8Char ch;

        int len = StrUtils::Utf8CharSizeAt(text, index);
        if (len >= 1)
            ch.c1 = text[index];
        if (len >= 2)
            ch.c2 = text[index+1];
        if (len >= 3)
            ch.c3 = text[index+2];

        index += len;

        if (ch.c1 == '\n')
            return index;

        float width = GetCharWidth(ch, font, size, pos);
        if (offset <= pos + width/2.0f)
            return index;

        pos += width;
    }

    return index;
}

UTF8Char CText::TranslateSpecialChar(int specialChar)
{
    UTF8Char ch;

    switch (specialChar)
    {
        case CHAR_TAB:
            ch.c1 = ':';
            ch.c2 = 0;
            ch.c3 = 0;
            break;

        case CHAR_NEWLINE:
            // Unicode: U+21B2
            ch.c1 = static_cast<char>(0xE2);
            ch.c2 = static_cast<char>(0x86);
            ch.c3 = static_cast<char>(0xB2);
            break;

        case CHAR_DOT:
            // Unicode: U+23C5
            ch.c1 = static_cast<char>(0xE2);
            ch.c2 = static_cast<char>(0x8F);
            ch.c3 = static_cast<char>(0x85);
            break;

        case CHAR_SQUARE:
            // Unicode: U+25FD
            ch.c1 = static_cast<char>(0xE2);
            ch.c2 = static_cast<char>(0x97);
            ch.c3 = static_cast<char>(0xBD);
            break;

        case CHAR_SKIP_RIGHT:
            // Unicode: U+25B6
            ch.c1 = static_cast<char>(0xE2);
            ch.c2 = static_cast<char>(0x96);
            ch.c3 = static_cast<char>(0xB6);
            break;

        case CHAR_SKIP_LEFT:
            // Unicode: U+25C0
            ch.c1 = static_cast<char>(0xE2);
            ch.c2 = static_cast<char>(0x97);
            ch.c3 = static_cast<char>(0x80);
            break;

        default:
            ch.c1 = '?';
            ch.c2 = 0;
            ch.c3 = 0;
            break;
    }

    return ch;
}

void CText::DrawString(const std::string &text, std::vector<FontMetaChar>::iterator format,
                       std::vector<FontMetaChar>::iterator end,
                       float size, Math::IntPoint pos, int width, int eol, Color color)
{
    m_engine->SetWindowCoordinates();

    int start = pos.x;

    unsigned int fmtIndex = 0;

    std::vector<UTF8Char> chars;
    StringToUTFCharList(text, chars, format, end);
    for (auto it = chars.begin(); it != chars.end(); ++it)
    {
        FontType font = FONT_COMMON;
        if (format + fmtIndex != end)
            font = static_cast<FontType>(*(format + fmtIndex) & FONT_MASK_FONT);

        UTF8Char ch = *it;

        int offset = pos.x - start;
        int cw = GetCharWidthInt(ch, font, size, offset);
        if (offset + cw > width)  // exceeds the maximum width?
        {
            ch = TranslateSpecialChar(CHAR_SKIP_RIGHT);
            cw = GetCharWidthInt(ch, font, size, offset);
            pos.x = start + width - cw;
            color = Color(1.0f, 0.0f, 0.0f);
            DrawCharAndAdjustPos(ch, font, size, pos, color);
            break;
        }

        Color c = color;
        FontHighlight hl = static_cast<FontHighlight>(format[fmtIndex] & FONT_MASK_HIGHLIGHT);
        if (hl == FONT_HIGHLIGHT_TOKEN)
        {
            c = Color(0.490f, 0.380f, 0.165f, 1.0f); // #7D612A
        }
        else if (hl == FONT_HIGHLIGHT_TYPE)
        {
            c = Color(0.31f, 0.443f, 0.196f, 1.0f); // #4F7132
        }
        else if (hl == FONT_HIGHLIGHT_CONST)
        {
            c = Color(0.882f, 0.176f, 0.176f, 1.0f); // #E12D2D
        }
        else if (hl == FONT_HIGHLIGHT_THIS)
        {
            c = Color(0.545f, 0.329f, 0.608f, 1.0f); // #8B549B
        }
        else if (hl == FONT_HIGHLIGHT_COMMENT)
        {
            c = Color(0.251f, 0.271f, 0.306f, 1.0f); // #40454E
        }
        else if (hl == FONT_HIGHLIGHT_KEYWORD)
        {
            c = Color(0.239f, 0.431f, 0.588f, 1.0f); // #3D6E96
        }
        else if (hl == FONT_HIGHLIGHT_STRING)
        {
            c = Color(0.239f, 0.384f, 0.341f, 1.0f); // #3D6257
        }

        // draw highlight background or link underline
        if (font != FONT_BUTTON)
        {
            Math::IntPoint charSize;
            charSize.x = GetCharWidthInt(ch, font, size, offset);
            charSize.y = GetHeightInt(font, size);
            // NB. for quad batching to improve highlight drawing performance, this code would have
            // to be rearranged to draw all highlights before any characters are drawn.
            DrawHighlight(format[fmtIndex], pos, charSize);
        }

        DrawCharAndAdjustPos(ch, font, size, pos, c);

        // increment fmtIndex for each byte in multibyte character
        if ( ch.c1 != 0 )
            fmtIndex++;
        if ( ch.c2 != 0 )
            fmtIndex++;
        if ( ch.c3 != 0 )
            fmtIndex++;
    }

    if (eol != 0)
    {
        FontType font = FONT_COMMON;
        UTF8Char ch = TranslateSpecialChar(eol);
        color = Color(1.0f, 0.0f, 0.0f);
        DrawCharAndAdjustPos(ch, font, size, pos, color);
    }
    m_quadBatch->Flush();
    m_engine->SetInterfaceCoordinates();
}

void CText::StringToUTFCharList(const std::string &text, std::vector<UTF8Char> &chars)
{
    unsigned int index = 0;
    unsigned int totalLength = text.length();
    while (index < totalLength)
    {
        UTF8Char ch;

        int len = StrUtils::Utf8CharSizeAt(text, index);
        if (len >= 1)
            ch.c1 = text[index];
        if (len >= 2)
            ch.c2 = text[index+1];
        if (len >= 3)
            ch.c3 = text[index+2];

        index += len;

        chars.push_back(ch);
    }
}

void CText::StringToUTFCharList(const std::string &text, std::vector<UTF8Char> &chars,
                                std::vector<FontMetaChar>::iterator format,
                                std::vector<FontMetaChar>::iterator end)
{
    unsigned int index = 0;
    unsigned int totalLength = text.length();
    while (index < totalLength)
    {
        UTF8Char ch;

        FontType font = FONT_COMMON;
        if (format + index != end)
            font = static_cast<FontType>(*(format + index) & FONT_MASK_FONT);

        int len;

        if(font == FONT_BUTTON)
        {
            len = 1;
        }
        else
        {
            len = StrUtils::Utf8CharSizeAt(text, index);
        }

        if (len >= 1)
            ch.c1 = text[index];
        if (len >= 2)
            ch.c2 = text[index+1];
        if (len >= 3)
            ch.c3 = text[index+2];

        index += len;

        chars.push_back(ch);
    }
}

void CText::DrawString(const std::string &text, FontType font,
                       float size, Math::IntPoint pos, int width, int eol, Color color)
{
    assert(font != FONT_BUTTON);

    std::vector<UTF8Char> chars;
    StringToUTFCharList(text, chars);
    m_engine->SetWindowCoordinates();
    for (auto it = chars.begin(); it != chars.end(); ++it)
    {
        DrawCharAndAdjustPos(*it, font, size, pos, color);
    }
    m_quadBatch->Flush();
    m_engine->SetInterfaceCoordinates();
}

void CText::DrawHighlight(FontMetaChar hl, Math::IntPoint pos, Math::IntPoint size)
{
    // Gradient colors
    Color grad[4];

    // TODO: switch to alpha factors

    if ((hl & FONT_MASK_LINK) != 0)
    {
        grad[0] = grad[1] = grad[2] = grad[3] = Color(0.0f, 0.0f, 1.0f, 0.5f);
    }
    else if ((hl & FONT_MASK_HIGHLIGHT) == FONT_HIGHLIGHT_KEY)
    {
        grad[0] = grad[1] = grad[2] = grad[3] =
            Color(192.0f / 256.0f, 192.0f / 256.0f, 192.0f / 256.0f, 0.5f);
    }
    else
    {
        return;
    }

    m_quadBatch->Flush();

    Math::IntPoint vsize = m_engine->GetWindowSize();
    float h = 0.0f;
    if (vsize.y <= 768.0f)    // 1024x768 or less?
        h = 1.01f;  // 1 pixel
    else                      // more than 1024x768?
        h = 2.0f;   // 2 pixels

    Math::Point p1, p2;
    p1.x = pos.x;
    p1.y = pos.y - size.y;
    p2.x = pos.x + size.x;
    p2.y = pos.y;

    if ((hl & FONT_MASK_LINK) != 0)
    {
        p1.y = pos.y - h;  // just emphasized
    }

    m_device->SetTextureEnabled(0, false);

    VertexCol quad[] =
    {
        VertexCol(Math::Vector(p1.x, p2.y, 0.0f), grad[3]),
        VertexCol(Math::Vector(p1.x, p1.y, 0.0f), grad[0]),
        VertexCol(Math::Vector(p2.x, p2.y, 0.0f), grad[2]),
        VertexCol(Math::Vector(p2.x, p1.y, 0.0f), grad[1])
    };

    m_device->DrawPrimitive(PRIMITIVE_TRIANGLE_STRIP, quad, 4);
    m_engine->AddStatisticTriangle(2);

    m_device->SetTextureEnabled(0, true);
}

void CText::DrawCharAndAdjustPos(UTF8Char ch, FontType font, float size, Math::IntPoint &pos, Color color)
{
    if (font == FONT_BUTTON)
    {
        Math::IntPoint windowSize = m_engine->GetWindowSize();
        int height = GetHeightInt(FONT_COMMON, size);
        int width = height * (static_cast<float>(windowSize.y)/windowSize.x);

        Math::IntPoint p1(pos.x, pos.y - height);
        Math::IntPoint p2(pos.x + width, pos.y);

        Math::Vector n(0.0f, 0.0f, -1.0f);  // normal

        // For whatever reason ch.c1 is a SIGNED char, we need to fix that
        unsigned char icon = static_cast<unsigned char>(ch.c1);
<<<<<<< HEAD
        if ( icon >= 192 )
        {
            icon -= 192;
            m_engine->SetTexture("textures/interface/button4.png");
            m_engine->SetState(ENG_RSTATE_TTEXTURE_WHITE);
        }
        else if ( icon >= 128 )
        {
            icon -= 128;
            m_engine->SetTexture("textures/interface/button3.png");
            m_engine->SetState(ENG_RSTATE_TTEXTURE_WHITE);
        }
        else if ( icon >= 64 )
        {
            icon -= 64;
            m_engine->SetTexture("textures/interface/button2.png");
            m_engine->SetState(ENG_RSTATE_TTEXTURE_WHITE);
        }
        else
        {
            m_engine->SetTexture("textures/interface/button1.png");
            m_engine->SetState(ENG_RSTATE_TTEXTURE_WHITE);
        }
=======

        // TODO: A bit of code duplication, see CControl::SetButtonTextureForIcon()
        unsigned int texID = m_engine->LoadTexture("textures/interface/button" + StrUtils::ToString<int>((icon/64) + 1) + ".png").id;
        icon = icon%64;
>>>>>>> 9a14c8c7

        Math::Point uv1, uv2;
        uv1.x = (32.0f / 256.0f) * (icon%8);
        uv1.y = (32.0f / 256.0f) * (icon/8);
        uv2.x = (32.0f / 256.0f) + uv1.x;
        uv2.y = (32.0f / 256.0f) + uv1.y;

        float dp = 0.5f / 256.0f;
        uv1.x += dp;
        uv1.y += dp;
        uv2.x -= dp;
        uv2.y -= dp;

        Vertex quad[4] =
        {
            Vertex(Math::Vector(p1.x, p2.y, 0.0f), n, Math::Point(uv1.x, uv2.y)),
            Vertex(Math::Vector(p1.x, p1.y, 0.0f), n, Math::Point(uv1.x, uv1.y)),
            Vertex(Math::Vector(p2.x, p2.y, 0.0f), n, Math::Point(uv2.x, uv2.y)),
            Vertex(Math::Vector(p2.x, p1.y, 0.0f), n, Math::Point(uv2.x, uv1.y))
        };

        m_quadBatch->Add(quad, texID, ENG_RSTATE_TTEXTURE_WHITE, color);

        pos.x += width;
    }
    else
    {
        int width = 1;
        if (ch.c1 > 0 && ch.c1 < 32)
        {
            if (ch.c1 == '\t')
            {
                color = Color(1.0f, 0.0f, 0.0f, 1.0f);
                width = m_tabSize;
            }

            ch = TranslateSpecialChar(ch.c1);
        }

        CharTexture tex = GetCharTexture(ch, font, size);

        Math::Point p1(pos.x, pos.y - tex.charSize.y);
        Math::Point p2(pos.x + tex.charSize.x, pos.y);

        const float halfPixelMargin = 0.5f;
        Math::Point texCoord1(static_cast<float>(tex.charPos.x + halfPixelMargin) / FONT_TEXTURE_SIZE.x,
                              static_cast<float>(tex.charPos.y + halfPixelMargin) / FONT_TEXTURE_SIZE.y);
        Math::Point texCoord2(static_cast<float>(tex.charPos.x + tex.charSize.x - halfPixelMargin) / FONT_TEXTURE_SIZE.x,
                              static_cast<float>(tex.charPos.y + tex.charSize.y - halfPixelMargin) / FONT_TEXTURE_SIZE.y);
        Math::Vector n(0.0f, 0.0f, -1.0f);  // normal

        Vertex quad[4] =
        {
            Vertex(Math::Vector(p1.x, p2.y, 0.0f), n, Math::Point(texCoord1.x, texCoord2.y)),
            Vertex(Math::Vector(p1.x, p1.y, 0.0f), n, Math::Point(texCoord1.x, texCoord1.y)),
            Vertex(Math::Vector(p2.x, p2.y, 0.0f), n, Math::Point(texCoord2.x, texCoord2.y)),
            Vertex(Math::Vector(p2.x, p1.y, 0.0f), n, Math::Point(texCoord2.x, texCoord1.y))
        };

        m_quadBatch->Add(quad, tex.id, ENG_RSTATE_TEXT, color);

        pos.x += tex.charSize.x * width;
    }
}

CachedFont* CText::GetOrOpenFont(FontType font, float size)
{
    Math::IntPoint windowSize = m_engine->GetWindowSize();
    int pointSize = static_cast<int>(size * (windowSize.Length() / REFERENCE_SIZE.Length()));

    if (m_lastCachedFont != nullptr &&
        m_lastFontType == font &&
        m_lastFontSize == pointSize)
    {
        return m_lastCachedFont;
    }

    auto it = m_fonts.find(font);
    if (it == m_fonts.end())
    {
        m_error = std::string("Invalid font type ") + StrUtils::ToString<int>(static_cast<int>(font));
        return nullptr;
    }

    MultisizeFont* mf = it->second.get();

    auto jt = mf->fonts.find(pointSize);
    if (jt != mf->fonts.end())
    {
        m_lastCachedFont = jt->second.get();
        m_lastFontType = font;
        m_lastFontSize = pointSize;
        return m_lastCachedFont;
    }

    auto file = CResourceManager::GetSDLMemoryHandler(mf->fileName);
    if (!file->IsOpen())
    {
        m_error = std::string("Unable to open file '") + mf->fileName + "' (font size = " + StrUtils::ToString<float>(size) + ")";
        return nullptr;
    }
    GetLogger()->Debug("Loaded font file %s (font size = %.1f)\n", mf->fileName.c_str(), size);

    auto newFont = MakeUnique<CachedFont>(std::move(file), pointSize);
    if (newFont->font == nullptr)
    {
        m_error = std::string("TTF_OpenFont error ") + std::string(TTF_GetError());
        return nullptr;
    }

    m_lastCachedFont = newFont.get();
    mf->fonts[pointSize] = std::move(newFont);
    return m_lastCachedFont;
}

CharTexture CText::GetCharTexture(UTF8Char ch, FontType font, float size)
{
    CachedFont* cf = GetOrOpenFont(font, size);

    if (cf == nullptr)
        return CharTexture();

    auto it = cf->cache.find(ch);
    CharTexture tex;
    if (it != cf->cache.end())
    {
        tex = (*it).second;
    }
    else
    {
        tex = CreateCharTexture(ch, cf);

        if (tex.id == 0) // invalid
            return CharTexture();

        cf->cache[ch] = tex;
    }
    return tex;
}

Math::IntPoint CText::GetFontTextureSize()
{
    return FONT_TEXTURE_SIZE;
}

CharTexture CText::CreateCharTexture(UTF8Char ch, CachedFont* font)
{
    CharTexture texture;

    SDL_Surface* textSurface = nullptr;
    SDL_Color white = {255, 255, 255, 0};
    char str[] = { ch.c1, ch.c2, ch.c3, '\0' };
    textSurface = TTF_RenderUTF8_Blended(font->font, str, white);

    if (textSurface == nullptr)
    {
        m_error = "TTF_Render error";
        return texture;
    }

    const int pixelMargin = 1;
    Math::IntPoint tileSize(Math::Max(16, Math::NextPowerOfTwo(textSurface->w)) + pixelMargin,
                            Math::Max(16, Math::NextPowerOfTwo(textSurface->h)) + pixelMargin);

    FontTexture* fontTexture = GetOrCreateFontTexture(tileSize);

    if (fontTexture == nullptr)
    {
        m_error = "Texture create error";
    }
    else
    {
        texture.id = fontTexture->id;
        texture.charPos = GetNextTilePos(*fontTexture);
        texture.charSize = Math::IntPoint(textSurface->w, textSurface->h);

        ImageData imageData;
        imageData.surface = textSurface;

        Texture tex;
        tex.id = texture.id;
        m_device->UpdateTexture(tex, texture.charPos, &imageData, TEX_IMG_RGBA);

        imageData.surface = nullptr;

        --fontTexture->freeSlots;
    }

    SDL_FreeSurface(textSurface);

    return texture;
}

FontTexture* CText::GetOrCreateFontTexture(Math::IntPoint tileSize)
{
    for (auto& fontTexture : m_fontTextures)
    {
       if (fontTexture.tileSize == tileSize && fontTexture.freeSlots > 0)
           return &fontTexture;
    }

    FontTexture newFontTexture = CreateFontTexture(tileSize);
    if (newFontTexture.id == 0)
    {
        return nullptr;
    }

    m_fontTextures.push_back(newFontTexture);
    return &m_fontTextures.back();
}

FontTexture CText::CreateFontTexture(Math::IntPoint tileSize)
{
    SDL_Surface* textureSurface = SDL_CreateRGBSurface(0, FONT_TEXTURE_SIZE.x, FONT_TEXTURE_SIZE.y, 32,
                                                       0x00ff0000, 0x0000ff00, 0x000000ff, 0xff000000);
    ImageData data;
    data.surface = textureSurface;

    TextureCreateParams createParams;
    createParams.format = TEX_IMG_RGBA;
    createParams.filter = TEX_FILTER_NEAREST;
    createParams.mipmap = false;

    Texture tex = m_device->CreateTexture(&data, createParams);

    data.surface = nullptr;
    SDL_FreeSurface(textureSurface);

    FontTexture fontTexture;
    fontTexture.id = tex.id;
    fontTexture.tileSize = tileSize;
    int horizontalTiles = FONT_TEXTURE_SIZE.x / tileSize.x;
    int verticalTiles = FONT_TEXTURE_SIZE.y / tileSize.y;
    fontTexture.freeSlots = horizontalTiles * verticalTiles;
    return fontTexture;
}

Math::IntPoint CText::GetNextTilePos(const FontTexture& fontTexture)
{
    int horizontalTiles = FONT_TEXTURE_SIZE.x / std::max(1, fontTexture.tileSize.x); //this should prevent crashes in some combinations of resolution and font size, see issue #1128
    int verticalTiles = FONT_TEXTURE_SIZE.y / std::max(1, fontTexture.tileSize.y);

    int totalTiles = horizontalTiles * verticalTiles;
    int tileNumber = totalTiles - fontTexture.freeSlots;

    int verticalTileIndex = tileNumber / std::max(1, horizontalTiles);
    int horizontalTileIndex = tileNumber % horizontalTiles;

    return Math::IntPoint(horizontalTileIndex * fontTexture.tileSize.x,
                          verticalTileIndex * fontTexture.tileSize.y);
}

} // namespace Gfx<|MERGE_RESOLUTION|>--- conflicted
+++ resolved
@@ -1010,36 +1010,10 @@
 
         // For whatever reason ch.c1 is a SIGNED char, we need to fix that
         unsigned char icon = static_cast<unsigned char>(ch.c1);
-<<<<<<< HEAD
-        if ( icon >= 192 )
-        {
-            icon -= 192;
-            m_engine->SetTexture("textures/interface/button4.png");
-            m_engine->SetState(ENG_RSTATE_TTEXTURE_WHITE);
-        }
-        else if ( icon >= 128 )
-        {
-            icon -= 128;
-            m_engine->SetTexture("textures/interface/button3.png");
-            m_engine->SetState(ENG_RSTATE_TTEXTURE_WHITE);
-        }
-        else if ( icon >= 64 )
-        {
-            icon -= 64;
-            m_engine->SetTexture("textures/interface/button2.png");
-            m_engine->SetState(ENG_RSTATE_TTEXTURE_WHITE);
-        }
-        else
-        {
-            m_engine->SetTexture("textures/interface/button1.png");
-            m_engine->SetState(ENG_RSTATE_TTEXTURE_WHITE);
-        }
-=======
 
         // TODO: A bit of code duplication, see CControl::SetButtonTextureForIcon()
         unsigned int texID = m_engine->LoadTexture("textures/interface/button" + StrUtils::ToString<int>((icon/64) + 1) + ".png").id;
         icon = icon%64;
->>>>>>> 9a14c8c7
 
         Math::Point uv1, uv2;
         uv1.x = (32.0f / 256.0f) * (icon%8);
