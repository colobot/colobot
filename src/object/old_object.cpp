/*
 * This file is part of the Colobot: Gold Edition source code
 * Copyright (C) 2001-2018, Daniel Roux, EPSITEC SA & TerranovaTeam
 * http://epsitec.ch; http://colobot.info; http://github.com/colobot
 *
 * This program is free software: you can redistribute it and/or modify
 * it under the terms of the GNU General Public License as published by
 * the Free Software Foundation, either version 3 of the License, or
 * (at your option) any later version.
 *
 * This program is distributed in the hope that it will be useful,
 * but WITHOUT ANY WARRANTY; without even the implied warranty of
 * MERCHANTABILITY or FITNESS FOR A PARTICULAR PURPOSE.
 * See the GNU General Public License for more details.
 *
 * You should have received a copy of the GNU General Public License
 * along with this program. If not, see http://gnu.org/licenses
 */


#include "object/old_object.h"

#include "app/app.h"

#include "common/global.h"
#include "common/make_unique.h"
#include "common/settings.h"
#include "common/stringutils.h"

#include "graphics/engine/lightman.h"
#include "graphics/engine/lightning.h"
#include "graphics/engine/particle.h"
#include "graphics/engine/pyro_manager.h"
#include "graphics/engine/terrain.h"

#include "level/robotmain.h"
#include "level/scoreboard.h"

#include "level/parser/parserexceptions.h"
#include "level/parser/parserline.h"
#include "level/parser/parserparam.h"

#include "math/geometry.h"

#include "object/object_manager.h"

#include "object/auto/auto.h"
#include "object/auto/autobase.h"
#include "object/auto/autojostle.h"

#include "object/motion/motion.h"
#include "object/motion/motionvehicle.h"

#include "object/subclass/base_alien.h"
#include "object/subclass/exchange_post.h"

#include "physics/physics.h"

#include "script/cbottoken.h"
#include "script/script.h"
#include "script/scriptfunc.h"

#include "ui/object_interface.h"
#include "ui/studio.h"

#include "ui/controls/edit.h"

#include <boost/lexical_cast.hpp>
#include <iomanip>


const float VIRUS_DELAY     = 60.0f;        // duration of virus infection

// Object's constructor.

COldObject::COldObject(int id)
    : CObject(id, OBJECT_NULL),
      CInteractiveObject(m_implementedInterfaces),
      CTransportableObject(m_implementedInterfaces),
      CTaskExecutorObjectImpl(m_implementedInterfaces, this),
      CProgramStorageObjectImpl(m_implementedInterfaces, this),
      CProgrammableObjectImpl(m_implementedInterfaces, this),
      CJostleableObject(m_implementedInterfaces),
      CCarrierObject(m_implementedInterfaces),
      CPoweredObject(m_implementedInterfaces),
      CJetFlyingObject(m_implementedInterfaces),
      CControllableObject(m_implementedInterfaces),
      CPowerContainerObjectImpl(m_implementedInterfaces),
      CRangedObject(m_implementedInterfaces),
      CTraceDrawingObject(m_implementedInterfaces),
      CShieldedAutoRegenObject(m_implementedInterfaces),
      m_partiSel()
{
    // A bit of a hack since we don't have subclasses yet, set externally in SetProgrammable()
    m_implementedInterfaces[static_cast<int>(ObjectInterfaceType::ProgramStorage)] = false;
    m_implementedInterfaces[static_cast<int>(ObjectInterfaceType::Programmable)] = false;
    // Another hack, see SetMovable()
    m_implementedInterfaces[static_cast<int>(ObjectInterfaceType::Movable)] = false;
    // Another hack
    m_implementedInterfaces[static_cast<int>(ObjectInterfaceType::Jostleable)] = false;

    m_implementedInterfaces[static_cast<int>(ObjectInterfaceType::Old)] = true;

    m_sound       = CApplication::GetInstancePointer()->GetSound();
    m_engine      = Gfx::CEngine::GetInstancePointer();
    m_lightMan    = m_engine->GetLightManager();
    m_particle    = m_engine->GetParticle();
    m_main        = CRobotMain::GetInstancePointer();
    m_terrain     = m_main->GetTerrain();
    m_camera      = m_main->GetCamera();

    m_type = OBJECT_NULL;
    m_model = 0;
    m_subModel = 0;
    m_option = 0;
    m_name = "";
    m_shadowLight   = -1;
    m_shadowHeight  = 0.0f;
    m_linVibration  = Math::Vector(0.0f, 0.0f, 0.0f);
    m_cirVibration  = Math::Vector(0.0f, 0.0f, 0.0f);
    m_cirChoc       = Math::Vector(0.0f, 0.0f, 0.0f);
    m_tilt   = Math::Vector(0.0f, 0.0f, 0.0f);

    m_power = nullptr;
    m_cargo  = nullptr;
    m_transporter = nullptr;
    m_transporterLink = 0;
    m_shield   = 1.0f;
    m_burnShield = 1.0f;
    m_range    = 30.0f;
    m_lastEnergy = 999.9f;
    m_bSelect = false;
    m_bSelectable = true;
    m_bCheckToken = true;
    m_underground = false;
    m_bTrainer = false;
    m_bToy = false;
    m_bManual = false;
    m_aTime = 0.0f;
    m_shotTime = 0.0f;
    m_bVirusMode = false;
    m_virusTime = 0.0f;
    m_lastVirusParticle = 0.0f;
    m_damaging = false;
    m_damageTime = 0.0f;
    m_dying = DeathType::Alive;
    m_bFlat  = false;
    m_gunGoalV = 0.0f;
    m_gunGoalH = 0.0f;
    m_shieldRadius = 0.0f;
    m_magnifyDamage = 1.0f;

    m_character = Character();
    m_character.wheelFront = 1.0f;
    m_character.wheelBack  = 1.0f;
    m_character.wheelLeft  = 1.0f;
    m_character.wheelRight = 1.0f;

    m_cameraType = Gfx::CAM_TYPE_BACK;
    m_bCameraLock = false;

    for (int i=0 ; i<OBJECTMAXPART ; i++ )
    {
        m_objectPart[i].bUsed = false;
    }
    m_totalPart = 0;

    for (int i=0 ; i<4 ; i++ )
    {
        m_partiSel[i] = -1;
    }

    m_time = 0.0f;
    m_burnTime = 0.0f;

    m_buttonAxe    = EVENT_NULL;

    m_reactorRange       = 1.0f;

    m_traceDown = false;
    m_traceColor = TraceColor::Black;
    m_traceWidth = 0.5f;

    m_passCounter = 0;
    m_rankCounter = -1;

    DeleteAllCrashSpheres();
}

// Object's destructor.

COldObject::~COldObject()
{
    m_main->HideDropZone(this);
}


// Removes an object.
// If bAll = true, it does not help,
// because all objects in the scene are quickly destroyed!

void COldObject::DeleteObject(bool bAll)
{
    CScriptFunctions::DestroyObjectVar(m_botVar, false);

    if ( m_camera->GetControllingObject() == this )
    {
        m_camera->SetControllingObject(nullptr);
    }
    m_main->RemoveFromSelectionHistory(this);

    if ( !bAll )
    {
        m_engine->GetPyroManager()->CutObjectLink(this);
        m_particle->CutObjectLink(this);

        if ( m_bSelect )
        {
            SetSelect(false);
        }

        if ( m_type == OBJECT_BASE     ||
             m_type == OBJECT_FACTORY  ||
             m_type == OBJECT_REPAIR   ||
             m_type == OBJECT_DESTROYER||
             m_type == OBJECT_DERRICK  ||
             m_type == OBJECT_STATION  ||
             m_type == OBJECT_CONVERT  ||
             m_type == OBJECT_TOWER    ||
             m_type == OBJECT_RESEARCH ||
             m_type == OBJECT_RADAR    ||
             m_type == OBJECT_INFO     ||
             m_type == OBJECT_ENERGY   ||
             m_type == OBJECT_LABO     ||
             m_type == OBJECT_NUCLEAR  ||
             m_type == OBJECT_PARA     ||
             m_type == OBJECT_SAFE     ||
             m_type == OBJECT_HUSTON   ||
             m_type == OBJECT_START    ||
             m_type == OBJECT_END      )  // building?
        {
            m_terrain->DeleteBuildingLevel(GetPosition());  // flattens the field
        }
    }

    m_type = OBJECT_NULL;  // invalid object until complete destruction

    if ( m_shadowLight != -1 )
    {
        m_lightMan->DeleteLight(m_shadowLight);
        m_shadowLight = -1;
    }

    if ( m_physics != nullptr )
    {
        m_physics->DeleteObject(bAll);
    }

    if ( m_objectInterface != nullptr )
    {
        m_objectInterface->DeleteObject(bAll);
    }

    if ( m_motion != nullptr )
    {
        m_motion->DeleteObject(bAll);
    }

    if ( m_auto != nullptr )
    {
        m_auto->DeleteObject(bAll);
    }

    for (int i=0 ; i<OBJECTMAXPART ; i++ )
    {
        if ( m_objectPart[i].bUsed )
        {
            m_objectPart[i].bUsed = false;
            m_engine->DeleteObject(m_objectPart[i].object);

            if ( m_objectPart[i].masterParti != -1 )
            {
                m_particle->DeleteParticle(m_objectPart[i].masterParti);
                m_objectPart[i].masterParti = -1;
            }
        }
    }

    if (!bAll)
    {
        if (m_power != nullptr)
        {
            if (m_power->Implements(ObjectInterfaceType::Old))
                dynamic_cast<COldObject*>(m_power)->DeleteObject(bAll);
            m_power = nullptr;
        }
        if (m_cargo != nullptr)
        {
            if (m_cargo->Implements(ObjectInterfaceType::Old))
                dynamic_cast<COldObject*>(m_cargo)->DeleteObject(bAll);
            m_cargo = nullptr;
        }
    }

    if ( !bAll )  m_main->CreateShortcuts();
}

// Simplifies a object (destroys all logic classes, making it a static object)

void COldObject::Simplify()
{
    if ( Implements(ObjectInterfaceType::Programmable) )
    {
        StopProgram();
    }
    m_main->SaveOneScript(this);

    m_implementedInterfaces[static_cast<int>(ObjectInterfaceType::ProgramStorage)] = false;
    m_implementedInterfaces[static_cast<int>(ObjectInterfaceType::Programmable)] = false;

    if ( m_physics != nullptr )
    {
        m_physics->DeleteObject();
        m_physics.reset();
    }
    if ( m_motion != nullptr )
    {
        m_motion->DeleteObject();
        m_motion.reset();
    }
    m_implementedInterfaces[static_cast<int>(ObjectInterfaceType::Movable)] = false;

    if ( m_objectInterface != nullptr )
    {
        m_objectInterface->DeleteObject();
        m_objectInterface.reset();
    }

    if ( m_auto != nullptr )
    {
        m_auto->DeleteObject();
        m_auto.reset();
    }

    m_main->CreateShortcuts();
}


bool COldObject::DamageObject(DamageType type, float force, CObject* killer, Math::Vector impact)
{
    assert(Implements(ObjectInterfaceType::Damageable));
    assert(!Implements(ObjectInterfaceType::Destroyable) || Implements(ObjectInterfaceType::Shielded) || Implements(ObjectInterfaceType::Fragile));

    if ( IsDying() )  return false;

    if ( m_type == OBJECT_ANT    ||
         m_type == OBJECT_WORM   ||
         m_type == OBJECT_SPIDER ||
         m_type == OBJECT_BEE     )
    {
        // Fragile, but can have fire effect
        // TODO: IsBurnable()
        force = -1.0f;
    }
    else if ( Implements(ObjectInterfaceType::Fragile) )
    {
<<<<<<< HEAD
        if ( m_type == OBJECT_MINE && type != DamageType::Explosive ) return false; // Mine can't be destroyed by shooting
        if ( m_type == OBJECT_URANIUM ) return false; // UraniumOre is not destroyable (see #777)
=======
        if ( m_type == OBJECT_BOMB && type != DamageType::Explosive ) return false; // Mine can't be destroyed by shooting
        if ( m_type == OBJECT_URANIUM && (type == DamageType::Fire || type == DamageType::Organic) ) return false; // UraniumOre is not destroyable by shooting or aliens (see #777)
        if ( m_type == OBJECT_STONE && (type == DamageType::Fire || type == DamageType::Organic) ) return false; // TitaniumOre is not destroyable either
        // PowerCell, NuclearCell and Titanium are destroyable by shooting, but not by collisions!
        if ( m_type == OBJECT_METAL && type == DamageType::Collision ) return false;
        if ( m_type == OBJECT_POWER && type == DamageType::Collision ) return false;
        if ( m_type == OBJECT_NUCLEAR && type == DamageType::Collision ) return false;

        if ( m_magnifyDamage * m_main->GetGlobalMagnifyDamage() == 0 ) return false; // Don't destroy if magnifyDamage=0
>>>>>>> c218fcce

        DestroyObject(DestructionType::Explosion, killer);
        return true;
    }

    if ( type != DamageType::Phazer && m_type == OBJECT_MOTHER ) return false; // AlienQueen can be destroyed only by PhazerShooter

    if ( type == DamageType::Organic )
    {
        // TODO: I don't understand, why does it apply damage only once every 0.5 second?
        if ( m_shotTime < 0.5f )  return false;
        m_shotTime = 0.0f;
    }

    float loss = 1.0f;
    if (Implements(ObjectInterfaceType::Shielded))
    {
        // Calculate the shield lost by the explosion
        float magnifyDamage = m_magnifyDamage * m_main->GetGlobalMagnifyDamage();
        loss = force * magnifyDamage;
        if (m_type == OBJECT_HUMAN) loss /= 2.5f; // Me is more resistant
    }

    // Diminue la puissance du bouclier.
    if ( m_type == OBJECT_CAR )  // voiture ?
    {
        m_motion->TwistPart(impact, force);

//?		nb = (int)(loss*60.0f);
        int level = m_main->GetSelectedDifficulty()-1;  // 0..3
        if ( level < 1 )  level = 1;  // 1..3
        int nb = (int)(loss*20.0f*level);
        if ( nb == 0 )  nb = 1;
        if ( nb >  5 )  nb = 5;
        if ( ExploPart(nb, force) )  // perd qq pièces
        {
<<<<<<< HEAD
            m_engine->GetPyroManager()->Create(Gfx::PT_EXPLOP, this, 1.0f, 0, impact);
            return false;
=======
            // Calculate the shield lost by the explosion
            loss = force * magnifyDamage;
            if (m_type == OBJECT_HUMAN) loss /= 2.5f; // Me is more resistant
            if (loss > 1.0f) loss = 1.0f;

            // Decreases the the shield
            float shield = GetShield();
            shield -= loss;
            SetShield(shield);

            // Sending info about taking damage
            if (!m_damaging)
            {
                SetDamaging(true);
                m_main->UpdateShortcuts();
            }
            m_damageTime = m_time;
>>>>>>> c218fcce
        }
        else
        {
            return true;  // voiture détruite
        }
    }

    if ( m_type == OBJECT_UFO )
    {
        int total = 0;
        for ( int i=0 ; i<100 ; i++ )
        {
            int part = 1+rand()%18;
            int objRank = GetObjectRank(part);
            if ( objRank != -1 )
            {
<<<<<<< HEAD
                ExploPiece(part);
                total ++;
                if ( total >= 6 )  break;
=======
                // Dead immediately
                SetShield(0.0f);
                SetDamaging(false);
>>>>>>> c218fcce
            }
        }
    }

    bool dead = true;
    if (Implements(ObjectInterfaceType::Shielded))
    {
        // Decreases the the shield
        float shield = GetShield();
        shield -= loss;
        if (shield < 0.0f) shield = 0.0f;
        SetShield(shield);

        dead = (GetShield() <= 0.0f);
    }

    if (dead && Implements(ObjectInterfaceType::Destroyable))
    {
        if (type == DamageType::Fire)
        {
            DestroyObject(DestructionType::Burn, killer);
        }
        else
        {
            DestroyObject(DestructionType::Explosion, killer);
        }
        return true;
    }

    if ( m_type == OBJECT_HUMAN )
    {
        m_engine->GetPyroManager()->Create(Gfx::PT_SHOTH, this, loss);
    }
    else if ( m_type == OBJECT_MOTHER )
    {
        m_engine->GetPyroManager()->Create(Gfx::PT_SHOTM, this, loss);
    }
    else
    {
        m_engine->GetPyroManager()->Create(Gfx::PT_SHOTT, this, loss);
    }
    return false;
}

void COldObject::DestroyObject(DestructionType type, CObject* killer)
{
    assert(Implements(ObjectInterfaceType::Destroyable));

    if(type == DestructionType::NoEffect) assert(!!"DestructionType::NoEffect should not be passed to DestroyObject()!");
    assert(type != DestructionType::Drowned || m_type == OBJECT_HUMAN);

    if ( IsDying() )  return;

    if (Implements(ObjectInterfaceType::Shielded))
    {
        SetShield(0.0f);
        SetDamaging(false);
    }

    Gfx::PyroType pyroType = Gfx::PT_NULL;
    if ( type == DestructionType::Explosion )   // explosion?
    {
        if ( m_type == OBJECT_ANT    ||
             m_type == OBJECT_SPIDER ||
             m_type == OBJECT_BEE    ||
             m_type == OBJECT_WORM   )
        {
            pyroType = Gfx::PT_EXPLOO;
        }
        else if ( m_type == OBJECT_MOTHER ||
                  m_type == OBJECT_NEST   ||
                  m_type == OBJECT_BULLET )
        {
            pyroType = Gfx::PT_FRAGO;
        }
        else if ( m_type == OBJECT_HUMAN )
        {
            pyroType = Gfx::PT_DEADG;
        }
        else if ( m_type == OBJECT_BASE     ||
                  m_type == OBJECT_DERRICK  ||
                  m_type == OBJECT_FACTORY  ||
                  m_type == OBJECT_STATION  ||
                  m_type == OBJECT_CONVERT  ||
                  m_type == OBJECT_REPAIR   ||
                  m_type == OBJECT_DESTROYER||
                  m_type == OBJECT_TOWER    ||
                  m_type == OBJECT_NEST     ||
                  m_type == OBJECT_RESEARCH ||
                  m_type == OBJECT_RADAR    ||
                  m_type == OBJECT_INFO     ||
                  m_type == OBJECT_ENERGY   ||
                  m_type == OBJECT_LABO     ||
                  m_type == OBJECT_NUCLEAR  ||
                  m_type == OBJECT_PARA     ||
                  m_type == OBJECT_SAFE     ||
                  m_type == OBJECT_HUSTON   ||
                  m_type == OBJECT_START    ||
                  m_type == OBJECT_END      )  // building?
        {
            pyroType = Gfx::PT_FRAGT;
        }
        else if ( m_type == OBJECT_MOBILEtg )
        {
            pyroType = Gfx::PT_FRAGT;
        }
        else
        {
            pyroType = Gfx::PT_EXPLOT;
        }
    }
    else if ( type == DestructionType::ExplosionWater )
    {
        pyroType = Gfx::PT_FRAGW;
    }
    else if ( type == DestructionType::Burn )  // burning?
    {
        if ( m_type == OBJECT_MOTHER ||
             m_type == OBJECT_ANT    ||
             m_type == OBJECT_SPIDER ||
             m_type == OBJECT_BEE    ||
             m_type == OBJECT_WORM   ||
             m_type == OBJECT_BULLET )
        {
            pyroType = Gfx::PT_BURNO;
            SetDying(DeathType::Burning);
        }
        else if ( m_type == OBJECT_HUMAN )
        {
            pyroType = Gfx::PT_DEADG;
        }
        else
        {
            pyroType = Gfx::PT_BURNT;
            SetDying(DeathType::Burning);
        }
        SetVirusMode(false);
    }
    else if ( type == DestructionType::Drowned )
    {
        pyroType = Gfx::PT_DEADW;
    }
    else if ( type == DestructionType::Win )
    {
        pyroType = Gfx::PT_WPCHECK;
    }
    assert(pyroType != Gfx::PT_NULL);
    if (pyroType == Gfx::PT_FRAGT ||
        pyroType == Gfx::PT_FRAGO ||
        pyroType == Gfx::PT_FRAGW)
    {
        SetDying(DeathType::Exploding);
    }
    m_engine->GetPyroManager()->Create(pyroType, this);

    if ( Implements(ObjectInterfaceType::Programmable) )
    {
        StopProgram();
    }
    m_main->SaveOneScript(this);

    if ( GetSelect() )
    {
        SetSelect(false);  // deselects the object
        m_camera->SetType(Gfx::CAM_TYPE_EXPLO);
        m_main->DeselectAll();
    }
    m_main->RemoveFromSelectionHistory(this);

    CScoreboard* scoreboard = m_main->GetScoreboard();
    if (scoreboard)
        scoreboard->ProcessKill(this, killer);

    m_team = 0; // Back to neutral on destruction

    if ( m_botVar != nullptr )
    {
        if ( Implements(ObjectInterfaceType::Transportable) )  // (*)
        {
            CScriptFunctions::DestroyObjectVar(m_botVar, false);
        }
    }
}

// (*)  If a robot or cosmonaut dies, the subject must continue to exist,
//  so that programs of the ants continue to operate as usual.


// Crée des morceaux d'objet qui partent.
// Retourne FALSE si la voiture est détruite.

bool COldObject::ExploPart(int total, float force)
{
    Math::Vector	p1, p2, p3, p4;
    Gfx::CPyro*		pyro;
    float		dim;
    int			i, part, param;

    // Crée une tache d'huile au sol.
    if ( force > 0.2f &&
         m_objectPart[0].position.y > m_engine->GetWater()->GetLevel() )
    {
        dim = force*20.0f;
        if ( dim > 20.0f )  dim = 20.0f;
        p1 = p2 = p3 = p4 = GetPosition();
        p1.x -= dim;  p1.z += dim;
        p2.x += dim;  p2.z += dim;
        p3.x -= dim;  p3.z -= dim;
        p4.x += dim;  p4.z -= dim;
        m_particle->CreateWheelTrace(p1, p2, p3, p4, Gfx::PARTITRACE4);
    }

    if ( total > 1 && GetSelect() )
    {
        m_camera->StartOver(Gfx::CAM_OVER_EFFECT_CRASH, GetPosition(), force);
    }

    for ( i=0 ; i<total ; i++ )
    {
        part = m_motion->GetRemovePart(param);
        if ( part == -1 )
        {
            if ( total == 999 )  return true;

            m_engine->GetPyroManager()->Create(Gfx::PT_EXPLOS, this, 1.0f);

            m_engine->GetPyroManager()->Create(Gfx::PT_BURNS, this, 1.0f);

            DetachPart(3);
            DetachPart(4);
            DetachPart(5);
            DetachPart(6);  // 4 roues
            DetachPart(7);  // moteur
            DetachPart(8);  // volant

            if ( m_cargo != 0 )  // transporte un robot ?
            {
                m_engine->GetPyroManager()->Create(Gfx::PT_EXPLOT, m_cargo, 1.0f);
            }

            SetDying(DeathType::Exploding);
            m_camera->SetType(Gfx::CAM_TYPE_BACK);
            return false;  // voiture détruite
        }

        DetachPiece(part, param);
    }
    return true;  // pas encore détruite
}

// Crée un morceau d'objet qui part.

bool COldObject::DetachPart(int part, Math::Vector speed)
{
    Math::Vector	pos, min, max;
    Math::Point		dim, p;
    float		speedx, speedy, duration, mass;
    int			channel, objRank;

    if ( !FlatParent(part) )  return false;

    pos = GetPartPosition(part);
    pos.y += 2.0f;

    if ( speed.x == 0.0f && speed.y == 0.0f && speed.z == 0.0f )
    {
        if ( m_physics == 0 )
        {
            speedx = 0.0f;
            speedy = 0.0f;
        }
        else
        {
            speedx = m_physics->GetLinMotionX(MO_REASPEED)/m_physics->GetLinMotionX(MO_ADVSPEED);
            speedy = m_physics->GetCirMotionY(MO_REASPEED)/m_physics->GetCirMotionY(MO_ADVSPEED);
        }

        speed.x = speedx*0.8f;
        speed.y = 10.0f+speedx*10.0f;
        speed.z = speedy*0.8f;
        p = RotatePoint(-GetPartRotationY(part), Math::Point(speed.x, speed.z));
        speed.x = p.x;
        speed.z = p.y;
        speed *= 2.0f;
    }

    objRank = GetObjectRank(part);
    m_engine->GetObjectBBox(objRank, min, max);
    dim.x = Math::Distance(min, max)/2.0f;
    dim.y = dim.x;
    duration = 6.0f+Math::Rand()*8.0f;
    mass = 12.0f+Math::Rand()*16.0f;

    channel = m_particle->CreatePart(pos, speed, dim, Gfx::PARTIPART, duration, mass, 10.0f, 0);
    if ( channel != -1 )
    {
        SetMasterParticle(part, channel);
    }
    return true;
}

// Crée un morceau d'objet qui devient une pièce indépendante.

bool COldObject::DetachPiece(int part, int param, Math::Vector speed)
{
    COldObject*	pObj;
    Gfx::CPyro*		pyro;
    Math::Vector	pos, angle, min, max, dim;
    float		radius;
    int			objRank;

    if ( !FlatParent(part) )  return false;
    pos = GetPartPosition(part);
    angle = GetPartRotation(0);

    objRank = GetObjectRank(part);
    m_engine->GetObjectBBox(objRank, min, max);
    dim = max-min;

    m_objectPart[part].bUsed = false;  // supprime pièce à la voiture
    UpdateTotalPart();

    pObj = CObjectManager::GetInstancePointer()->CreateEmptyObject();
    pObj->SetType(OBJECT_PIECE);
    m_engine->SetObjectType(objRank, Gfx::ENG_OBJTYPE_FIX);
    pObj->SetObjectRank(0, objRank);
    pObj->SetPartPosition(0, pos);
    pObj->SetPartRotation(0, angle);

    radius = (dim.x+dim.y+dim.z)/3.0f/2.0f;
    pObj->AddCrashSphere(CrashSphere(Math::Vector(0.0f, 0.0f, 0.0f), radius, SOUND_CHOCo, 0.45f));
    pObj->CreateShadowCircle(radius*1.5f, 0.3f);

    m_engine->GetPyroManager()->Create(Gfx::PT_PIECE, pObj, 1.0f, param);  // voltige

    return true;
}

// Fait exploser un morceau d'objet.

bool COldObject::ExploPiece(int part)
{
    COldObject*	pObj;
    Gfx::CPyro*		pyro;
    Math::Vector	pos, angle, min, max, dim;
    int			objRank;

    if ( !FlatParent(part) )  return false;
    pos = GetPartPosition(part);
    angle = GetPartRotation(0);

    objRank = GetObjectRank(part);
    m_engine->GetObjectBBox(objRank, min, max);
    dim = max-min;

    m_objectPart[part].bUsed = false;  // supprime pièce à la voiture
    UpdateTotalPart();

    pObj = CObjectManager::GetInstancePointer()->CreateEmptyObject();
    pObj->SetType(OBJECT_PIECE);
    m_engine->SetObjectType(objRank, Gfx::ENG_OBJTYPE_FIX);
    pObj->SetObjectRank(0, objRank);
    pObj->SetPartPosition(0, pos);
    pObj->SetPartRotation(0, angle);

    m_engine->GetPyroManager()->Create(Gfx::PT_FRAGT, pObj);  // explosion

    return true;
}

// Initializes a new part.

void COldObject::InitPart(int part)
{
    m_objectPart[part].bUsed      = true;
    m_objectPart[part].object     = -1;
    m_objectPart[part].parentPart = -1;

    m_objectPart[part].position   = Math::Vector(0.0f, 0.0f, 0.0f);
    m_objectPart[part].angle.y    = 0.0f;
    m_objectPart[part].angle.x    = 0.0f;
    m_objectPart[part].angle.z    = 0.0f;
    m_objectPart[part].zoom       = Math::Vector(1.0f, 1.0f, 1.0f);

    m_objectPart[part].bTranslate = true;
    m_objectPart[part].bRotate    = true;
    m_objectPart[part].bZoom      = false;

    m_objectPart[part].matTranslate.LoadIdentity();
    m_objectPart[part].matRotate.LoadIdentity();
    m_objectPart[part].matTransform.LoadIdentity();
    m_objectPart[part].matWorld.LoadIdentity();;

    m_objectPart[part].masterParti = -1;
}

// Removes part.

void COldObject::DeletePart(int part)
{
    if ( !m_objectPart[part].bUsed )  return;

    if ( m_objectPart[part].masterParti != -1 )
    {
        m_particle->DeleteParticle(m_objectPart[part].masterParti);
        m_objectPart[part].masterParti = -1;
    }

    m_objectPart[part].bUsed = false;
    m_engine->DeleteObject(m_objectPart[part].object);
    UpdateTotalPart();
}

void COldObject::UpdateTotalPart()
{
    int     i;

    m_totalPart = 0;
    for ( i=0 ; i<OBJECTMAXPART ; i++ )
    {
        if ( m_objectPart[i].bUsed )
        {
            m_totalPart = i+1;
        }
    }
}


// Specifies the number of the object of a part.

void COldObject::SetObjectRank(int part, int objRank)
{
    if ( !m_objectPart[part].bUsed )  // object not created?
    {
        InitPart(part);
        UpdateTotalPart();
    }
    m_objectPart[part].object = objRank;
}

// Returns the number of part.

int COldObject::GetObjectRank(int part)
{
    if ( !m_objectPart[part].bUsed )  return -1;
    return m_objectPart[part].object;
}

// Specifies what is the parent of a part.
// Reminder: Part 0 is always the father of all
// and therefore the main part (eg the chassis of a car).

void COldObject::SetObjectParent(int part, int parent)
{
    m_objectPart[part].parentPart = parent;
}


// Specifies the type of the object.

void COldObject::SetType(ObjectType type)
{
    m_type = type;
    m_name = GetObjectName(m_type);

    SetSelectable(IsSelectableByDefault(m_type));

    // TODO: Temporary hack
    if ( m_type == OBJECT_MOBILEfa || // WingedGrabber
         m_type == OBJECT_MOBILEfs || // WingedSniffer
         m_type == OBJECT_MOBILEfc || // WingedShooter
         m_type == OBJECT_MOBILEfi || // WingedOrgaShooter
         m_type == OBJECT_MOBILEft || // winged PracticeBot (unused)
         m_type == OBJECT_HUMAN    || // Me
         m_type == OBJECT_TECH     || // Tech
         m_type == OBJECT_CONTROLLER)
    {
        m_implementedInterfaces[static_cast<int>(ObjectInterfaceType::Flying)] = true;
        m_implementedInterfaces[static_cast<int>(ObjectInterfaceType::JetFlying)] = true;
    }
    else if ( m_type == OBJECT_BEE )
    {
        m_implementedInterfaces[static_cast<int>(ObjectInterfaceType::Flying)] = true;
        m_implementedInterfaces[static_cast<int>(ObjectInterfaceType::JetFlying)] = false;
    }
    else
    {
        m_implementedInterfaces[static_cast<int>(ObjectInterfaceType::Flying)] = false;
        m_implementedInterfaces[static_cast<int>(ObjectInterfaceType::JetFlying)] = false;
    }

    // TODO: Another temporary hack
    if (m_type == OBJECT_MOBILEfa ||
        m_type == OBJECT_MOBILEta ||
        m_type == OBJECT_MOBILEwa ||
        m_type == OBJECT_MOBILEia ||
        m_type == OBJECT_MOBILEfc ||
        m_type == OBJECT_MOBILEtc ||
        m_type == OBJECT_MOBILEwc ||
        m_type == OBJECT_MOBILEic ||
        m_type == OBJECT_MOBILEfi ||
        m_type == OBJECT_MOBILEti ||
        m_type == OBJECT_MOBILEwi ||
        m_type == OBJECT_MOBILEii ||
        m_type == OBJECT_MOBILEfs ||
        m_type == OBJECT_MOBILEts ||
        m_type == OBJECT_MOBILEws ||
        m_type == OBJECT_MOBILEis ||
        m_type == OBJECT_MOBILErt ||
        m_type == OBJECT_MOBILErc ||
        m_type == OBJECT_MOBILErr ||
        m_type == OBJECT_MOBILErs ||
        m_type == OBJECT_MOBILEsa ||
        m_type == OBJECT_MOBILEtg ||
        m_type == OBJECT_MOBILEft ||
        m_type == OBJECT_MOBILEtt ||
        m_type == OBJECT_MOBILEwt ||
        m_type == OBJECT_MOBILEit ||
        m_type == OBJECT_TOWER    ||
        m_type == OBJECT_RESEARCH ||
        m_type == OBJECT_ENERGY   ||
        m_type == OBJECT_LABO     ||
        m_type == OBJECT_NUCLEAR   )
    {
        m_implementedInterfaces[static_cast<int>(ObjectInterfaceType::Powered)] = true;
    }
    else
    {
        m_implementedInterfaces[static_cast<int>(ObjectInterfaceType::Powered)] = false;
    }

    // TODO: Hacking some more
    if ( m_type == OBJECT_MOBILEtg ||
         m_type == OBJECT_STONE    ||
         m_type == OBJECT_METAL    ||
         m_type == OBJECT_URANIUM  ||
         m_type == OBJECT_POWER    ||
         m_type == OBJECT_ATOMIC   ||
         m_type == OBJECT_TNT      ||
         m_type == OBJECT_BULLET   ||
         m_type == OBJECT_EGG      ||
         m_type == OBJECT_MINE     ||
         m_type == OBJECT_ANT      ||
         m_type == OBJECT_WORM     ||
         m_type == OBJECT_SPIDER   ||
         m_type == OBJECT_BEE      ||
         m_type == OBJECT_TEEN28    )
    {
        m_implementedInterfaces[static_cast<int>(ObjectInterfaceType::Damageable)] = true;
        m_implementedInterfaces[static_cast<int>(ObjectInterfaceType::Destroyable)] = true;
        m_implementedInterfaces[static_cast<int>(ObjectInterfaceType::Fragile)] = true;
        m_implementedInterfaces[static_cast<int>(ObjectInterfaceType::Shielded)] = false;
    }
    else if (m_type == OBJECT_HUMAN ||
         m_type == OBJECT_MOBILEfa ||
         m_type == OBJECT_MOBILEta ||
         m_type == OBJECT_MOBILEwa ||
         m_type == OBJECT_MOBILEia ||
         m_type == OBJECT_MOBILEfc ||
         m_type == OBJECT_MOBILEtc ||
         m_type == OBJECT_MOBILEwc ||
         m_type == OBJECT_MOBILEic ||
         m_type == OBJECT_MOBILEfi ||
         m_type == OBJECT_MOBILEti ||
         m_type == OBJECT_MOBILEwi ||
         m_type == OBJECT_MOBILEii ||
         m_type == OBJECT_MOBILEfs ||
         m_type == OBJECT_MOBILEts ||
         m_type == OBJECT_MOBILEws ||
         m_type == OBJECT_MOBILEis ||
         m_type == OBJECT_MOBILErt ||
         m_type == OBJECT_MOBILErc ||
         m_type == OBJECT_MOBILErr ||
         m_type == OBJECT_MOBILErs ||
         m_type == OBJECT_MOBILEsa ||
         m_type == OBJECT_MOBILEft ||
         m_type == OBJECT_MOBILEtt ||
         m_type == OBJECT_MOBILEwt ||
         m_type == OBJECT_MOBILEit ||
         m_type == OBJECT_FACTORY  ||
         m_type == OBJECT_REPAIR   ||
         m_type == OBJECT_DESTROYER||
         m_type == OBJECT_DERRICK  ||
         m_type == OBJECT_STATION  ||
         m_type == OBJECT_CONVERT  ||
         m_type == OBJECT_TOWER    ||
         m_type == OBJECT_RESEARCH ||
         m_type == OBJECT_RADAR    ||
         m_type == OBJECT_INFO     ||
         m_type == OBJECT_ENERGY   ||
         m_type == OBJECT_LABO     ||
         m_type == OBJECT_NUCLEAR  ||
         m_type == OBJECT_PARA     ||
         m_type == OBJECT_MOTHER    )
    {
        m_implementedInterfaces[static_cast<int>(ObjectInterfaceType::Damageable)] = true;
        m_implementedInterfaces[static_cast<int>(ObjectInterfaceType::Destroyable)] = true;
        m_implementedInterfaces[static_cast<int>(ObjectInterfaceType::Fragile)] = false;
        m_implementedInterfaces[static_cast<int>(ObjectInterfaceType::Shielded)] = true;
    }
    else if (m_type == OBJECT_HUSTON ||
             m_type == OBJECT_BASE    )
    {
        m_implementedInterfaces[static_cast<int>(ObjectInterfaceType::Damageable)] = true;
        m_implementedInterfaces[static_cast<int>(ObjectInterfaceType::Destroyable)] = false;
        m_implementedInterfaces[static_cast<int>(ObjectInterfaceType::Fragile)] = false;
        m_implementedInterfaces[static_cast<int>(ObjectInterfaceType::Shielded)] = false;
    }
    else
    {
        m_implementedInterfaces[static_cast<int>(ObjectInterfaceType::Damageable)] = false;
        m_implementedInterfaces[static_cast<int>(ObjectInterfaceType::Destroyable)] = false;
        m_implementedInterfaces[static_cast<int>(ObjectInterfaceType::Fragile)] = false;
        m_implementedInterfaces[static_cast<int>(ObjectInterfaceType::Shielded)] = false;
    }

    // TODO: #TooMuchHacking
    m_implementedInterfaces[static_cast<int>(ObjectInterfaceType::ShieldedAutoRegen)] = (m_type == OBJECT_HUMAN);

    // TODO: Hacking in progress...
    if ( m_type == OBJECT_STONE   ||
         m_type == OBJECT_URANIUM ||
         m_type == OBJECT_BULLET  ||
         m_type == OBJECT_METAL   ||
         m_type == OBJECT_POWER   ||
         m_type == OBJECT_ATOMIC  ||
         m_type == OBJECT_BBOX    ||
         m_type == OBJECT_KEYa    ||
         m_type == OBJECT_KEYb    ||
         m_type == OBJECT_KEYc    ||
         m_type == OBJECT_KEYd    ||
         m_type == OBJECT_TNT     )
    {
        m_implementedInterfaces[static_cast<int>(ObjectInterfaceType::Transportable)] = true;
    }
    else
    {
        m_implementedInterfaces[static_cast<int>(ObjectInterfaceType::Transportable)] = false;
    }

    // TODO: You have been hacked!
    if (m_type == OBJECT_HUMAN    ||
        m_type == OBJECT_TOTO     ||
        m_type == OBJECT_MOBILEfa ||
        m_type == OBJECT_MOBILEta ||
        m_type == OBJECT_MOBILEwa ||
        m_type == OBJECT_MOBILEia ||
        m_type == OBJECT_MOBILEfc ||
        m_type == OBJECT_MOBILEtc ||
        m_type == OBJECT_MOBILEwc ||
        m_type == OBJECT_MOBILEic ||
        m_type == OBJECT_MOBILEfi ||
        m_type == OBJECT_MOBILEti ||
        m_type == OBJECT_MOBILEwi ||
        m_type == OBJECT_MOBILEii ||
        m_type == OBJECT_MOBILEfs ||
        m_type == OBJECT_MOBILEts ||
        m_type == OBJECT_MOBILEws ||
        m_type == OBJECT_MOBILEis ||
        m_type == OBJECT_MOBILErt ||
        m_type == OBJECT_MOBILErc ||
        m_type == OBJECT_MOBILErr ||
        m_type == OBJECT_MOBILErs ||
        m_type == OBJECT_MOBILEsa ||
        m_type == OBJECT_MOBILEft ||
        m_type == OBJECT_MOBILEtt ||
        m_type == OBJECT_MOBILEwt ||
        m_type == OBJECT_MOBILEit ||
        m_type == OBJECT_MOBILEdr ||
        m_type == OBJECT_APOLLO2  ||
        m_type == OBJECT_BASE     ||
        m_type == OBJECT_DERRICK  ||
        m_type == OBJECT_FACTORY  ||
        m_type == OBJECT_REPAIR   ||
        m_type == OBJECT_DESTROYER||
        m_type == OBJECT_STATION  ||
        m_type == OBJECT_CONVERT  ||
        m_type == OBJECT_TOWER    ||
        m_type == OBJECT_RESEARCH ||
        m_type == OBJECT_RADAR    ||
        m_type == OBJECT_INFO     ||
        m_type == OBJECT_ENERGY   ||
        m_type == OBJECT_LABO     ||
        m_type == OBJECT_NUCLEAR  ||
        m_type == OBJECT_PARA     ||
        m_type == OBJECT_SAFE     ||
        m_type == OBJECT_HUSTON   ||
        m_type == OBJECT_ANT      ||
        m_type == OBJECT_WORM     ||
        m_type == OBJECT_SPIDER   ||
        m_type == OBJECT_BEE      ||
        m_type == OBJECT_MOTHER   ||
        m_type == OBJECT_CONTROLLER)
    {
        m_implementedInterfaces[static_cast<int>(ObjectInterfaceType::Controllable)] = true;
    }
    else
    {
        m_implementedInterfaces[static_cast<int>(ObjectInterfaceType::Controllable)] = false;
    }

    // TODO: Another one? :/
    if ( m_type == OBJECT_POWER   || // PowerCell
         m_type == OBJECT_ATOMIC  || // NuclearCell
         m_type == OBJECT_STATION || // PowerStation
         m_type == OBJECT_ENERGY   ) // PowerPlant
    {
        m_implementedInterfaces[static_cast<int>(ObjectInterfaceType::PowerContainer)] = true;
    }
    else
    {
        m_implementedInterfaces[static_cast<int>(ObjectInterfaceType::PowerContainer)] = false;
    }


    if ( m_type == OBJECT_MOBILEwc ||
         m_type == OBJECT_MOBILEtc ||
         m_type == OBJECT_MOBILEfc ||
         m_type == OBJECT_MOBILEic ||
         m_type == OBJECT_MOBILEwi ||
         m_type == OBJECT_MOBILEti ||
         m_type == OBJECT_MOBILEfi ||
         m_type == OBJECT_MOBILEii ||
         m_type == OBJECT_MOBILErc )  // cannon vehicle?
    {
        m_cameraType = Gfx::CAM_TYPE_ONBOARD;
    }
}

const char* COldObject::GetName()
{
    return m_name.c_str();
}

// Choosing the option to use.

void COldObject::SetOption(int option)
{
    m_option = option;
}

int COldObject::GetOption()
{
    return m_option;
}


// Saves all the parameters of the object.

void COldObject::Write(CLevelParserLine* line)
{
    Math::Vector    pos;

    line->AddParam("camera", MakeUnique<CLevelParserParam>(GetCameraType()));

    if ( GetCameraLock() )
        line->AddParam("cameraLock", MakeUnique<CLevelParserParam>(GetCameraLock()));

    if ( IsBulletWall() )
        line->AddParam("bulletWall", MakeUnique<CLevelParserParam>(IsBulletWall()));

    if ( GetEnergyLevel() != 0.0f )
        line->AddParam("energy", MakeUnique<CLevelParserParam>(GetEnergyLevel()));

    if ( GetShield() != 1.0f )
        line->AddParam("shield", MakeUnique<CLevelParserParam>(GetShield()));

    if ( GetRange() != 1.0f )
        line->AddParam("range", MakeUnique<CLevelParserParam>(GetRange()));

    if ( !GetSelectable() )
        line->AddParam("selectable", MakeUnique<CLevelParserParam>(GetSelectable()));

    if ( !GetCollisions() )
        line->AddParam("clip", MakeUnique<CLevelParserParam>(GetCollisions()));

    if ( GetLock() )
        line->AddParam("lock", MakeUnique<CLevelParserParam>(GetLock()));

    if ( !GetActivity() )
        line->AddParam("activity", MakeUnique<CLevelParserParam>(GetActivity()));

    if ( GetProxyActivate() )
    {
        line->AddParam("proxyActivate", MakeUnique<CLevelParserParam>(GetProxyActivate()));
        line->AddParam("proxyDistance", MakeUnique<CLevelParserParam>(GetProxyDistance()/g_unit));
    }

    if ( GetMagnifyDamage() != 1.0f )
        line->AddParam("magnifyDamage", MakeUnique<CLevelParserParam>(GetMagnifyDamage()));

    if ( GetTeam() != 0 )
        line->AddParam("team", MakeUnique<CLevelParserParam>(GetTeam()));

    if ( GetGunGoalV() != 0.0f )
        line->AddParam("aimV", MakeUnique<CLevelParserParam>(GetGunGoalV()));

    if ( GetGunGoalH() != 0.0f )
        line->AddParam("aimH", MakeUnique<CLevelParserParam>(GetGunGoalH()));

    if ( GetAnimateOnReset() )
    {
        line->AddParam("reset", MakeUnique<CLevelParserParam>(GetAnimateOnReset()));
    }

    if ( m_bVirusMode )
        line->AddParam("virusMode", MakeUnique<CLevelParserParam>(m_bVirusMode));

    if ( m_virusTime != 0.0f )
        line->AddParam("virusTime", MakeUnique<CLevelParserParam>(m_virusTime));

    line->AddParam("lifetime", MakeUnique<CLevelParserParam>(m_aTime));

    // Sets the parameters of the command line.
    CLevelParserParamVec cmdline;
    for(float value : GetCmdLine())
    {
        cmdline.push_back(MakeUnique<CLevelParserParam>(value));
    }
    if (cmdline.size() > 0)
        line->AddParam("cmdline", MakeUnique<CLevelParserParam>(std::move(cmdline)));

    if ( m_motion != nullptr )
    {
        m_motion->Write(line);
    }

    if ( Implements(ObjectInterfaceType::Programmable) )
    {
        line->AddParam("bVirusActive", MakeUnique<CLevelParserParam>(GetActiveVirus()));
    }

    if ( m_physics != nullptr )
    {
        m_physics->Write(line);
    }

    if ( m_auto != nullptr )
    {
        m_auto->Write(line);
    }
}

// Returns all parameters of the object.

void COldObject::Read(CLevelParserLine* line)
{
    Math::Vector zoom = line->GetParam("zoom")->AsPoint(Math::Vector(1.0f, 1.0f, 1.0f));
    if (zoom.x != 1.0f || zoom.y != 1.0f || zoom.z != 1.0f)
        SetScale(zoom);

    if (line->GetParam("camera")->IsDefined())
        SetCameraType(line->GetParam("camera")->AsCameraType());
    SetCameraLock(line->GetParam("cameraLock")->AsBool(false));

    if (line->GetParam("pyro")->IsDefined())
        m_engine->GetPyroManager()->Create(line->GetParam("pyro")->AsPyroType(), this);

    SetBulletWall(line->GetParam("bulletWall")->AsBool(IsBulletWallByDefault(m_type)));

    SetProxyActivate(line->GetParam("proxyActivate")->AsBool(false));
    SetProxyDistance(line->GetParam("proxyDistance")->AsFloat(15.0f)*g_unit);
    SetCollisions(line->GetParam("clip")->AsBool(true));
    SetAnimateOnReset(line->GetParam("reset")->AsBool(false));
    if (Implements(ObjectInterfaceType::Controllable))
    {
        SetSelectable(line->GetParam("selectable")->AsBool(IsSelectableByDefault(m_type)));
    }
    if (Implements(ObjectInterfaceType::JetFlying))
    {
        SetRange(line->GetParam("range")->AsFloat(30.0f));
    }
    if (Implements(ObjectInterfaceType::Fragile))
    {
        SetMagnifyDamage(line->GetParam("magnifyDamage")->AsFloat(1.0f)); // TODO: This is a temporary hack for now - CFragileObject doesn't have SetMagnifyDamage ~krzys_h
    }
    if (Implements(ObjectInterfaceType::Shielded))
    {
        SetShield(line->GetParam("shield")->AsFloat(1.0f));
        SetMagnifyDamage(line->GetParam("magnifyDamage")->AsFloat(1.0f));
    }
    if (Implements(ObjectInterfaceType::Programmable))
    {
        SetCheckToken(!line->GetParam("checkToken")->IsDefined() ? GetSelectable() : line->GetParam("checkToken")->AsBool(true));
    }
    if (line->GetParam("cmdline")->IsDefined())
    {
        const auto& cmdline = line->GetParam("cmdline")->AsArray();
        for (unsigned int i = 0; i < cmdline.size(); i++)
        {
            SetCmdLine(i, cmdline[i]->AsFloat());
        }
    }

    // SetManual will affect bot speed
    if (m_type == OBJECT_MOBILEdr)
    {
        // TODO: Merge these two settings?
        SetManual(!GetTrainer());
    }

    // AlienWorm time up/down
    // TODO: Refactor function names
    if (m_type == OBJECT_WORM)
    {
        assert(Implements(ObjectInterfaceType::Movable));
        CMotion* motion = GetMotion();
        if (line->GetParam("param")->IsDefined())
        {
            const auto& p = line->GetParam("param")->AsArray();
            for (unsigned int i = 0; i < 10 && i < p.size(); i++)
            {
                motion->SetParam(i, p[i]->AsFloat());
            }
        }
    }

    if (m_auto != nullptr)
    {
        // TODO: Is it used for anything else than AlienEggs?
        m_auto->SetType(line->GetParam("autoType")->AsObjectType(OBJECT_NULL));
        for (int i = 0; i < 5; i++)
        {
            std::string op = "autoValue" + boost::lexical_cast<std::string>(i+1); // autoValue1..autoValue5
            m_auto->SetValue(i, line->GetParam(op)->AsFloat(0.0f));
        }
        m_auto->SetString(const_cast<char*>(line->GetParam("autoString")->AsPath("ai", "").c_str()));

        int i = line->GetParam("run")->AsInt(-1);
        if (i != -1)
        {
            if (i != PARAM_FIXSCENE && !CSettings::GetInstancePointer()->GetMovies()) i = 0;
            m_auto->Start(i);  // starts the film
        }
    }


    // Everthing below is for use only by saved scenes
    if (line->GetParam("energy")->IsDefined())
        SetEnergyLevel(line->GetParam("energy")->AsFloat());
    SetLock(line->GetParam("lock")->AsBool(false));
    SetActivity(line->GetParam("activity")->AsBool(true));
    SetGunGoalV(line->GetParam("aimV")->AsFloat(0.0f));
    SetGunGoalH(line->GetParam("aimH")->AsFloat(0.0f));

    if (line->GetParam("burnMode")->AsBool(false))
        SetDying(DeathType::Burning);
    m_bVirusMode = line->GetParam("virusMode")->AsBool(false);
    m_virusTime = line->GetParam("virusTime")->AsFloat(0.0f);

    m_aTime = line->GetParam("lifetime")->AsFloat(0.0f);

    if ( m_motion != nullptr )
    {
        m_motion->Read(line);
    }

    if (Implements(ObjectInterfaceType::Programmable))
    {
        SetActiveVirus(line->GetParam("bVirusActive")->AsBool(false));
    }

    if ( m_physics != nullptr )
    {
        m_physics->Read(line);
    }

    if ( m_auto != nullptr )
    {
        m_auto->Read(line);
    }
}



// Seeking the nth son of a father.

int COldObject::SearchDescendant(int parent, int n)
{
    int     i;

    for ( i=0 ; i<m_totalPart ; i++ )
    {
        if ( !m_objectPart[i].bUsed )  continue;

        if ( parent == m_objectPart[i].parentPart )
        {
            if ( n-- == 0 )  return i;
        }
    }
    return -1;
}

void COldObject::TransformCrashSphere(Math::Sphere& crashSphere)
{
    crashSphere.radius *= GetScaleX();

    // Returns to the sphere collisions,
    // which ignores the tilt of the vehicle.
    // This is necessary to collisions with vehicles,
    // so as not to reflect SetTilt, for example.
    // The sphere must necessarily have a center (0, y, 0).
    if (m_crashSpheres.size() == 1 &&
        crashSphere.pos.x == 0.0f &&
        crashSphere.pos.z == 0.0f )
    {
        crashSphere.pos += m_objectPart[0].position;
        return;
    }

    if (m_objectPart[0].bTranslate ||
        m_objectPart[0].bRotate)
    {
        UpdateTransformObject();
    }

    crashSphere.pos = Math::Transform(m_objectPart[0].matWorld, crashSphere.pos);
}

void COldObject::TransformCameraCollisionSphere(Math::Sphere& collisionSphere)
{
    collisionSphere.pos = Math::Transform(m_objectPart[0].matWorld, collisionSphere.pos);
    collisionSphere.radius *= GetScaleX();
}


// Specifies the sphere of jostling, relative to the object.

void COldObject::SetJostlingSphere(const Math::Sphere& jostlingSphere)
{
    m_jostlingSphere = jostlingSphere;
    m_implementedInterfaces[static_cast<int>(ObjectInterfaceType::Jostleable)] = true;
}

// Specifies the sphere of jostling, in the world.

Math::Sphere COldObject::GetJostlingSphere() const
{
    Math::Sphere transformedJostlingSphere = m_jostlingSphere;
    transformedJostlingSphere.pos = Math::Transform(m_objectPart[0].matWorld, transformedJostlingSphere.pos);
    return transformedJostlingSphere;
}


// Positioning an object on a certain height, above the ground.

void COldObject::SetFloorHeight(float height)
{
    Math::Vector    pos;

    pos = m_objectPart[0].position;
    m_terrain->AdjustToFloor(pos);

    if ( m_physics != nullptr )
    {
        m_physics->SetLand(height == 0.0f);
        m_physics->SetMotor(height != 0.0f);
    }

    m_objectPart[0].position.y = pos.y+height+m_character.height;
    m_objectPart[0].bTranslate = true;  // it will recalculate the matrices
}

// Adjust the inclination of an object laying on the ground.

void COldObject::FloorAdjust()
{
    Math::Vector        pos, n;
    Math::Point         nn;
    float           a;

    pos = GetPosition();
    if ( m_terrain->GetNormal(n, pos) )
    {
        a = GetRotationY();
        nn = Math::RotatePoint(-a, Math::Point(n.z, n.x));
        SetRotationX( sinf(nn.x));
        SetRotationZ(-sinf(nn.y));
    }
}


// Getes the linear vibration.

void COldObject::SetLinVibration(Math::Vector dir)
{
    if ( m_linVibration.x != dir.x ||
         m_linVibration.y != dir.y ||
         m_linVibration.z != dir.z )
    {
        m_linVibration = dir;
        m_objectPart[0].bTranslate = true;
    }
}

Math::Vector COldObject::GetLinVibration()
{
    return m_linVibration;
}

// Getes the circular vibration.

void COldObject::SetCirVibration(Math::Vector dir)
{
    if ( m_cirVibration.x != dir.x ||
         m_cirVibration.y != dir.y ||
         m_cirVibration.z != dir.z )
    {
        m_cirVibration = dir;
        m_objectPart[0].bRotate = true;
    }
}

Math::Vector COldObject::GetCirVibration()
{
    return m_cirVibration;
}

// Getes the inclination.

void COldObject::SetTilt(Math::Vector dir)
{
    if ( m_tilt.x != dir.x ||
         m_tilt.y != dir.y ||
         m_tilt.z != dir.z )
    {
        m_tilt = dir;
        m_objectPart[0].bRotate = true;
    }
}

Math::Vector COldObject::GetTilt()
{
    return m_tilt;
}

// Donne la rotation circulaire suite à un choc.

void COldObject::SetCirChoc(Math::Vector dir)
{
    if ( m_cirChoc.x != dir.x ||
         m_cirChoc.y != dir.y ||
         m_cirChoc.z != dir.z )
    {
        m_cirChoc = dir;
        m_objectPart[0].bRotate = true;
    }
}

Math::Vector COldObject::GetCirChoc()
{
    return m_cirChoc;
}


// Getes the position of center of the object.

void COldObject::SetPartPosition(int part, const Math::Vector &pos)
{
    m_objectPart[part].position = pos;
    m_objectPart[part].bTranslate = true;  // it will recalculate the matrices

    if ( part == 0 && !m_bFlat )  // main part?
    {
        int rank = m_objectPart[0].object;

        Math::Vector shPos = pos;
        m_terrain->AdjustToFloor(shPos, true);
        m_engine->SetObjectShadowSpotPos(rank, shPos);

        float height = 0.0f;
        if ( Implements(ObjectInterfaceType::Flying) )
        {
            height = pos.y-shPos.y;
        }
        m_engine->SetObjectShadowSpotHeight(rank, height);

        m_engine->UpdateObjectShadowSpotNormal(rank);

        if ( m_shadowLight != -1 )
        {
            Math::Vector lightPos = pos;
            lightPos.y += m_shadowHeight;
            m_lightMan->SetLightPos(m_shadowLight, lightPos);
        }
    }
}

Math::Vector COldObject::GetPartPosition(int part) const
{
    return m_objectPart[part].position;
}

// Getes the rotation around three axis.

void COldObject::SetPartRotation(int part, const Math::Vector &angle)
{
    m_objectPart[part].angle = angle;
    m_objectPart[part].bRotate = true;  // it will recalculate the matrices

    if ( part == 0 && !m_bFlat )  // main part?
    {
        float a = m_objectPart[0].angle.y+m_cirVibration.y+m_cirChoc.y+m_tilt.y;
        m_engine->SetObjectShadowSpotAngle(m_objectPart[0].object, a);
    }
}

Math::Vector COldObject::GetPartRotation(int part) const
{
    return m_objectPart[part].angle;
}

// Getes the rotation about the axis Y.

void COldObject::SetPartRotationY(int part, float angle)
{
    m_objectPart[part].angle.y = angle;
    m_objectPart[part].bRotate = true;  // it will recalculate the matrices

    if ( part == 0 && !m_bFlat )  // main part?
    {
        float a = m_objectPart[0].angle.y+m_cirVibration.y+m_cirChoc.y+m_tilt.y;
        m_engine->SetObjectShadowSpotAngle(m_objectPart[0].object, a);
    }
}

// Getes the rotation about the axis X.

void COldObject::SetPartRotationX(int part, float angle)
{
    m_objectPart[part].angle.x = angle;
    m_objectPart[part].bRotate = true;  // it will recalculate the matrices
}

// Getes the rotation about the axis Z.

void COldObject::SetPartRotationZ(int part, float angle)
{
    m_objectPart[part].angle.z = angle;
    m_objectPart[part].bRotate = true;  //it will recalculate the matrices
}

float COldObject::GetPartRotationY(int part)
{
    return m_objectPart[part].angle.y;
}

float COldObject::GetPartRotationX(int part)
{
    return m_objectPart[part].angle.x;
}

float COldObject::GetPartRotationZ(int part)
{
    return m_objectPart[part].angle.z;
}


// Getes the global zoom.

void COldObject::SetPartScale(int part, float zoom)
{
    m_objectPart[part].bTranslate = true;  // it will recalculate the matrices
    m_objectPart[part].zoom.x = zoom;
    m_objectPart[part].zoom.y = zoom;
    m_objectPart[part].zoom.z = zoom;

    m_objectPart[part].bZoom = ( m_objectPart[part].zoom.x != 1.0f ||
                                 m_objectPart[part].zoom.y != 1.0f ||
                                 m_objectPart[part].zoom.z != 1.0f );
}

void COldObject::SetPartScale(int part, Math::Vector zoom)
{
    m_objectPart[part].bTranslate = true;  // it will recalculate the matrices
    m_objectPart[part].zoom = zoom;

    m_objectPart[part].bZoom = ( m_objectPart[part].zoom.x != 1.0f ||
                                 m_objectPart[part].zoom.y != 1.0f ||
                                 m_objectPart[part].zoom.z != 1.0f );
}

Math::Vector COldObject::GetPartScale(int part) const
{
    return m_objectPart[part].zoom;
}

void COldObject::SetPartScaleX(int part, float zoom)
{
    m_objectPart[part].bTranslate = true;  // it will recalculate the matrices
    m_objectPart[part].zoom.x = zoom;

    m_objectPart[part].bZoom = ( m_objectPart[part].zoom.x != 1.0f ||
                                 m_objectPart[part].zoom.y != 1.0f ||
                                 m_objectPart[part].zoom.z != 1.0f );
}

void COldObject::SetPartScaleY(int part, float zoom)
{
    m_objectPart[part].bTranslate = true;  // it will recalculate the matrices
    m_objectPart[part].zoom.y = zoom;

    m_objectPart[part].bZoom = ( m_objectPart[part].zoom.x != 1.0f ||
                                 m_objectPart[part].zoom.y != 1.0f ||
                                 m_objectPart[part].zoom.z != 1.0f );
}

void COldObject::SetPartScaleZ(int part, float zoom)
{
    m_objectPart[part].bTranslate = true;  // it will recalculate the matrices
    m_objectPart[part].zoom.z = zoom;

    m_objectPart[part].bZoom = ( m_objectPart[part].zoom.x != 1.0f ||
                                 m_objectPart[part].zoom.y != 1.0f ||
                                 m_objectPart[part].zoom.z != 1.0f );
}

float COldObject::GetPartScaleX(int part)
{
    return m_objectPart[part].zoom.x;
}

float COldObject::GetPartScaleY(int part)
{
    return m_objectPart[part].zoom.y;
}

float COldObject::GetPartScaleZ(int part)
{
    return m_objectPart[part].zoom.z;
}

void COldObject::SetTrainer(bool bEnable)
{
    m_bTrainer = bEnable;

    if ( m_bTrainer )  // training?
    {
        m_cameraType = Gfx::CAM_TYPE_FIX;
    }
}

bool COldObject::GetTrainer()
{
    return m_bTrainer;
}

void COldObject::SetToy(bool bEnable)
{
    m_bToy = bEnable;
}

bool COldObject::GetToy()
{
    return m_bToy;
}

void COldObject::SetManual(bool bManual)
{
    m_bManual = bManual;
}

bool COldObject::GetManual()
{
    return m_bManual;
}

// Management of the particle master.

void COldObject::SetMasterParticle(int part, int parti)
{
    m_objectPart[part].masterParti = parti;
}


// Management of the stack transport.

void COldObject::SetPower(CObject* power)
{
    m_power = power;
}

CObject* COldObject::GetPower()
{
    return m_power;
}

void COldObject::SetPowerPosition(const Math::Vector& powerPosition)
{
    m_powerPosition = powerPosition;
}

Math::Vector COldObject::GetPowerPosition()
{
    return m_powerPosition;
}


// Management of the object transport.

void COldObject::SetCargo(CObject* cargo)
{
    m_cargo = cargo;
}

CObject* COldObject::GetCargo()
{
    return m_cargo;
}

// Management of the object "transporter" that transports it.

void COldObject::SetTransporter(CObject* transporter)
{
    m_transporter = transporter;

    // Invisible shadow if the object is transported.
    m_engine->SetObjectShadowSpotHide(m_objectPart[0].object, (m_transporter != nullptr));
}

CObject* COldObject::GetTransporter()
{
    return m_transporter;
}

// Management of the conveying portion.

void COldObject::SetTransporterPart(int part)
{
    m_transporterLink = part;
}


// Returns matrices of an object portion.

Math::Matrix* COldObject::GetRotateMatrix(int part)
{
    return &m_objectPart[part].matRotate;
}

Math::Matrix* COldObject::GetWorldMatrix(int part)
{
    if ( m_objectPart[0].bTranslate ||
         m_objectPart[0].bRotate    )
    {
        UpdateTransformObject();
    }

    return &m_objectPart[part].matWorld;
}


// Indicates whether the object should be drawn over the interface.

void COldObject::SetDrawFront(bool bDraw)
{
    int     i;

    for ( i=0 ; i<OBJECTMAXPART ; i++ )
    {
        if ( m_objectPart[i].bUsed )
        {
            m_engine->SetObjectDrawFront(m_objectPart[i].object, bDraw);
        }
    }
}

// Creates shade under a vehicle as a negative light.

bool COldObject::CreateShadowLight(float height, Gfx::Color color)
{
    if ( !m_engine->GetLightMode() )  return true;

    Math::Vector pos = GetPosition();
    m_shadowHeight = height;

    Gfx::Light light;
    light.type          = Gfx::LIGHT_SPOT;
    light.diffuse       = color;
    light.ambient       = color * 0.1f;
    light.position      = Math::Vector(pos.x, pos.y+height, pos.z);
    light.direction     = Math::Vector(0.0f, -1.0f, 0.0f); // against the bottom
    light.spotIntensity = 128;
    light.attenuation0  = 1.0f;
    light.attenuation1  = 0.0f;
    light.attenuation2  = 0.0f;
    light.spotAngle = 90.0f*Math::PI/180.0f;

    m_shadowLight = m_lightMan->CreateLight();
    if ( m_shadowLight == -1 )  return false;

    m_lightMan->SetLight(m_shadowLight, light);

    // Only illuminates the objects on the ground.
    m_lightMan->SetLightIncludeType(m_shadowLight, Gfx::ENG_OBJTYPE_TERRAIN);

    return true;
}

// Returns the number of negative light shade.

int COldObject::GetShadowLight()
{
    return m_shadowLight;
}

// Creates the circular shadow underneath a vehicle.

bool COldObject::CreateShadowCircle(float radius, float intensity,
                                 Gfx::EngineShadowType type)
{
    float   zoom;

    if ( intensity == 0.0f )  return true;

    zoom = GetScaleX();

    m_engine->CreateShadowSpot(m_objectPart[0].object);

    m_engine->SetObjectShadowSpotRadius(m_objectPart[0].object, radius*zoom);
    m_engine->SetObjectShadowSpotIntensity(m_objectPart[0].object, intensity);
    m_engine->SetObjectShadowSpotHeight(m_objectPart[0].object, 0.0f);
    m_engine->SetObjectShadowSpotAngle(m_objectPart[0].object, m_objectPart[0].angle.y);
    m_engine->SetObjectShadowSpotType(m_objectPart[0].object, type);

    return true;
}

// Calculates the matrix for transforming the object.
// Returns true if the matrix has changed.
// The rotations occur in the order Y, Z and X.

bool COldObject::UpdateTransformObject(int part, bool bForceUpdate)
{
    Math::Vector    position, angle, eye;
    bool        bModif = false;
    int         parent;

    if ( m_transporter != nullptr )  // transported by transporter?
    {
        m_objectPart[part].bTranslate = true;
        m_objectPart[part].bRotate = true;
    }

    if ( !bForceUpdate                  &&
         !m_objectPart[part].bTranslate &&
         !m_objectPart[part].bRotate    )  return false;

    position = m_objectPart[part].position;
    angle    = m_objectPart[part].angle;

    if ( part == 0 )  // main part?
    {
        position += m_linVibration;
        angle    += m_cirVibration+m_cirChoc+m_tilt;
    }

    if ( m_objectPart[part].bTranslate ||
         m_objectPart[part].bRotate    )
    {
        if ( m_objectPart[part].bTranslate )
        {
            m_objectPart[part].matTranslate.LoadIdentity();
            m_objectPart[part].matTranslate.Set(1, 4, position.x);
            m_objectPart[part].matTranslate.Set(2, 4, position.y);
            m_objectPart[part].matTranslate.Set(3, 4, position.z);
        }

        if ( m_objectPart[part].bRotate )
        {
            Math::LoadRotationZXYMatrix(m_objectPart[part].matRotate, angle);
        }

        if ( m_objectPart[part].bZoom )
        {
            Math::Matrix    mz;
            mz.LoadIdentity();
            mz.Set(1, 1, m_objectPart[part].zoom.x);
            mz.Set(2, 2, m_objectPart[part].zoom.y);
            mz.Set(3, 3, m_objectPart[part].zoom.z);
            m_objectPart[part].matTransform = Math::MultiplyMatrices(m_objectPart[part].matTranslate,
                                                Math::MultiplyMatrices(m_objectPart[part].matRotate, mz));
        }
        else
        {
            m_objectPart[part].matTransform = Math::MultiplyMatrices(m_objectPart[part].matTranslate,
                                                                     m_objectPart[part].matRotate);
        }
        bModif = true;
    }

    if ( bForceUpdate                  ||
         m_objectPart[part].bTranslate ||
         m_objectPart[part].bRotate    )
    {
        parent = m_objectPart[part].parentPart;

        if ( part == 0 && m_transporter != nullptr )  // transported by a transporter?
        {
            Math::Matrix*   matWorldTransporter;
            matWorldTransporter = m_transporter->GetWorldMatrix(m_transporterLink);
            m_objectPart[part].matWorld = Math::MultiplyMatrices(*matWorldTransporter,
                                                                 m_objectPart[part].matTransform);
        }
        else
        {
            if ( parent == -1 )  // no parent?
            {
                m_objectPart[part].matWorld = m_objectPart[part].matTransform;
            }
            else
            {
                m_objectPart[part].matWorld = Math::MultiplyMatrices(m_objectPart[parent].matWorld,
                                                                     m_objectPart[part].matTransform);
            }
        }
        bModif = true;
    }

    if ( bModif )
    {
        m_engine->SetObjectTransform(m_objectPart[part].object,
                                     m_objectPart[part].matWorld);
    }

    m_objectPart[part].bTranslate = false;
    m_objectPart[part].bRotate    = false;

    return bModif;
}

// Updates all matrices to transform the object father and all his sons.
// Assume a maximum of 4 degrees of freedom.
// Appropriate, for example, to a body, an arm, forearm, hand and fingers.

bool COldObject::UpdateTransformObject()
{
    bool    bUpdate1, bUpdate2, bUpdate3, bUpdate4;
    int     level1, level2, level3, level4, rank;
    int     parent1, parent2, parent3, parent4;

    if ( m_bFlat )
    {
        for ( level1=0 ; level1<m_totalPart ; level1++ )
        {
            if ( !m_objectPart[level1].bUsed )  continue;
            UpdateTransformObject(level1, false);
        }
    }
    else
    {
        for (parent1 = 0; parent1 < m_totalPart; parent1++)
        {
            if (!m_objectPart[parent1].bUsed) continue;
            if (m_objectPart[parent1].parentPart != -1) continue;

            bUpdate1 = UpdateTransformObject(parent1, false);

            for (level1 = 0; level1 < m_totalPart; level1++)
            {
                rank = SearchDescendant(parent1, level1);
                if (rank == -1) break;

                parent2 = rank;
                bUpdate2 = UpdateTransformObject(rank, bUpdate1);

                for (level2 = 0; level2 < m_totalPart; level2++)
                {
                    rank = SearchDescendant(parent2, level2);
                    if (rank == -1) break;

                    parent3 = rank;
                    bUpdate3 = UpdateTransformObject(rank, bUpdate2);

                    for (level3 = 0; level3 < m_totalPart; level3++)
                    {
                        rank = SearchDescendant(parent3, level3);
                        if (rank == -1) break;

                        parent4 = rank;
                        bUpdate4 = UpdateTransformObject(rank, bUpdate3);

                        for (level4 = 0; level4 < m_totalPart; level4++)
                        {
                            rank = SearchDescendant(parent4, level4);
                            if (rank == -1) break;

                            UpdateTransformObject(rank, bUpdate4);
                        }
                    }
                }
            }
        }
    }

    return true;
}


// Puts all the progeny flat (there is more than fathers).
// This allows for debris independently from each other in all directions.

void COldObject::FlatParent()
{
    int     i;

    for ( i=0 ; i<m_totalPart ; i++ )
    {
        if ( m_objectPart[i].bUsed )
        {
            FlatParent(i);
        }
    }

    m_bFlat = true;
}

// Met un sous-objet ŕ plat (il devient pčre).
// Ceci permet de faire partir le sous-objet sous forme d'un débris
// indépendamment du reste de l'objet.

bool COldObject::FlatParent(int part)
{
    int		i = part;

    if ( m_objectPart[i].parentPart == -1 )  return false;

    m_objectPart[i].position.x = m_objectPart[i].matWorld.Get(1, 4);
    m_objectPart[i].position.y = m_objectPart[i].matWorld.Get(2, 4);
    m_objectPart[i].position.z = m_objectPart[i].matWorld.Get(3, 4);

    m_objectPart[i].matWorld.Set(1, 4, 0.0f);
    m_objectPart[i].matWorld.Set(2, 4, 0.0f);
    m_objectPart[i].matWorld.Set(3, 4, 0.0f);

    m_objectPart[i].matTranslate.Set(1, 4, 0.0f);
    m_objectPart[i].matTranslate.Set(2, 4, 0.0f);
    m_objectPart[i].matTranslate.Set(3, 4, 0.0f);

    m_objectPart[i].parentPart = -1;  // more parents

    return true;
}



// Updates the mapping of the texture of the pile.

void COldObject::UpdateEnergyMapping()
{
    if (Math::IsEqual(GetEnergyLevel(), m_lastEnergy, 0.01f))
        return;

    m_lastEnergy = GetEnergyLevel();

    Gfx::Material mat;
    mat.diffuse = Gfx::Color(1.0f, 1.0f, 1.0f);  // white
    mat.ambient = Gfx::Color(0.5f, 0.5f, 0.5f);

    float a = 0.0f, b = 0.0f;

    if ( m_type == OBJECT_POWER  ||
         m_type == OBJECT_ATOMIC )
    {
        a = 2.0f;
        b = 0.0f;  // dimensions of the battery (according to y)
    }
    else if ( m_type == OBJECT_STATION )
    {
        a = 10.0f;
        b =  4.0f;  // dimensions of the battery (according to y)
    }
    else if ( m_type == OBJECT_ENERGY )
    {
        a = 9.0f;
        b = 3.0f;  // dimensions of the battery (according to y)
    }

    float i = 0.50f+0.25f*GetEnergyLevel();  // origin
    float s = i+0.25f;  // width

    float au = (s-i)/(b-a);
    float bu = s-b*(s-i)/(b-a);

    std::string teamStr = StrUtils::ToString<int>(GetTeam());
    if(GetTeam() == 0) teamStr = "";
    m_engine->ChangeTextureMapping(m_objectPart[0].object,
                                   mat, Gfx::ENG_RSTATE_PART3, "objects/lemt.png"+teamStr, "",
                                   Gfx::ENG_TEX_MAPPING_1Y,
                                   au, bu, 1.0f, 0.0f);
}


// Manual action.

bool COldObject::EventProcess(const Event &event)
{
    // NOTE: This should be called befoce CProgrammableObjectImpl::EventProcess, see the other note inside this function
    if (!CTaskExecutorObjectImpl::EventProcess(event)) return false;

    if ( m_physics != nullptr )
    {
        if ( !m_physics->EventProcess(event) )  // object destroyed?
        {
            if ( GetSelect()             &&
                 m_type != OBJECT_ANT    &&
                 m_type != OBJECT_SPIDER &&
                 m_type != OBJECT_BEE    )
            {
                if ( !IsDying() )  m_camera->SetType(Gfx::CAM_TYPE_EXPLO);
                m_main->DeselectAll();
            }
            return false;
        }
    }

    if (Implements(ObjectInterfaceType::Movable) && m_physics != nullptr)
    {
        bool deselectedStop = !GetSelect();
        if (Implements(ObjectInterfaceType::Programmable))
        {
            deselectedStop = deselectedStop && !IsProgram();
        }
        if (Implements(ObjectInterfaceType::TaskExecutor))
        {
            deselectedStop = deselectedStop && !IsForegroundTask();
        }

        if ( deselectedStop )
        {
            float axeX = 0.0f;
            float axeY = 0.0f;
            float axeZ = 0.0f;
            if ( GetDying() == DeathType::Burning )  // Burning?
            {
                axeZ = -1.0f;  // tomb

                if ( (m_type == OBJECT_ANT    ||
                      m_type == OBJECT_SPIDER ||
                      m_type == OBJECT_WORM   ) )
                {
                    // TODO: Move to CBaseAlien?
                    CBaseAlien* alien = dynamic_cast<CBaseAlien*>(this);
                    assert(alien != nullptr);
                    if (!alien->GetFixed())
                    {
                        axeY = 2.0f;  // zigzag disorganized fast
                        if ( m_type == OBJECT_WORM )  axeY = 5.0f;
                        axeX = 0.5f+sinf(m_time* 1.0f)*0.5f+
                                    sinf(m_time* 6.0f)*2.0f+
                                    sinf(m_time*21.0f)*0.2f;
                        float factor = 1.0f-m_burnTime/15.0f;  // slow motion
                        if ( factor < 0.0f )  factor = 0.0f;
                        axeY *= factor;
                        axeX *= factor;
                    }
                }
            }
            m_physics->SetMotorSpeedX(axeY);  // move forward/move back
            m_physics->SetMotorSpeedY(axeZ);  // up / down
            m_physics->SetMotorSpeedZ(axeX);  // rotate
        }
        else if (GetSelect())
        {
            bool canMove = true;
            if (Implements(ObjectInterfaceType::TaskExecutor))
            {
                canMove = canMove && (!IsForegroundTask() || GetForegroundTask()->IsPilot());
            }
            if (Implements(ObjectInterfaceType::Programmable))
            {
                canMove = canMove && !IsProgram();
            }

            if ( canMove )
            {
                if ( event.type == EVENT_OBJECT_LEFT    ||
                     event.type == EVENT_OBJECT_RIGHT   ||
                     event.type == EVENT_OBJECT_UP      ||
                     event.type == EVENT_OBJECT_DOWN    ||
                     event.type == EVENT_OBJECT_GASUP   ||
                     event.type == EVENT_OBJECT_GASDOWN )
                {
                    m_buttonAxe = event.type;
                }
                if ( event.type == EVENT_MOUSE_BUTTON_UP )
                {
                    m_buttonAxe = EVENT_NULL;
                }

                float axeX = event.motionInput.x;
                float axeY = event.motionInput.y;
                float axeZ = event.motionInput.z;

                if ( (!m_main->GetTrainerPilot() &&
                      GetTrainer()) ||
                     !m_main->CanPlayerInteract() )  // drive vehicle?
                {
                    axeX = 0.0f;
                    axeY = 0.0f;
                    axeZ = 0.0f;  // Remote control impossible!
                }

                if ( m_buttonAxe == EVENT_OBJECT_LEFT    )  axeX = -1.0f;
                if ( m_buttonAxe == EVENT_OBJECT_RIGHT   )  axeX =  1.0f;
                if ( m_buttonAxe == EVENT_OBJECT_UP      )  axeY =  1.0f;
                if ( m_buttonAxe == EVENT_OBJECT_DOWN    )  axeY = -1.0f;
                if ( m_buttonAxe == EVENT_OBJECT_GASUP   )  axeZ =  1.0f;
                if ( m_buttonAxe == EVENT_OBJECT_GASDOWN )  axeZ = -1.0f;

                if ( m_type == OBJECT_MOBILEdr && GetManual() )  // scribbler in manual mode?
                {
                    if ( axeX != 0.0f )  axeY = 0.0f;  // if running -> not moving!
                    axeX *= 0.5f;
                    axeY *= 0.5f;
                }

                if ( !m_main->IsResearchDone(RESEARCH_FLY, GetTeam()) )
                {
                    axeZ = -1.0f;  // tomb
                }

                if ( axeX >  1.0f )  axeX =  1.0f;
                if ( axeX < -1.0f )  axeX = -1.0f;

                m_physics->SetMotorSpeedX(axeY);  // move forward/move back
                m_physics->SetMotorSpeedY(axeZ);  // up/down
                m_physics->SetMotorSpeedZ(axeX);  // rotate
            }
        }
    }

    if ( m_objectInterface != nullptr )
    {
        m_objectInterface->EventProcess(event);
    }

    if ( m_auto != nullptr )
    {
        if (!GetLock())
        {
            m_auto->EventProcess(event);
        }

        if ( event.type == EVENT_FRAME &&
             m_auto->IsEnded() != ERR_CONTINUE )
        {
            m_auto->DeleteObject();
            m_auto.reset();
        }
    }

    if ( m_motion != nullptr )
    {
        if (!m_motion->EventProcess(event)) return false;
    }

    if (!CProgrammableObjectImpl::EventProcess(event)) return false;

    if ( event.type == EVENT_FRAME )
    {
        return EventFrame(event);
    }

    return true;
}


// Animates the object.

bool COldObject::EventFrame(const Event &event)
{
    if ( m_type == OBJECT_HUMAN && m_main->GetMainMovie() == MM_SATCOMopen )
    {
        UpdateTransformObject();
        return true;
    }

    m_time += event.rTime;

    if ( m_engine->GetPause() && m_type != OBJECT_SHOW )  return true;

    if ( GetDying() == DeathType::Burning )  m_burnTime += event.rTime;

    m_aTime += event.rTime;
    m_shotTime += event.rTime;

    VirusFrame(event.rTime);
    PartiFrame(event.rTime);

    UpdateMapping();
    UpdateTransformObject();
    UpdateSelectParticle();

    if (Implements(ObjectInterfaceType::ShieldedAutoRegen))
    {
        SetShield(GetShield() + event.rTime*(1.0f/GetShieldFullRegenTime()));
    }

    if (m_damaging && m_time - m_damageTime > 2.0f)
    {
        SetDamaging(false);
        m_main->UpdateShortcuts();
    }

    return true;
}

// Updates the mapping of the object.

void COldObject::UpdateMapping()
{
    if ( Implements(ObjectInterfaceType::PowerContainer) )
    {
        UpdateEnergyMapping();
    }
}


// Management of viruses.

void COldObject::VirusFrame(float rTime)
{
    if ( !m_bVirusMode )  return;  // healthy object?

    m_virusTime += rTime;
    if ( m_virusTime >= VIRUS_DELAY )
    {
        m_bVirusMode = false;  // the virus is no longer active
    }

    if ( m_lastVirusParticle+m_engine->ParticleAdapt(0.2f) <= m_aTime )
    {
        m_lastVirusParticle = m_aTime;

        Math::Vector pos = GetPosition();
        pos.x += (Math::Rand()-0.5f)*10.0f;
        pos.z += (Math::Rand()-0.5f)*10.0f;
        Math::Vector speed;
        speed.x = (Math::Rand()-0.5f)*2.0f;
        speed.z = (Math::Rand()-0.5f)*2.0f;
        speed.y = Math::Rand()*4.0f+4.0f;
        Math::Point dim;
        dim.x = Math::Rand()*0.3f+0.3f;
        dim.y = dim.x;

        m_particle->CreateParticle(pos, speed, dim, Gfx::PARTIVIRUS, 3.0f);
    }
}

// Management particles mistresses.

void COldObject::PartiFrame(float rTime)
{
    Math::Vector    pos, angle, factor;
    int         i, channel;

    for ( i=0 ; i<OBJECTMAXPART ; i++ )
    {
        if ( !m_objectPart[i].bUsed )  continue;

        channel = m_objectPart[i].masterParti;
        if ( channel == -1 )  continue;

        if ( !m_particle->GetPosition(channel, pos) )
        {
            m_objectPart[i].masterParti = -1;  // particle no longer exists!
            continue;
        }

        SetPartPosition(i, pos);

        // Each song spins differently.
        switch( i%5 )
        {
            case 0:  factor = Math::Vector( 0.5f, 0.3f, 0.6f); break;
            case 1:  factor = Math::Vector(-0.3f, 0.4f,-0.2f); break;
            case 2:  factor = Math::Vector( 0.4f,-0.6f,-0.3f); break;
            case 3:  factor = Math::Vector(-0.6f,-0.2f, 0.0f); break;
            case 4:  factor = Math::Vector( 0.4f, 0.1f,-0.7f); break;
        }

        angle = GetPartRotation(i);
        angle += rTime*Math::PI*factor;
        SetPartRotation(i, angle);
    }
}


// Changes the perspective to view if it was like in the vehicle,
// or behind the vehicle.

void COldObject::AdjustCamera(Math::Vector &eye, float &dirH, float &dirV,
                              Math::Vector  &lookat, Math::Vector &upVec,
                              Gfx::CameraType type)
{
    float   speed;
    int     part;

    UpdateTransformObject();

    part = 0;
    if ( m_type == OBJECT_HUMAN ||
         m_type == OBJECT_TECH  )
    {
        eye.x = -0.2f;
        eye.y =  3.3f;
        eye.z =  0.0f;
//?     eye.x =  1.0f;
//?     eye.y =  3.3f;
//?     eye.z =  0.0f;
    }
    else if ( m_type == OBJECT_MOBILErt ||
              m_type == OBJECT_MOBILErr ||
              m_type == OBJECT_MOBILErs )
    {
        eye.x = -1.1f;  // on the cap
        eye.y =  7.9f;
        eye.z =  0.0f;
    }
    else if ( m_type == OBJECT_MOBILEwc ||
              m_type == OBJECT_MOBILEtc ||
              m_type == OBJECT_MOBILEfc ||
              m_type == OBJECT_MOBILEic )  // fireball?
    {
//?     eye.x = -0.9f;  // on the cannon
//?     eye.y =  3.0f;
//?     eye.z =  0.0f;
//?     part = 1;
        eye.x = -0.9f;  // on the cannon
        eye.y =  8.3f;
        eye.z =  0.0f;
    }
    else if ( m_type == OBJECT_MOBILEwi ||
              m_type == OBJECT_MOBILEti ||
              m_type == OBJECT_MOBILEfi ||
              m_type == OBJECT_MOBILEii )  // orgaball ?
    {
//?     eye.x = -3.5f;  // on the cannon
//?     eye.y =  5.1f;
//?     eye.z =  0.0f;
//?     part = 1;
        eye.x = -2.5f;  // on the cannon
        eye.y = 10.4f;
        eye.z =  0.0f;
    }
    else if ( m_type == OBJECT_MOBILErc )
    {
//?     eye.x =  2.0f;  // in the cannon
//?     eye.y =  0.0f;
//?     eye.z =  0.0f;
//?     part = 2;
        eye.x =  4.0f;  // on the cannon
        eye.y = 11.0f;
        eye.z =  0.0f;
    }
    else if ( m_type == OBJECT_MOBILEsa )
    {
        eye.x =  3.0f;
        eye.y =  4.5f;
        eye.z =  0.0f;
    }
    else if ( m_type == OBJECT_MOBILEdr )
    {
        eye.x =  1.0f;
        eye.y =  6.5f;
        eye.z =  0.0f;
    }
    else if ( m_type == OBJECT_APOLLO2 )
    {
        eye.x = -3.0f;
        eye.y =  6.0f;
        eye.z = -2.0f;
    }
    else if ( m_type == OBJECT_CAR )
    {
        eye = m_character.camera;
    }
    else
    {
        eye.x = 0.7f;  // between the brackets
        eye.y = 4.8f;
        eye.z = 0.0f;
    }

    if ( type == Gfx::CAM_TYPE_BACK )
    {
        eye.x -= 20.0f;
        eye.y +=  1.0f;
    }

    lookat.x = eye.x+1.0f;
    lookat.y = eye.y+0.0f;
    lookat.z = eye.z+0.0f;

    eye    = Math::Transform(m_objectPart[part].matWorld, eye);
    lookat = Math::Transform(m_objectPart[part].matWorld, lookat);

    // Camera tilts when turning.
    upVec = Math::Vector(0.0f, 1.0f, 0.0f);
    if ( m_physics != nullptr )
    {
        if ( m_physics->GetLand() )  // on ground?
        {
            speed = m_physics->GetLinMotionX(MO_REASPEED);
            lookat.y -= speed*0.002f;

            speed = m_physics->GetCirMotionY(MO_REASPEED);
            upVec.z -= speed*0.04f;
        }
        else    // in flight?
        {
            speed = m_physics->GetLinMotionX(MO_REASPEED);
            lookat.y += speed*0.002f;

            speed = m_physics->GetCirMotionY(MO_REASPEED);
            upVec.z += speed*0.08f;
        }
    }
    upVec = Math::Transform(m_objectPart[0].matRotate, upVec);

    dirH = -(m_objectPart[part].angle.y+Math::PI/2.0f);
    dirV = 0.0f;

}


// Management of features.

Character* COldObject::GetCharacter()
{
    return &m_character;
}


// Returns the absolute time.

float COldObject::GetAbsTime()
{
    return m_aTime;
}


float COldObject::GetCapacity()
{
    return m_type == OBJECT_ATOMIC ? 10.0f : 1.0f;
}

bool COldObject::IsRechargeable()
{
    return m_type == OBJECT_POWER;
}


// Management of the shield.

void COldObject::SetShield(float level)
{
    if (level > 1.0f) level = 1.0f;
    if (level < 0.0f) level = 0.0f;
    m_shield = level;
}

float COldObject::GetShield()
{
    if (Implements(ObjectInterfaceType::Fragile))  return 0.0f;
    return m_shield;
}


// Management of flight range (zero = infinity).

void COldObject::SetRange(float delay)
{
    m_range = delay;
}

float COldObject::GetRange()
{
    return m_range;
}

// Gestion du bouclier de résistance au feu.

void COldObject::SetBurnShield(float level)
{
    m_burnShield = level;
}

float COldObject::GetBurnShield()
{
    return m_burnShield;
}

void COldObject::SetReactorRange(float reactorRange)
{
    if (reactorRange > 1.0f) reactorRange = 1.0f;
    if (reactorRange < 0.0f) reactorRange = 0.0f;
    m_reactorRange = reactorRange;
}

float COldObject::GetReactorRange()
{
    return m_reactorRange;
}


// Management of transparency of the object.

void COldObject::SetTransparency(float value)
{
    int     i;

    for ( i=0 ; i<m_totalPart ; i++ )
    {
        if ( m_objectPart[i].bUsed )
        {
            if ( m_type == OBJECT_BASE )
            {
                if ( i != 9 )  continue;  // no central pillar?
            }

            m_engine->SetObjectTransparency(m_objectPart[i].object, value);
        }
    }
}


// Pushes an object.

bool COldObject::JostleObject(float force)
{
    if ( m_type == OBJECT_FLAGb ||
         m_type == OBJECT_FLAGr ||
         m_type == OBJECT_FLAGg ||
         m_type == OBJECT_FLAGy ||
         m_type == OBJECT_FLAGv )  // flag?
    {
        if ( m_auto == nullptr )  return false;

        m_auto->Start(1);
    }
    else
    {
        if ( m_auto != nullptr )  return false;

        auto autoJostle = MakeUnique<CAutoJostle>(this);
        autoJostle->Start(0, force);
        m_auto = std::move(autoJostle);
    }

    return true;
}



// Management of time from which a virus is active.

void COldObject::SetVirusMode(bool bEnable)
{
    m_bVirusMode = bEnable;
    m_virusTime = 0.0f;

    if ( m_bVirusMode && Implements(ObjectInterfaceType::Programmable) )
    {
        if ( !IntroduceVirus() )  // tries to infect
        {
            m_bVirusMode = false;  // program was not contaminated!
        }
    }
}

bool COldObject::GetVirusMode()
{
    return m_bVirusMode;
}


// Management mode of the camera.

void COldObject::SetCameraType(Gfx::CameraType type)
{
    m_cameraType = type;
}

Gfx::CameraType COldObject::GetCameraType()
{
    return m_cameraType;
}

void COldObject::SetCameraLock(bool lock)
{
    m_bCameraLock = lock;
}

bool COldObject::GetCameraLock()
{
    return m_bCameraLock;
}



// Management of the demonstration of the object.

void COldObject::SetHighlight(bool highlight)
{
    if (highlight)
    {
        int list[OBJECTMAXPART+1];

        int j = 0;
        for (int i = 0; i < m_totalPart; i++)
        {
            if ( m_objectPart[i].bUsed )
            {
                list[j++] = m_objectPart[i].object;
            }
        }
        list[j] = -1;  // terminate

        m_engine->SetHighlightRank(list);  // gives the list of selected parts
    }
}


// Indicates whether the object is selected or not.

void COldObject::SetSelect(bool select, bool bDisplayError)
{
    /* TODO (krzys_h): BC:
    if ( m_main->GetFixScene() )
    {
        CreateSelectParticle();  // crée/supprime les particules
        return;
    }*/

    m_bSelect = select;

    // NOTE: Right now, Ui::CObjectInterface is only for programmable objects. Right now all selectable objects are programmable anyway.
    // TODO: All UI-related stuff should be moved out of CObject classes
    if (Implements(ObjectInterfaceType::Programmable))
    {
        if ( m_objectInterface == nullptr )
        {
            m_objectInterface = MakeUnique<Ui::CObjectInterface>(this);
        }
        m_objectInterface->CreateInterface(m_bSelect);
    }

    if ( m_auto != nullptr )
    {
        m_auto->CreateInterface(m_bSelect);
    }

    CreateSelectParticle();  // creates / removes particles

    if ( !m_bSelect )
        return;  // if not selected, we're done

    Error err = ERR_OK;
    if ( m_physics != nullptr )
    {
        err = m_physics->GetError();
    }
    if ( m_auto != nullptr )
    {
        err = m_auto->GetError();
    }
    if ( err != ERR_OK && bDisplayError )
    {
        m_main->DisplayError(err, this);
    }
}

// Indicates whether the object is selected or not.

bool COldObject::GetSelect()
{
    return m_bSelect;
}


// Indicates whether the object is selectable or not.

void COldObject::SetSelectable(bool bMode)
{
    m_bSelectable = bMode;
}

// Indicates whether the object is selecionnable or not.

bool COldObject::GetSelectable()
{
    return m_bSelectable;
}


// Indicates if necessary to check the tokens of the object.

void COldObject::SetCheckToken(bool bMode)
{
    m_bCheckToken = bMode;
}

// Indicates if necessary to check the tokens of the object.

bool COldObject::GetCheckToken()
{
    return m_bCheckToken;
}


// Sets if this object is underground or not. Underground objects are not detectable. Used by AlienWorm

void COldObject::SetUnderground(bool underground)
{
    m_underground = underground;
}


// Management of the method of increasing damage.

void COldObject::SetMagnifyDamage(float factor)
{
    m_magnifyDamage = factor;
}

float COldObject::GetMagnifyDamage()
{
    return m_magnifyDamage;
}

void COldObject::SetDamaging(bool damaging)
{
    m_damaging = damaging;
}

bool COldObject::IsDamaging()
{
    return m_damaging;
}

void COldObject::SetDying(DeathType deathType)
{
    m_dying = deathType;
    m_burnTime = 0.0f;

    if ( IsDying() && Implements(ObjectInterfaceType::Programmable) )
    {
        StopProgram();  // stops the current task
    }
}

DeathType COldObject::GetDying()
{
    return m_dying;
}

bool COldObject::IsDying()
{
    return m_dying != DeathType::Alive;
}

bool COldObject::GetActive()
{
    // Dying astronaut (m_dying == DeathType::Dead) should be treated as active
    // This is for EndMissionTake to not detect him as actually dead until the animation is finished

    return !GetLock() && !(Implements(ObjectInterfaceType::Destroyable) && IsDying() && GetDying() != DeathType::Dead) && !m_bFlat;
}

bool COldObject::GetDetectable()
{
    return GetActive() && !m_underground;
}


// Management of the point of aim.

void COldObject::SetGunGoalV(float gunGoal)
{
    if ( m_type == OBJECT_MOBILEfc ||
         m_type == OBJECT_MOBILEtc ||
         m_type == OBJECT_MOBILEwc ||
         m_type == OBJECT_MOBILEic )  // fireball?
    {
        if ( gunGoal >  10.0f*Math::PI/180.0f )  gunGoal =  10.0f*Math::PI/180.0f;
        if ( gunGoal < -20.0f*Math::PI/180.0f )  gunGoal = -20.0f*Math::PI/180.0f;
        SetPartRotationZ(1, gunGoal);
    }
    else if ( m_type == OBJECT_MOBILEfi ||
              m_type == OBJECT_MOBILEti ||
              m_type == OBJECT_MOBILEwi ||
              m_type == OBJECT_MOBILEii )  // orgaball?
    {
        if ( gunGoal >  20.0f*Math::PI/180.0f )  gunGoal =  20.0f*Math::PI/180.0f;
        if ( gunGoal < -20.0f*Math::PI/180.0f )  gunGoal = -20.0f*Math::PI/180.0f;
        SetPartRotationZ(1, gunGoal);
    }
    else if ( m_type == OBJECT_MOBILErc )  // phazer?
    {
        if ( gunGoal >  45.0f*Math::PI/180.0f )  gunGoal =  45.0f*Math::PI/180.0f;
        if ( gunGoal < -20.0f*Math::PI/180.0f )  gunGoal = -20.0f*Math::PI/180.0f;
        SetPartRotationZ(2, gunGoal);
    }
    else
    {
        gunGoal = 0.0f;
    }

    m_gunGoalV = gunGoal;
}

void COldObject::SetGunGoalH(float gunGoal)
{
    if ( m_type == OBJECT_MOBILEfc ||
         m_type == OBJECT_MOBILEtc ||
         m_type == OBJECT_MOBILEwc ||
         m_type == OBJECT_MOBILEic )  // fireball?
    {
        if ( gunGoal >  40.0f*Math::PI/180.0f )  gunGoal =  40.0f*Math::PI/180.0f;
        if ( gunGoal < -40.0f*Math::PI/180.0f )  gunGoal = -40.0f*Math::PI/180.0f;
        SetPartRotationY(1, gunGoal);
    }
    else if ( m_type == OBJECT_MOBILEfi ||
              m_type == OBJECT_MOBILEti ||
              m_type == OBJECT_MOBILEwi ||
              m_type == OBJECT_MOBILEii )  // orgaball?
    {
        if ( gunGoal >  40.0f*Math::PI/180.0f )  gunGoal =  40.0f*Math::PI/180.0f;
        if ( gunGoal < -40.0f*Math::PI/180.0f )  gunGoal = -40.0f*Math::PI/180.0f;
        SetPartRotationY(1, gunGoal);
    }
    else if ( m_type == OBJECT_MOBILErc )  // phazer?
    {
        if ( gunGoal >  40.0f*Math::PI/180.0f )  gunGoal =  40.0f*Math::PI/180.0f;
        if ( gunGoal < -40.0f*Math::PI/180.0f )  gunGoal = -40.0f*Math::PI/180.0f;
        SetPartRotationY(2, gunGoal);
    }
    else
    {
        gunGoal = 0.0f;
    }

    m_gunGoalH = gunGoal;
}

float COldObject::GetGunGoalV()
{
    return m_gunGoalV;
}

float COldObject::GetGunGoalH()
{
    return m_gunGoalH;
}

float COldObject::GetShowLimitRadius()
{
    if ( m_type == OBJECT_BASE     ) return 200.0f; // SpaceShip
    if ( m_type == OBJECT_MOBILErt ) return 400.0f; // Thumper
    if ( m_type == OBJECT_TOWER    ) return Gfx::LTNG_PROTECTION_RADIUS; // DefenseTower
    if ( m_type == OBJECT_PARA     ) return Gfx::LTNG_PROTECTION_RADIUS; // PowerCaptor
    return 0.0f;
}


// Creates or removes particles associated to the object.

void COldObject::CreateSelectParticle()
{
    Math::Vector    pos, speed;
    Math::Point     dim;
    int         i;

    // Removes particles preceding.
    for ( i=0 ; i<4 ; i++ )
    {
        if ( m_partiSel[i] != -1 )
        {
            m_particle->DeleteParticle(m_partiSel[i]);
            m_partiSel[i] = -1;
        }
    }

    if ( m_bSelect || IsProgram() || m_main->GetMissionType() == MISSION_RETRO )
    {
        // Creates particles lens for the headlights.
        if ( m_type == OBJECT_MOBILEfa ||
             m_type == OBJECT_MOBILEta ||
             m_type == OBJECT_MOBILEwa ||
             m_type == OBJECT_MOBILEia ||
             m_type == OBJECT_MOBILEfc ||
             m_type == OBJECT_MOBILEtc ||
             m_type == OBJECT_MOBILEwc ||
             m_type == OBJECT_MOBILEic ||
             m_type == OBJECT_MOBILEfi ||
             m_type == OBJECT_MOBILEti ||
             m_type == OBJECT_MOBILEwi ||
             m_type == OBJECT_MOBILEii ||
             m_type == OBJECT_MOBILEfs ||
             m_type == OBJECT_MOBILEts ||
             m_type == OBJECT_MOBILEws ||
             m_type == OBJECT_MOBILEis ||
             m_type == OBJECT_MOBILErt ||
             m_type == OBJECT_MOBILErc ||
             m_type == OBJECT_MOBILErr ||
             m_type == OBJECT_MOBILErs ||
             m_type == OBJECT_MOBILEsa ||
             m_type == OBJECT_MOBILEtg ||
             m_type == OBJECT_MOBILEft ||
             m_type == OBJECT_MOBILEtt ||
             m_type == OBJECT_MOBILEwt ||
             m_type == OBJECT_MOBILEit ||
             m_type == OBJECT_MOBILEdr )  // vehicle?
        {
            pos = Math::Vector(0.0f, 0.0f, 0.0f);
            speed = Math::Vector(0.0f, 0.0f, 0.0f);
            dim.x = 0.0f;
            dim.y = 0.0f;
            m_partiSel[0] = m_particle->CreateParticle(pos, speed, dim, Gfx::PARTISELY, 1.0f, 0.0f, 0.0f);
            m_partiSel[1] = m_particle->CreateParticle(pos, speed, dim, Gfx::PARTISELY, 1.0f, 0.0f, 0.0f);
            m_partiSel[2] = m_particle->CreateParticle(pos, speed, dim, Gfx::PARTISELR, 1.0f, 0.0f, 0.0f);
            m_partiSel[3] = m_particle->CreateParticle(pos, speed, dim, Gfx::PARTISELR, 1.0f, 0.0f, 0.0f);
            UpdateSelectParticle();
        }
    }
}

// Updates the particles associated to the object.

void COldObject::UpdateSelectParticle()
{
    Math::Vector    pos[4];
    Math::Point     dim[4];
    float       zoom[4];
    float       angle;
    int         i;

    if ( !m_bSelect && !IsProgram() && m_main->GetMissionType() != MISSION_RETRO )  return;

    dim[0].x = 1.0f;
    dim[1].x = 1.0f;
    dim[2].x = 1.2f;
    dim[3].x = 1.2f;

    // Lens front yellow.
    if ( m_type == OBJECT_MOBILErt ||
         m_type == OBJECT_MOBILErc ||
         m_type == OBJECT_MOBILErr ||
         m_type == OBJECT_MOBILErs )  // large caterpillars?
    {
        pos[0] = Math::Vector(4.2f, 2.8f,  1.5f);
        pos[1] = Math::Vector(4.2f, 2.8f, -1.5f);
        dim[0].x = 1.5f;
        dim[1].x = 1.5f;
    }
    else if ( m_type == OBJECT_MOBILEwt ||
              m_type == OBJECT_MOBILEtt ||
              m_type == OBJECT_MOBILEft ||
              m_type == OBJECT_MOBILEit )  // trainer ?
    {
        pos[0] = Math::Vector(4.2f, 2.5f,  1.2f);
        pos[1] = Math::Vector(4.2f, 2.5f, -1.2f);
        dim[0].x = 1.5f;
        dim[1].x = 1.5f;
    }
    else if ( m_type == OBJECT_MOBILEsa )  // submarine?
    {
        pos[0] = Math::Vector(3.6f, 4.0f,  2.0f);
        pos[1] = Math::Vector(3.6f, 4.0f, -2.0f);
    }
    else if ( m_type == OBJECT_MOBILEtg )  // target?
    {
        pos[0] = Math::Vector(3.4f, 6.5f,  2.0f);
        pos[1] = Math::Vector(3.4f, 6.5f, -2.0f);
    }
    else if ( m_type == OBJECT_MOBILEdr )  // designer?
    {
        pos[0] = Math::Vector(4.9f, 3.5f,  2.5f);
        pos[1] = Math::Vector(4.9f, 3.5f, -2.5f);
    }
    else
    {
        pos[0] = Math::Vector(4.2f, 2.5f,  1.5f);
        pos[1] = Math::Vector(4.2f, 2.5f, -1.5f);
    }

    // Red back lens
    if ( m_type == OBJECT_MOBILEfa ||
         m_type == OBJECT_MOBILEfc ||
         m_type == OBJECT_MOBILEfi ||
         m_type == OBJECT_MOBILEfs ||
         m_type == OBJECT_MOBILEft )  // flying?
    {
        pos[2] = Math::Vector(-4.0f, 3.1f,  4.5f);
        pos[3] = Math::Vector(-4.0f, 3.1f, -4.5f);
        dim[2].x = 0.6f;
        dim[3].x = 0.6f;
    }
    if ( m_type == OBJECT_MOBILEwa ||
         m_type == OBJECT_MOBILEwc ||
         m_type == OBJECT_MOBILEwi ||
         m_type == OBJECT_MOBILEws )  // wheels?
    {
        pos[2] = Math::Vector(-4.5f, 2.7f,  2.8f);
        pos[3] = Math::Vector(-4.5f, 2.7f, -2.8f);
    }
    if ( m_type == OBJECT_MOBILEwt )  // wheels?
    {
        pos[2] = Math::Vector(-4.0f, 2.5f,  2.2f);
        pos[3] = Math::Vector(-4.0f, 2.5f, -2.2f);
    }
    if ( m_type == OBJECT_MOBILEia ||
         m_type == OBJECT_MOBILEic ||
         m_type == OBJECT_MOBILEii ||
         m_type == OBJECT_MOBILEis ||
         m_type == OBJECT_MOBILEit )  // legs?
    {
        pos[2] = Math::Vector(-4.5f, 2.7f,  2.8f);
        pos[3] = Math::Vector(-4.5f, 2.7f, -2.8f);
    }
    if ( m_type == OBJECT_MOBILEta ||
         m_type == OBJECT_MOBILEtc ||
         m_type == OBJECT_MOBILEti ||
         m_type == OBJECT_MOBILEts ||
         m_type == OBJECT_MOBILEtt )  // caterpillars?
    {
        pos[2] = Math::Vector(-3.6f, 4.2f,  3.0f);
        pos[3] = Math::Vector(-3.6f, 4.2f, -3.0f);
    }
    if ( m_type == OBJECT_MOBILErt ||
         m_type == OBJECT_MOBILErc ||
         m_type == OBJECT_MOBILErr ||
         m_type == OBJECT_MOBILErs )  // large caterpillars?
    {
        pos[2] = Math::Vector(-5.0f, 5.2f,  2.5f);
        pos[3] = Math::Vector(-5.0f, 5.2f, -2.5f);
    }
    if ( m_type == OBJECT_MOBILEsa )  // submarine?
    {
        pos[2] = Math::Vector(-3.6f, 4.0f,  2.0f);
        pos[3] = Math::Vector(-3.6f, 4.0f, -2.0f);
    }
    if ( m_type == OBJECT_MOBILEtg )  // target?
    {
        pos[2] = Math::Vector(-2.4f, 6.5f,  2.0f);
        pos[3] = Math::Vector(-2.4f, 6.5f, -2.0f);
    }
    if ( m_type == OBJECT_MOBILEdr )  // designer?
    {
        pos[2] = Math::Vector(-5.3f, 2.7f,  1.8f);
        pos[3] = Math::Vector(-5.3f, 2.7f, -1.8f);
    }

    angle = GetRotationY()/Math::PI;

    zoom[0] = 1.0f;
    zoom[1] = 1.0f;
    zoom[2] = 1.0f;
    zoom[3] = 1.0f;

    if ( ( IsProgram() ||  // current program?
         m_main->GetMissionType() == MISSION_RETRO ) && // Retro mode?
         Math::Mod(m_aTime, 0.7f) < 0.3f )
    {
        zoom[0] = 0.0f;  // blinks
        zoom[1] = 0.0f;
        zoom[2] = 0.0f;
        zoom[3] = 0.0f;
    }

    // Updates lens.
    for ( i=0 ; i<4 ; i++ )
    {
        if (m_partiSel[i] == -1) continue;
        pos[i] = Math::Transform(m_objectPart[0].matWorld, pos[i]);
        dim[i].y = dim[i].x;
        m_particle->SetParam(m_partiSel[i], pos[i], dim[i], zoom[i], angle, 1.0f);
    }
}


// Returns the physics associated to the object.

CPhysics* COldObject::GetPhysics()
{
    return m_physics.get();
}

// Returns the movement associated to the object.

CMotion* COldObject::GetMotion()
{
    return m_motion.get();
}

// TODO: Temporary hack until we'll have subclasses for objects
void COldObject::SetProgrammable()
{
    m_implementedInterfaces[static_cast<int>(ObjectInterfaceType::ProgramStorage)] = true;
    m_implementedInterfaces[static_cast<int>(ObjectInterfaceType::Programmable)] = true;
}

// TODO: Another hack
void COldObject::SetMovable(std::unique_ptr<CMotion> motion, std::unique_ptr<CPhysics> physics)
{
    m_motion = std::move(motion);
    m_physics = std::move(physics);
    m_implementedInterfaces[static_cast<int>(ObjectInterfaceType::Movable)] = true;
}

// Returns the controller associated to the object.

CAuto* COldObject::GetAuto()
{
    return m_auto.get();
}

void COldObject::SetAuto(std::unique_ptr<CAuto> automat)
{
    m_auto = std::move(automat);
}


Math::Vector COldObject::GetPosition() const
{
    return GetPartPosition(0);
}

void COldObject::SetPosition(const Math::Vector& pos)
{
    SetPartPosition(0, pos);
}

Math::Vector COldObject::GetRotation() const
{
    return GetPartRotation(0);
}

void COldObject::SetRotation(const Math::Vector& rotation)
{
    SetPartRotation(0, rotation);
}

Math::Vector COldObject::GetScale() const
{
    return GetPartScale(0);
}

void COldObject::SetScale(const Math::Vector& scale)
{
    SetPartScale(0, scale);
}

void COldObject::UpdateInterface()
{
    if (m_objectInterface != nullptr && GetSelect())
    {
        m_objectInterface->UpdateInterface();
    }

    CreateSelectParticle();
    m_main->UpdateShortcuts();
}

void COldObject::StopProgram()
{
    CProgrammableObjectImpl::StopProgram();

    //TODO: I don't want CProgrammableObjectImpl to depend on motion and physics, refactor this somehow
    m_physics->SetMotorSpeedX(0.0f);
    m_physics->SetMotorSpeedY(0.0f);
    m_physics->SetMotorSpeedZ(0.0f);

    if (m_type != OBJECT_HUMAN) // Be sure not to stop the death animation!
    {
        m_motion->SetAction(-1);
    }
}

// State management of the pencil drawing robot.

bool COldObject::GetTraceDown()
{
    return m_traceDown;
}

void COldObject::SetTraceDown(bool down)
{
    m_traceDown = down;
}

TraceColor COldObject::GetTraceColor()
{
    return m_traceColor;
}

void COldObject::SetTraceColor(TraceColor color)
{
    m_traceColor = color;
}

float COldObject::GetTraceWidth()
{
    return m_traceWidth;
}

void COldObject::SetTraceWidth(float width)
{
    m_traceWidth = width;
}

bool COldObject::IsRepairable()
{
    if (m_type == OBJECT_HUMAN) return false;
    return true;
}

float COldObject::GetShieldFullRegenTime()
{
    if (m_type == OBJECT_HUMAN) return 120.0f;
    assert(false);
    return 0.0f;
}

float COldObject::GetLightningHitProbability()
{
    if ( m_type == OBJECT_BASE     ||
         m_type == OBJECT_DERRICK  ||
         m_type == OBJECT_FACTORY  ||
         m_type == OBJECT_REPAIR   ||
         m_type == OBJECT_DESTROYER||
         m_type == OBJECT_STATION  ||
         m_type == OBJECT_CONVERT  ||
         m_type == OBJECT_TOWER    ||
         m_type == OBJECT_RESEARCH ||
         m_type == OBJECT_RADAR    ||
         m_type == OBJECT_INFO     ||
         m_type == OBJECT_ENERGY   ||
         m_type == OBJECT_LABO     ||
         m_type == OBJECT_NUCLEAR  ||
         m_type == OBJECT_PARA     ||
         m_type == OBJECT_SAFE     ||
         m_type == OBJECT_HUSTON   )  // building?
    {
        return 1.0f;
    }
    if ( m_type == OBJECT_METAL    ||
         m_type == OBJECT_POWER    ||
         m_type == OBJECT_ATOMIC   ) // resource?
    {
        return 0.3f;
    }
    if ( m_type == OBJECT_MOBILEfa ||
         m_type == OBJECT_MOBILEta ||
         m_type == OBJECT_MOBILEwa ||
         m_type == OBJECT_MOBILEia ||
         m_type == OBJECT_MOBILEfc ||
         m_type == OBJECT_MOBILEtc ||
         m_type == OBJECT_MOBILEwc ||
         m_type == OBJECT_MOBILEic ||
         m_type == OBJECT_MOBILEfi ||
         m_type == OBJECT_MOBILEti ||
         m_type == OBJECT_MOBILEwi ||
         m_type == OBJECT_MOBILEii ||
         m_type == OBJECT_MOBILEfs ||
         m_type == OBJECT_MOBILEts ||
         m_type == OBJECT_MOBILEws ||
         m_type == OBJECT_MOBILEis ||
         m_type == OBJECT_MOBILErt ||
         m_type == OBJECT_MOBILErc ||
         m_type == OBJECT_MOBILErr ||
         m_type == OBJECT_MOBILErs ||
         m_type == OBJECT_MOBILEsa ||
         m_type == OBJECT_MOBILEft ||
         m_type == OBJECT_MOBILEtt ||
         m_type == OBJECT_MOBILEwt ||
         m_type == OBJECT_MOBILEit ||
         m_type == OBJECT_MOBILEdr )  // robot?
    {
        return 0.5f;
    }
    return 0.0f;
}

bool COldObject::IsSelectableByDefault(ObjectType type)
{
    if ( type == OBJECT_MOTHER   ||
         type == OBJECT_ANT      ||
         type == OBJECT_SPIDER   ||
         type == OBJECT_BEE      ||
         type == OBJECT_WORM     ||
         type == OBJECT_MOBILEtg )
    {
        return false;
    }
    return true;
}

void COldObject::SetBulletWall(bool bulletWall)
{
    m_bulletWall = bulletWall;
}

bool COldObject::IsBulletWall()
{
    return m_bulletWall;
}

bool COldObject::IsBulletWallByDefault(ObjectType type)
{
    if ( type == OBJECT_BARRICADE0 ||
         type == OBJECT_BARRICADE1 )
    {
        return true;
    }
    return false;
}

int COldObject::GetModel()
{
    return m_model;
}

void COldObject::SetModel(int model)
{
    m_model = model;
}

int COldObject::GetSubModel()
{
    return m_subModel;
}

void COldObject::SetSubModel(int subModel)
{
    m_subModel = subModel;
}

// Indique s'il s'agit d'un objet fusionnable.
// L'objet doit obligatoirement ętre indestructible !

bool COldObject::IsCrashLineFusion()
{
    return ( m_type == OBJECT_BARRIER6  ||
             m_type == OBJECT_BARRIER7  ||
             m_type == OBJECT_BARRIER8  ||
             m_type == OBJECT_BARRIER9  ||
             m_type == OBJECT_BARRIER10 ||
             m_type == OBJECT_BARRIER11 ||
             m_type == OBJECT_BARRIER12 ||
             m_type == OBJECT_BARRIER14 ||
             m_type == OBJECT_BARRIER15 ||
             m_type == OBJECT_BARRIER16 );
}

// Gestion du compteur du nombre de passages.

void COldObject::SetPassCounter(int counter)
{
    m_passCounter = counter;
}

int COldObject::GetPassCounter()
{
    return m_passCounter;
}

// Gestion de l'ordre de passages.

void COldObject::SetRankCounter(int rank)
{
    m_rankCounter = rank;
}

int COldObject::GetRankCounter()
{
    return m_rankCounter;
}<|MERGE_RESOLUTION|>--- conflicted
+++ resolved
@@ -364,11 +364,7 @@
     }
     else if ( Implements(ObjectInterfaceType::Fragile) )
     {
-<<<<<<< HEAD
         if ( m_type == OBJECT_MINE && type != DamageType::Explosive ) return false; // Mine can't be destroyed by shooting
-        if ( m_type == OBJECT_URANIUM ) return false; // UraniumOre is not destroyable (see #777)
-=======
-        if ( m_type == OBJECT_BOMB && type != DamageType::Explosive ) return false; // Mine can't be destroyed by shooting
         if ( m_type == OBJECT_URANIUM && (type == DamageType::Fire || type == DamageType::Organic) ) return false; // UraniumOre is not destroyable by shooting or aliens (see #777)
         if ( m_type == OBJECT_STONE && (type == DamageType::Fire || type == DamageType::Organic) ) return false; // TitaniumOre is not destroyable either
         // PowerCell, NuclearCell and Titanium are destroyable by shooting, but not by collisions!
@@ -377,7 +373,6 @@
         if ( m_type == OBJECT_NUCLEAR && type == DamageType::Collision ) return false;
 
         if ( m_magnifyDamage * m_main->GetGlobalMagnifyDamage() == 0 ) return false; // Don't destroy if magnifyDamage=0
->>>>>>> c218fcce
 
         DestroyObject(DestructionType::Explosion, killer);
         return true;
@@ -399,6 +394,7 @@
         float magnifyDamage = m_magnifyDamage * m_main->GetGlobalMagnifyDamage();
         loss = force * magnifyDamage;
         if (m_type == OBJECT_HUMAN) loss /= 2.5f; // Me is more resistant
+        if (loss > 1.0f) loss = 1.0f;
     }
 
     // Diminue la puissance du bouclier.
@@ -414,18 +410,40 @@
         if ( nb >  5 )  nb = 5;
         if ( ExploPart(nb, force) )  // perd qq pièces
         {
-<<<<<<< HEAD
             m_engine->GetPyroManager()->Create(Gfx::PT_EXPLOP, this, 1.0f, 0, impact);
             return false;
-=======
-            // Calculate the shield lost by the explosion
-            loss = force * magnifyDamage;
-            if (m_type == OBJECT_HUMAN) loss /= 2.5f; // Me is more resistant
-            if (loss > 1.0f) loss = 1.0f;
-
+        }
+        else
+        {
+            return true;  // voiture détruite
+        }
+    }
+
+    if ( m_type == OBJECT_UFO )
+    {
+        int total = 0;
+        for ( int i=0 ; i<100 ; i++ )
+        {
+            int part = 1+rand()%18;
+            int objRank = GetObjectRank(part);
+            if ( objRank != -1 )
+            {
+                ExploPiece(part);
+                total ++;
+                if ( total >= 6 )  break;
+            }
+        }
+    }
+
+    bool dead = true;
+    if (Implements(ObjectInterfaceType::Shielded))
+    {
+        if (force != std::numeric_limits<float>::infinity())
+        {
             // Decreases the the shield
             float shield = GetShield();
             shield -= loss;
+            if (shield < 0.0f) shield = 0.0f;
             SetShield(shield);
 
             // Sending info about taking damage
@@ -435,44 +453,13 @@
                 m_main->UpdateShortcuts();
             }
             m_damageTime = m_time;
->>>>>>> c218fcce
         }
         else
         {
-            return true;  // voiture détruite
-        }
-    }
-
-    if ( m_type == OBJECT_UFO )
-    {
-        int total = 0;
-        for ( int i=0 ; i<100 ; i++ )
-        {
-            int part = 1+rand()%18;
-            int objRank = GetObjectRank(part);
-            if ( objRank != -1 )
-            {
-<<<<<<< HEAD
-                ExploPiece(part);
-                total ++;
-                if ( total >= 6 )  break;
-=======
-                // Dead immediately
-                SetShield(0.0f);
-                SetDamaging(false);
->>>>>>> c218fcce
-            }
-        }
-    }
-
-    bool dead = true;
-    if (Implements(ObjectInterfaceType::Shielded))
-    {
-        // Decreases the the shield
-        float shield = GetShield();
-        shield -= loss;
-        if (shield < 0.0f) shield = 0.0f;
-        SetShield(shield);
+            // Dead immediately
+            SetShield(0.0f);
+            SetDamaging(false);
+        }
 
         dead = (GetShield() <= 0.0f);
     }
