--- conflicted
+++ resolved
@@ -294,17 +294,15 @@
 
     float       GetLightningHitProbability() override;
 
-<<<<<<< HEAD
+    void        SetBulletWall(bool bulletWall);
+    bool        IsBulletWall() override;
+
     int GetModel();
     void SetModel(int model);
     int GetSubModel();
     void SetSubModel(int subModel);
 
-    virtual bool IsCrashLineFusion() override;
-=======
-    void        SetBulletWall(bool bulletWall);
-    bool        IsBulletWall() override;
->>>>>>> d860a08d
+    bool IsCrashLineFusion() override;
 
 protected:
     bool        EventFrame(const Event &event);
