/*
 * This file is part of the Colobot: Gold Edition source code
 * Copyright (C) 2001-2021, Daniel Roux, EPSITEC SA & TerranovaTeam
 * http://epsitec.ch; http://colobot.info; http://github.com/colobot
 *
 * This program is free software: you can redistribute it and/or modify
 * it under the terms of the GNU General Public License as published by
 * the Free Software Foundation, either version 3 of the License, or
 * (at your option) any later version.
 *
 * This program is distributed in the hope that it will be useful,
 * but WITHOUT ANY WARRANTY; without even the implied warranty of
 * MERCHANTABILITY or FITNESS FOR A PARTICULAR PURPOSE.
 * See the GNU General Public License for more details.
 *
 * You should have received a copy of the GNU General Public License
 * along with this program. If not, see http://gnu.org/licenses
 */


#include "object/task/taskmanip.h"

#include "graphics/engine/pyro_manager.h"
#include "graphics/engine/terrain.h"

#include "level/robotmain.h"

#include "math/geometry.h"

#include "object/object_manager.h"
#include "object/old_object.h"

#include "object/interface/slotted_object.h"
#include "object/interface/transportable_object.h"

#include "physics/physics.h"

#include "sound/sound.h"

const int INVALID_SLOT = -1;

//?const float MARGIN_FRONT     = 2.0f;
//?const float MARGIN_BACK      = 2.0f;
//?const float MARGIN_FRIEND    = 2.0f;
//?const float MARGIN_BEE       = 5.0f;
const float MARGIN_FRONT    = 4.0f;  //OK 1.9
const float MARGIN_BACK     = 4.0f;  //OK 1.9
const float MARGIN_FRIEND   = 4.0f;  //OK 1.9
const float MARGIN_BEE      = 5.0f;  //OK 1.9




// Object's constructor.

CTaskManip::CTaskManip(COldObject* object) : CForegroundTask(object)
{
    m_arm  = TMA_NEUTRAL;
    m_hand = TMH_OPEN;

    assert(m_object->MapPseudoSlot(CSlottedObject::Pseudoslot::CARRYING) >= 0);
}

// Object's destructor.

CTaskManip::~CTaskManip()
{
}


// Management of an event.

bool CTaskManip::EventProcess(const Event &event)
{
    glm::vec3    pos;
    float       angle, a, g, cirSpeed, progress;
    int         i;

    if ( m_engine->GetPause() )  return true;
    if ( event.type != EVENT_FRAME )  return true;
    if ( m_bError )  return false;

    if ( m_bBee )  // bee?
    {
        return true;
    }

    if ( m_bTurn )  // preliminary rotation?
    {
        a = m_object->GetRotationY();
        g = m_angle;
        cirSpeed = Math::Direction(a, g)*1.0f;
        if ( m_object->Implements(ObjectInterfaceType::Flying) )  // flying on the ground?
        {
            cirSpeed *= 4.0f;  // more fishing
        }
        if ( cirSpeed >  1.0f )  cirSpeed =  1.0f;
        if ( cirSpeed < -1.0f )  cirSpeed = -1.0f;

        m_physics->SetMotorSpeedZ(cirSpeed);  // turns left / right
        return true;
    }

    if ( m_move != 0 )  // preliminary advance?
    {
        m_timeLimit -= event.rTime;
        m_physics->SetMotorSpeedX(m_move);  // forward/backward
        return true;
    }

    m_progress += event.rTime*m_speed;  // others advance
    progress = m_progress;
    if ( progress > 1.0f )  progress = 1.0f;

    if ( m_bSubm )  // submarine?
    {
        if ( m_order == TMO_GRAB )
        {
            if ( m_step == 0 )  // fall?
            {
                pos = m_object->GetPartPosition(1);
                pos.y = 3.0f-progress*2.0f;
                m_object->SetPartPosition(1, pos);
            }
            if ( m_step == 1 )  // farm?
            {
                pos = m_object->GetPartPosition(2);
                pos.z = -1.5f+progress*0.5f;
                m_object->SetPartPosition(2, pos);

                pos = m_object->GetPartPosition(3);
                pos.z = 1.5f-progress*0.5f;
                m_object->SetPartPosition(3, pos);
            }
            if ( m_step == 2 )  // up?
            {
                pos = m_object->GetPartPosition(1);
                pos.y = 3.0f-(1.0f-progress)*2.0f;
                m_object->SetPartPosition(1, pos);
            }
        }
        else
        {
            if ( m_step == 0 )  // fall?
            {
                pos = m_object->GetPartPosition(1);
                pos.y = 3.0f-progress*2.0f;
                m_object->SetPartPosition(1, pos);
            }
            if ( m_step == 1 )  // farm?
            {
                pos = m_object->GetPartPosition(2);
                pos.z = -1.5f+(1.0f-progress)*0.5f;
                m_object->SetPartPosition(2, pos);

                pos = m_object->GetPartPosition(3);
                pos.z = 1.5f-(1.0f-progress)*0.5f;
                m_object->SetPartPosition(3, pos);
            }
            if ( m_step == 2 )  // up?
            {
                pos = m_object->GetPartPosition(1);
                pos.y = 3.0f-(1.0f-progress)*2.0f;
                m_object->SetPartPosition(1, pos);
            }
        }
    }
    else
    {
        for ( i=0 ; i<5 ; i++ )
        {
            angle = (m_finalAngle[i]-m_initialAngle[i])*progress;
            angle += m_initialAngle[i];
            m_object->SetPartRotationZ(i+1, angle);
        }
    }

    return true;
}


// Initializes the initial and final angles.

void CTaskManip::InitAngle()
{
    if ( m_bSubm || m_bBee )  return;

    if ( m_arm == TMA_NEUTRAL ||
         m_arm == TMA_GRAB    )
    {
        m_finalAngle[0] = ARM_NEUTRAL_ANGLE1;  // arm
        m_finalAngle[1] = ARM_NEUTRAL_ANGLE2;  // forearm
        m_finalAngle[2] = ARM_NEUTRAL_ANGLE3;  // hand
    }
    if ( m_arm == TMA_STOCK )
    {
        m_finalAngle[0] = ARM_STOCK_ANGLE1;  // arm
        m_finalAngle[1] = ARM_STOCK_ANGLE2;  // forearm
        m_finalAngle[2] = ARM_STOCK_ANGLE3;  // hand
    }
    if ( m_arm == TMA_FFRONT )
    {
        m_finalAngle[0] =   35.0f*Math::PI/180.0f;  // arm
        m_finalAngle[1] =  -95.0f*Math::PI/180.0f;  // forearm
        m_finalAngle[2] =  -27.0f*Math::PI/180.0f;  // hand
    }
    if ( m_arm == TMA_FBACK )
    {
        m_finalAngle[0] =  145.0f*Math::PI/180.0f;  // arm
        m_finalAngle[1] =   95.0f*Math::PI/180.0f;  // forearm
        m_finalAngle[2] =   27.0f*Math::PI/180.0f;  // hand
    }
    if ( m_arm == TMA_POWER )
    {
        m_finalAngle[0] =   95.0f*Math::PI/180.0f;  // arm
        m_finalAngle[1] =  125.0f*Math::PI/180.0f;  // forearm
        m_finalAngle[2] =   50.0f*Math::PI/180.0f;  // hand
    }
    if ( m_arm == TMA_OTHER )
    {
        if ( m_height <= 3.0f )
        {
            m_finalAngle[0] =  55.0f*Math::PI/180.0f;  // arm
            m_finalAngle[1] = -90.0f*Math::PI/180.0f;  // forearm
            m_finalAngle[2] = -35.0f*Math::PI/180.0f;  // hand
        }
        else
        {
            m_finalAngle[0] =  70.0f*Math::PI/180.0f;  // arm
            m_finalAngle[1] = -90.0f*Math::PI/180.0f;  // forearm
            m_finalAngle[2] = -50.0f*Math::PI/180.0f;  // hand
        }
    }

    if ( m_hand == TMH_OPEN )  // open clamp?
    {
        m_finalAngle[3] = -Math::PI*0.10f;  // clamp close
        m_finalAngle[4] =  Math::PI*0.10f;  // clamp remote
    }
    if ( m_hand == TMH_CLOSE )  // clamp closed?
    {
        m_finalAngle[3] =  Math::PI*0.05f;  // clamp close
        m_finalAngle[4] = -Math::PI*0.05f;  // clamp remote
    }

    for (int i = 0; i < 5; i++)
    {
        m_initialAngle[i] = m_object->GetPartRotationZ(i+1);
    }

    float max = 0.0f;
    for (int i = 0;  i < 5; i++)
    {
        max = Math::Max(max, fabs(m_initialAngle[i] - m_finalAngle[i]));
    }
    m_speed = (Math::PI*1.0f)/max;
    if ( m_speed > 3.0f )  m_speed = 3.0f;  // piano, ma non troppo (?)

    float energy = GetObjectEnergy(m_object);
    if ( energy == 0.0f )
    {
        m_speed *= 0.7f;  // slower if no more energy!
    }
}

// Assigns the goal was achieved.

Error CTaskManip::Start(TaskManipOrder order, TaskManipArm arm)
{
    ObjectType   type;
    CObject      *front, *other;
    float        iAngle, dist, len;
    float        fDist, fAngle, oDist, oAngle, oHeight;
    glm::vec3 pos, fPos, oPos;

    m_arm      = arm;
    m_height   = 0.0f;
    m_step     = 0;
    m_progress = 0.0f;
    m_speed    = 1.0f/1.5f;

    iAngle = m_object->GetRotationY();
    iAngle = Math::NormAngle(iAngle);  // 0..2*Math::PI
    oAngle = iAngle;

    m_bError = true;  // operation impossible

    if ( m_arm != TMA_FFRONT &&
         m_arm != TMA_FBACK  &&
         m_arm != TMA_POWER  &&
         m_arm != TMA_GRAB   )  return ERR_WRONG_BOT;

    m_physics->SetMotorSpeed(glm::vec3(0.0f, 0.0f, 0.0f));

    type = m_object->GetType();
    if ( type == OBJECT_BEE )  // bee?
    {
        if (m_object->GetSlotContainedObjectReq(CSlottedObject::Pseudoslot::CARRYING) == nullptr)
        {
            if ( !m_physics->GetLand() )  return ERR_MANIP_FLY;

            other = SearchTakeUnderObject(m_targetPos, MARGIN_BEE);
            if (other == nullptr)  return ERR_MANIP_NIL;
            assert(other->Implements(ObjectInterfaceType::Transportable));

            m_object->SetSlotContainedObjectReq(CSlottedObject::Pseudoslot::CARRYING, other);  // takes the ball
            dynamic_cast<CTransportableObject&>(*other).SetTransporter(m_object);
            dynamic_cast<CTransportableObject&>(*other).SetTransporterPart(0);  // taken with the base
            other->SetPosition(glm::vec3(0.0f, -3.0f, 0.0f));
        }
        else
        {
            other = m_object->GetSlotContainedObjectReq(CSlottedObject::Pseudoslot::CARRYING);  // other = ball
            assert(other->Implements(ObjectInterfaceType::Transportable));

            m_object->SetSlotContainedObjectReq(CSlottedObject::Pseudoslot::CARRYING, nullptr);  // lick the ball
            dynamic_cast<CTransportableObject&>(*other).SetTransporter(nullptr);
            pos = m_object->GetPosition();
            pos.y -= 3.0f;
            other->SetPosition(pos);

            pos = m_object->GetPosition();
            pos.y += 2.0f;
            m_object->SetPosition(pos);  // against the top of jump

            m_engine->GetPyroManager()->Create(Gfx::PT_FALL, other);  // the ball falls
        }

        m_bBee = true;
        m_bError = false;  // ok
        return ERR_OK;
    }
    m_bBee = false;

    m_bSubm = ( type == OBJECT_MOBILEsa );  // submarine?

    if ( m_arm == TMA_GRAB )  // takes immediately?
    {
        TransporterTakeObject();
        Abort();
        return ERR_OK;
    }

    m_energy = GetObjectEnergy(m_object);

    if ( !m_physics->GetLand() )  return ERR_MANIP_FLY;

    if ( type != OBJECT_MOBILEfa &&
         type != OBJECT_MOBILEta &&
         type != OBJECT_MOBILEwa &&
         type != OBJECT_MOBILEia &&
         type != OBJECT_MOBILEsa )  return ERR_WRONG_BOT;

    if ( m_bSubm )  // submarine?
    {
        m_arm = TMA_FFRONT;  // only possible in front!
    }

    m_move = 0.0f;  // advance not necessary
    m_angle = iAngle;

    if ( order == TMO_AUTO )
    {
        if (m_object->GetSlotContainedObjectReq(CSlottedObject::Pseudoslot::CARRYING) == nullptr)
        {
            m_order = TMO_GRAB;
        }
        else
        {
            m_order = TMO_DROP;
        }
    }
    else
    {
        m_order = order;
    }

    if (m_order == TMO_GRAB && m_object->GetSlotContainedObjectReq(CSlottedObject::Pseudoslot::CARRYING) != nullptr)
    {
        return ERR_MANIP_BUSY;
    }
    if (m_order == TMO_DROP && m_object->GetSlotContainedObjectReq(CSlottedObject::Pseudoslot::CARRYING) == nullptr)
    {
        return ERR_MANIP_EMPTY;
    }

//? speed = m_physics->GetMotorSpeed();
//? if ( speed.x != 0.0f ||
//?      speed.z != 0.0f )  return ERR_MANIP_MOTOR;

    if ( m_order == TMO_GRAB )
    {
        if ( m_arm == TMA_FFRONT )
        {
            front = SearchTakeFrontObject(true, fPos, fDist, fAngle);
            int slotNum;
            other = SearchOtherObject(true, oPos, oDist, oAngle, oHeight, slotNum);

            if ( front != nullptr && fDist < oDist )
            {
                m_targetPos = fPos;
                m_angle = fAngle;
                m_move = 1.0f;  // advance required
            }
            else if ( other != nullptr && oDist < fDist )
            {
                if (dynamic_cast<CSlottedObject&>(*other).GetSlotContainedObject(slotNum) == nullptr) return ERR_MANIP_NIL;
                m_targetPos = oPos;
                m_angle = oAngle;
                m_height = oHeight;
                m_move = 1.0f;  // advance required
                m_arm = TMA_OTHER;
            }
            else
            {
                return ERR_MANIP_NIL;
            }
            m_main->HideDropZone(front);  // hides buildable area
        }
        if ( m_arm == TMA_FBACK )
        {
            if ( SearchTakeBackObject(true, m_targetPos, fDist, m_angle) == nullptr )
            {
                return ERR_MANIP_NIL;
            }
            m_angle += Math::PI;
            m_move = -1.0f;  // back necessary
        }
        if ( m_arm == TMA_POWER )
        {
            assert(HasPowerCellSlot(m_object));
            if (m_object->GetSlotContainedObjectOpt(CSlottedObject::Pseudoslot::POWER) == nullptr)  return ERR_MANIP_NIL;
        }
    }

    if ( m_order == TMO_DROP )
    {
        if ( m_arm == TMA_FFRONT )
        {
            int slotNum;
            other = SearchOtherObject(true, oPos, oDist, oAngle, oHeight, slotNum);
            if (other != nullptr && dynamic_cast<CSlottedObject&>(*other).GetSlotContainedObject(slotNum) == nullptr)
            {
                m_targetPos = oPos;
                m_angle = oAngle;
                m_height = oHeight;
                m_move = 1.0f;  // advance required
                m_arm = TMA_OTHER;
            }
            else
            {
                if ( !IsFreeDeposeObject(glm::vec3(TAKE_DIST, 0.0f, 0.0f)) )  return ERR_MANIP_OCC;
            }
        }
        if ( m_arm == TMA_FBACK )
        {
            if ( !IsFreeDeposeObject(glm::vec3(-TAKE_DIST, 0.0f, 0.0f)) )  return ERR_MANIP_OCC;
        }
        if ( m_arm == TMA_POWER )
        {
            assert(HasPowerCellSlot(m_object));
            if (m_object->GetSlotContainedObjectOpt(CSlottedObject::Pseudoslot::POWER) != nullptr)  return ERR_MANIP_OCC;
        }
    }

    dist = glm::distance(m_object->GetPosition(), m_targetPos);
    len = dist-TAKE_DIST;
    if ( m_arm == TMA_OTHER ) len -= TAKE_DIST_OTHER;
    if ( len < 0.0f )  len = 0.0f;
    if ( m_arm == TMA_FBACK ) len = -len;
    m_advanceLength = dist-m_physics->GetLinLength(len);
    if ( dist <= m_advanceLength+0.2f )  m_move = 0.0f;  // not necessary to advance

    if ( m_energy == 0.0f )  m_move = 0.0f;

    if ( m_move != 0.0f )  // forward or backward?
    {
        m_timeLimit = m_physics->GetLinTimeLength(fabs(len))*1.5f;
        if ( m_timeLimit < 0.5f )  m_timeLimit = 0.5f;
    }

    if (m_object->GetSlotContainedObjectReq(CSlottedObject::Pseudoslot::CARRYING) == nullptr)  // not carrying anything?
    {
        m_hand = TMH_OPEN;  // open clamp
    }
    else
    {
        m_hand = TMH_CLOSE;  // closed clamp
    }

    InitAngle();

    if ( iAngle == m_angle || m_energy == 0.0f )
    {
        m_bTurn = false;  // preliminary rotation unnecessary
        SoundManip(1.0f/m_speed);
    }
    else
    {
        m_bTurn = true;  // preliminary rotation necessary
    }

    if ( m_bSubm )
    {
        m_camera->StartCentering(m_object, Math::PI*0.8f, 99.9f, 0.0f, 0.5f);
    }

    m_physics->SetFreeze(true);  // it does not move

    m_bError = false;  // ok
    return ERR_OK;
}

// Indicates whether the action is complete.

Error CTaskManip::IsEnded()
{
    CObject*    cargo;
    glm::vec3    pos;
    float       angle, dist;
    int         i;

    if ( m_engine->GetPause() )  return ERR_CONTINUE;
    if ( m_bError )  return ERR_STOP;

    if ( m_bBee )  // bee?
    {
        return ERR_STOP;
    }

    if ( m_bTurn )  // preliminary rotation?
    {
        angle = m_object->GetRotationY();
        angle = Math::NormAngle(angle);  // 0..2*Math::PI

        if ( Math::TestAngle(angle, m_angle-Math::PI*0.01f, m_angle+Math::PI*0.01f) )
        {
            m_bTurn = false;  // rotation ended
            m_physics->SetMotorSpeedZ(0.0f);
            if ( m_move == 0.0f )
            {
                SoundManip(1.0f/m_speed);
            }
        }
        return ERR_CONTINUE;
    }

    if ( m_move != 0.0f )  // preliminary advance?
    {
        if ( m_timeLimit <= 0.0f )
        {
//OK 1.9
            dist = glm::distance(m_object->GetPosition(), m_targetPos);
            if ( dist <= m_advanceLength + 2.0f )
            {
                m_move = 0.0f;  // advance ended
                m_physics->SetMotorSpeedX(0.0f);
                SoundManip(1.0f/m_speed);
                return ERR_CONTINUE;
            }
            else
            {
//EOK 1.9
                m_move = 0.0f;  // advance ended
                m_physics->SetMotorSpeedX(0.0f);  // stops
                Abort();
                return ERR_STOP;
            }
        }

        dist = glm::distance(m_object->GetPosition(), m_targetPos);
        if ( dist <= m_advanceLength )
        {
            m_move = 0.0f;  // advance ended
            m_physics->SetMotorSpeedX(0.0f);
            SoundManip(1.0f/m_speed);
        }
        return ERR_CONTINUE;
    }

    if ( m_progress < 1.0f )  return ERR_CONTINUE;
    m_progress = 0.0f;

    if ( !m_bSubm )
    {
        for ( i=0 ; i<5 ; i++ )
        {
            m_object->SetPartRotationZ(i+1, m_finalAngle[i]);
        }
    }
    m_step ++;

    if ( m_order == TMO_GRAB )
    {
        if ( m_step == 1 )
        {
            if ( m_bSubm )  m_speed = 1.0f/0.7f;
            m_hand = TMH_CLOSE;  // closes the clamp to take
            InitAngle();
            SoundManip(1.0f/m_speed, 0.8f, 1.5f);
            return ERR_CONTINUE;
        }
        if ( m_step == 2 )
        {
            if ( m_bSubm )  m_speed = 1.0f/1.5f;
            if ( !TransporterTakeObject() &&
                 m_object->GetSlotContainedObjectReq(CSlottedObject::Pseudoslot::CARRYING) == nullptr)
            {
                m_hand = TMH_OPEN;  // reopens the clamp
                m_arm = TMA_NEUTRAL;
                InitAngle();
                SoundManip(1.0f/m_speed, 0.8f, 1.5f);
            }
            else
            {
                if ( (m_arm == TMA_OTHER ||
                      m_arm == TMA_POWER ) &&
                     m_object->GetSlotContainedObjectReq(CSlottedObject::Pseudoslot::CARRYING)->Implements(ObjectInterfaceType::PowerContainer) )
                {
                    m_sound->Play(SOUND_POWEROFF, m_object->GetPosition());
                }
                m_arm = TMA_STOCK;
                InitAngle();
                SoundManip(1.0f/m_speed);
            }
            return ERR_CONTINUE;
        }
    }

    if ( m_order == TMO_DROP )
    {
        if ( m_step == 1 )
        {
            if ( m_bSubm )  m_speed = 1.0f/0.7f;
            cargo = m_object->GetSlotContainedObjectReq(CSlottedObject::Pseudoslot::CARRYING);
            if (TransporterDeposeObject())
            {
                if ( (m_arm == TMA_OTHER ||
                      m_arm == TMA_POWER ) &&
                     cargo->Implements(ObjectInterfaceType::PowerContainer) )
                {
                    m_sound->Play(SOUND_POWERON, m_object->GetPosition());
                }
                if (cargo != nullptr && m_cargoType == OBJECT_METAL && m_arm == TMA_FFRONT)
                {
                    m_main->ShowDropZone(cargo, m_object);  // shows buildable area
                }
                m_hand = TMH_OPEN;  // opens the clamp to deposit
                SoundManip(1.0f/m_speed, 0.8f, 1.5f);
            }
            InitAngle();
            return ERR_CONTINUE;
        }
        if ( m_step == 2 )
        {
            if ( m_bSubm )  m_speed = 1.0f/1.5f;
            m_arm = TMA_NEUTRAL;
            InitAngle();
            SoundManip(1.0f/m_speed);
            return ERR_CONTINUE;
        }
    }

    Abort();
    return ERR_STOP;
}

// Suddenly ends the current action.

bool CTaskManip::Abort()
{
    if (m_object->GetSlotContainedObjectReq(CSlottedObject::Pseudoslot::CARRYING) == nullptr)  // not carrying anything?
    {
        m_hand = TMH_OPEN;  // open clamp
        m_arm = TMA_NEUTRAL;
    }
    else
    {
        m_hand = TMH_CLOSE;  // closed clamp
        m_arm = TMA_STOCK;
    }
    InitAngle();

    if ( !m_bSubm )
    {
        for (int i = 0; i < 5; i++)
        {
            m_object->SetPartRotationZ(i+1, m_finalAngle[i]);
        }
    }

    m_camera->StopCentering(m_object, 2.0f);
    m_physics->SetFreeze(false);  // is moving again
    return true;
}


// Seeks the object below to take (for bees).

CObject* CTaskManip::SearchTakeUnderObject(glm::vec3 &pos, float dLimit)
{
    CObject    *pBest;
    glm::vec3    iPos, oPos;
    float       min, distance;

    iPos   = m_object->GetPosition();

    min = 1000000.0f;
    pBest = nullptr;
    for (CObject* pObj : CObjectManager::GetInstancePointer()->GetAllObjects())
    {
        if ( !pObj->Implements(ObjectInterfaceType::Transportable) )  continue;

        if (IsObjectBeingTransported(pObj))  continue;
        if ( pObj->GetLock() )  continue;
        if ( pObj->GetScaleY() != 1.0f )  continue;

        oPos = pObj->GetPosition();
        distance = glm::distance(oPos, iPos);
        if ( distance <= dLimit &&
             distance < min     )
        {
            min = distance;
            pBest = pObj;
        }
    }
    if ( pBest != nullptr )
    {
        pos = pBest->GetPosition();
    }
    return pBest;
}

// Seeks the object in front to take.

CObject* CTaskManip::SearchTakeFrontObject(bool bAdvance, glm::vec3 &pos,
                                           float &distance, float &angle)
{
    CObject     *pBest;
    glm::vec3    iPos, oPos;
    float       min, iAngle, bAngle, aLimit, dLimit, f;

    iPos   = m_object->GetPosition();
    iAngle = m_object->GetRotationY();
    iAngle = Math::NormAngle(iAngle);  // 0..2*Math::PI

    if ( bAdvance && m_energy > 0.0f )
    {
        aLimit = 60.0f*Math::PI/180.0f;
        dLimit = MARGIN_FRONT+10.0f;
    }
    else
    {
//?     aLimit = 7.0f*Math::PI/180.0f;
        aLimit = 15.0f*Math::PI/180.0f;  //OK 1.9
        dLimit = MARGIN_FRONT;
    }

    min = 1000000.0f;
    pBest = nullptr;
    bAngle = 0.0f;
    for (CObject* pObj : CObjectManager::GetInstancePointer()->GetAllObjects())
    {
        if ( !pObj->Implements(ObjectInterfaceType::Transportable) )  continue;

        if (IsObjectBeingTransported(pObj))  continue;
        if ( pObj->GetLock() )  continue;
        if ( pObj->GetScaleY() != 1.0f )  continue;

        oPos = pObj->GetPosition();
        distance = fabs(glm::distance(oPos, iPos)-TAKE_DIST);
        f = 1.0f-distance/50.0f;
        if ( f < 0.5f )  f = 0.5f;

        angle = Math::RotateAngle(oPos.x-iPos.x, iPos.z-oPos.z);  // CW !
        if ( !Math::TestAngle(angle, iAngle-aLimit*f, iAngle+aLimit*f) )  continue;

        if ( distance < -dLimit ||
             distance >  dLimit )  continue;

        if ( distance < min )
        {
            min = distance;
            pBest = pObj;
            bAngle = angle;
        }
    }
    if ( pBest == nullptr )
    {
        distance = 1000000.0f;
        angle = 0.0f;
    }
    else
    {
        pos = pBest->GetPosition();
        distance = min;
        angle = bAngle;
    }
    return pBest;
}

// Seeks the object back to take.

CObject* CTaskManip::SearchTakeBackObject(bool bAdvance, glm::vec3 &pos,
                                          float &distance, float &angle)
{
    CObject     *pBest;
    glm::vec3    iPos, oPos;
    float       min, iAngle, bAngle, aLimit, dLimit, f;

    iPos   = m_object->GetPosition();
    iAngle = m_object->GetRotationY()+Math::PI;
    iAngle = Math::NormAngle(iAngle);  // 0..2*Math::PI

    if ( bAdvance && m_energy > 0.0f )
    {
        aLimit = 60.0f*Math::PI/180.0f;
        dLimit = MARGIN_BACK+5.0f;
    }
    else
    {
        aLimit = 7.0f*Math::PI/180.0f;
        dLimit = MARGIN_BACK;
    }

    min = 1000000.0f;
    pBest = nullptr;
    bAngle = 0.0f;
    for (CObject* pObj : CObjectManager::GetInstancePointer()->GetAllObjects())
    {
        if ( !pObj->Implements(ObjectInterfaceType::Transportable) )  continue;

        if (IsObjectBeingTransported(pObj))  continue;
        if ( pObj->GetLock() )  continue;
        if ( pObj->GetScaleY() != 1.0f )  continue;

        oPos = pObj->GetPosition();
        distance = fabs(glm::distance(oPos, iPos)-TAKE_DIST);
        f = 1.0f-distance/50.0f;
        if ( f < 0.5f )  f = 0.5f;

        angle = Math::RotateAngle(oPos.x-iPos.x, iPos.z-oPos.z);  // CW !
        if ( !Math::TestAngle(angle, iAngle-aLimit*f, iAngle+aLimit*f) )  continue;

        if ( distance < -dLimit ||
             distance >  dLimit )  continue;

        if ( distance < min )
        {
            min = distance;
            pBest = pObj;
            bAngle = angle;
        }
    }
    if ( pBest == nullptr )
    {
        distance = 1000000.0f;
        angle = 0.0f;
    }
    else
    {
        pos = pBest->GetPosition();
        distance = min;
        angle = bAngle;
    }
    return pBest;
}

// Seeks the robot or building on which it wants to put a battery or or other object.

CObject* CTaskManip::SearchOtherObject(bool bAdvance, glm::vec3 &pos,
                                       float &distance, float &angle,
                                       float &height, int &slotNumOut)
{
<<<<<<< HEAD
    float       iAngle, oAngle, oLimit, aLimit, dLimit;
=======
    slotNumOut = INVALID_SLOT;

    Math::Matrix*   mat;
    float       iAngle, aLimit, dLimit;
>>>>>>> 85dc3f68

    distance = 1000000.0f;
    angle = 0.0f;

    if ( m_bSubm )  return nullptr;  // impossible with the submarine

    if (m_object->GetCrashSphereCount() == 0) return nullptr;

    glm::vec3 iPos = m_object->GetFirstCrashSphere().sphere.pos;

    iAngle = m_object->GetRotationY();
    iAngle = Math::NormAngle(iAngle);  // 0..2*Math::PI

    if ( bAdvance && m_energy > 0.0f )
    {
        aLimit = 60.0f*Math::PI/180.0f;
        dLimit = MARGIN_FRIEND+10.0f;
    }
    else
    {
        aLimit = 7.0f*Math::PI/180.0f;
        dLimit = MARGIN_FRIEND;
    }

    for (CObject* pObj : CObjectManager::GetInstancePointer()->GetAllObjects())
    {
        if ( pObj == m_object )  continue;  // yourself?

        if (pObj->Implements(ObjectInterfaceType::Slotted))
        {
            CSlottedObject &obj = dynamic_cast<CSlottedObject&>(*pObj);
            int slotNum = obj.GetNumSlots();
            for (int slot = 0; slot < slotNum; slot++)
            {
                mat = pObj->GetWorldMatrix(0);
                Math::Vector worldSlotPos = Transform(*mat, obj.GetSlotPosition(slot));

<<<<<<< HEAD
        glm::mat4 mat = pObj->GetWorldMatrix(0);
        glm::vec3 oPos = Math::Transform(mat, dynamic_cast<CPoweredObject&>(*pObj).GetPowerPosition());
=======
                CObject *objectInSlot = obj.GetSlotContainedObject(slot);
                if (objectInSlot != nullptr && (objectInSlot->GetLock() || objectInSlot->GetScaleY() != 1.0f))
                    continue;
>>>>>>> 85dc3f68

                float objectAngleOffsetLimit = obj.GetSlotAcceptanceAngle(slot);
                if(objectAngleOffsetLimit == 0)
                    continue; // slot isn't take-able

<<<<<<< HEAD
        distance = fabs(glm::distance(oPos, iPos)-TAKE_DIST);
        if ( distance <= dLimit )
        {
            angle = Math::RotateAngle(oPos.x-iPos.x, iPos.z-oPos.z);  // CW !
            if ( Math::TestAngle(angle, iAngle-aLimit, iAngle+aLimit) )
            {
                glm::vec3 powerPos = dynamic_cast<CPoweredObject&>(*pObj).GetPowerPosition();
                height = powerPos.y;
                pos = oPos;
                return pObj;
=======
                // The robot must be in the correct angle relative to the slot (it can't be on the other side of the object)
                float angleFromObjectToRobot = Math::RotateAngle(iPos.x-worldSlotPos.x, worldSlotPos.z-iPos.z);  // CW !
                float objectIdealAngle = Math::NormAngle(pObj->GetRotationY() + obj.GetSlotAngle(slot));

                if ( Math::TestAngle(angleFromObjectToRobot, objectIdealAngle - objectAngleOffsetLimit, objectIdealAngle + objectAngleOffsetLimit) )
                {
                    distance = fabs(Math::Distance(worldSlotPos, iPos)-TAKE_DIST);
                    // The robot must be close enough to the slot
                    if ( distance <= dLimit )
                    {
                        // The slot must be in the correct position relative to the robot (the robot must be facing towards the slot, not sideways or away)
                        angle = Math::RotateAngle(worldSlotPos.x-iPos.x, iPos.z-worldSlotPos.z);  // CW !
                        if ( Math::TestAngle(angle, iAngle-aLimit, iAngle+aLimit) )
                        {
                            Math::Vector powerPos = obj.GetSlotPosition(slot);
                            height = powerPos.y;
                            pos = worldSlotPos;
                            slotNumOut = slot;
                            return pObj;
                        }
                    }
                }
>>>>>>> 85dc3f68
            }
        }
    }

    distance = 1000000.0f;
    angle = 0.0f;
    return nullptr;
}

// Takes the object placed in front.

bool CTaskManip::TransporterTakeObject()
{
    if (m_arm == TMA_GRAB)  // takes immediately?
    {
        CObject* cargo = m_object->GetSlotContainedObjectReq(CSlottedObject::Pseudoslot::CARRYING);
        if (cargo == nullptr)  return false;  // nothing to take?
        assert(cargo->Implements(ObjectInterfaceType::Transportable));

        m_cargoType = cargo->GetType();

        if ( m_object->GetType() == OBJECT_HUMAN ||
             m_object->GetType() == OBJECT_TECH  )
        {
            dynamic_cast<CTransportableObject&>(*cargo).SetTransporter(m_object);
            dynamic_cast<CTransportableObject&>(*cargo).SetTransporterPart(4);  // takes with the hand

            cargo->SetPosition(glm::vec3(1.7f, -0.5f, 1.1f));
            cargo->SetRotationY(0.1f);
            cargo->SetRotationX(0.0f);
            cargo->SetRotationZ(0.8f);
        }
        else if ( m_bSubm )
        {
            dynamic_cast<CTransportableObject&>(*cargo).SetTransporter(m_object);
            dynamic_cast<CTransportableObject&>(*cargo).SetTransporterPart(2);  // takes with the right claw

            glm::vec3 pos = glm::vec3(1.1f, -1.0f, 1.0f);  // relative
            cargo->SetPosition(pos);
            cargo->SetRotationX(0.0f);
            cargo->SetRotationY(0.0f);
            cargo->SetRotationZ(0.0f);
        }
        else
        {
            dynamic_cast<CTransportableObject&>(*cargo).SetTransporter(m_object);
            dynamic_cast<CTransportableObject&>(*cargo).SetTransporterPart(3);  // takes with the hand

            glm::vec3 pos = glm::vec3(4.7f, 0.0f, 0.0f);  // relative to the hand (lem4)
            cargo->SetPosition(pos);
            cargo->SetRotationX(0.0f);
            cargo->SetRotationZ(Math::PI/2.0f);
            cargo->SetRotationY(0.0f);
        }

        m_object->SetSlotContainedObjectReq(CSlottedObject::Pseudoslot::CARRYING, cargo);  // takes
    }

    if (m_arm == TMA_FFRONT)  // takes on the ground in front?
    {
        glm::vec3 pos;
        float dist = 0.0f, angle = 0.0f;
        CObject* cargo = SearchTakeFrontObject(false, pos, dist, angle);
        if (cargo == nullptr)  return false;  // nothing to take?
        assert(cargo->Implements(ObjectInterfaceType::Transportable));

        m_cargoType = cargo->GetType();

        if ( m_bSubm )
        {
            dynamic_cast<CTransportableObject&>(*cargo).SetTransporter(m_object);
            dynamic_cast<CTransportableObject&>(*cargo).SetTransporterPart(2);  // takes with the right claw

            pos = glm::vec3(1.1f, -1.0f, 1.0f);  // relative
            cargo->SetPosition(pos);
            cargo->SetRotationX(0.0f);
            cargo->SetRotationY(0.0f);
            cargo->SetRotationZ(0.0f);
        }
        else
        {
            dynamic_cast<CTransportableObject&>(*cargo).SetTransporter(m_object);
            dynamic_cast<CTransportableObject&>(*cargo).SetTransporterPart(3);  // takes with the hand

            pos = glm::vec3(4.7f, 0.0f, 0.0f);  // relative to the hand (lem4)
            cargo->SetPosition(pos);
            cargo->SetRotationX(0.0f);
            cargo->SetRotationZ(Math::PI/2.0f);
            cargo->SetRotationY(0.0f);
        }

        m_object->SetSlotContainedObjectReq(CSlottedObject::Pseudoslot::CARRYING, cargo);  // takes
    }

    if (m_arm == TMA_FBACK)  // takes on the ground behind?
    {
        glm::vec3 pos;
        float dist = 0.0f, angle = 0.0f;
        CObject* cargo = SearchTakeBackObject(false, pos, dist, angle);
        if (cargo == nullptr) return false;  // nothing to take?
        assert(cargo->Implements(ObjectInterfaceType::Transportable));

        m_cargoType = cargo->GetType();

        dynamic_cast<CTransportableObject&>(*cargo).SetTransporter(m_object);
        dynamic_cast<CTransportableObject&>(*cargo).SetTransporterPart(3);  // takes with the hand

        pos = glm::vec3(4.7f, 0.0f, 0.0f);  // relative to the hand (lem4)
        cargo->SetPosition(pos);
        cargo->SetRotationX(0.0f);
        cargo->SetRotationZ(Math::PI/2.0f);
        cargo->SetRotationY(0.0f);

        m_object->SetSlotContainedObjectReq(CSlottedObject::Pseudoslot::CARRYING, cargo);  // takes
    }

    if (m_arm == TMA_POWER)  // takes battery in the back?
    {
        assert(m_object->Implements(ObjectInterfaceType::Slotted));
        CObject* cargo = m_object->GetSlotContainedObjectOpt(CSlottedObject::Pseudoslot::POWER);
        if (cargo == nullptr)  return false;  // no battery?
        assert(cargo->Implements(ObjectInterfaceType::Transportable));

        m_cargoType = cargo->GetType();

        glm::vec3 pos = glm::vec3(4.7f, 0.0f, 0.0f);  // relative to the hand (lem4)
        cargo->SetPosition(pos);
        cargo->SetRotationX(0.0f);
        cargo->SetRotationZ(Math::PI/2.0f);
        cargo->SetRotationY(0.0f);
        dynamic_cast<CTransportableObject&>(*cargo).SetTransporterPart(3);  // takes with the hand

        m_object->SetSlotContainedObjectReq(CSlottedObject::Pseudoslot::POWER, nullptr);
        m_object->SetSlotContainedObjectReq(CSlottedObject::Pseudoslot::CARRYING, cargo);  // takes
    }

    if (m_arm == TMA_OTHER)  // battery takes from friend?
    {
        glm::vec3 pos;
        float dist = 0.0f, angle = 0.0f;
        int slotNum;
        CObject* other = SearchOtherObject(false, pos, dist, angle, m_height, slotNum);
        if (other == nullptr)  return false;
        assert(slotNum != INVALID_SLOT);
        CObject *cargo = dynamic_cast<CSlottedObject&>(*other).GetSlotContainedObject(slotNum);
        if (cargo == nullptr)  return false;  // the other does not have a battery?
        assert(cargo->Implements(ObjectInterfaceType::Transportable));

        m_cargoType = cargo->GetType();

        dynamic_cast<CSlottedObject&>(*other).SetSlotContainedObject(slotNum, nullptr);
        dynamic_cast<CTransportableObject&>(*cargo).SetTransporter(m_object);
        dynamic_cast<CTransportableObject&>(*cargo).SetTransporterPart(3);  // takes with the hand

        pos = glm::vec3(4.7f, 0.0f, 0.0f);  // relative to the hand (lem4)
        cargo->SetPosition(pos);
        cargo->SetRotationX(0.0f);
        cargo->SetRotationZ(Math::PI/2.0f);
        cargo->SetRotationY(0.0f);

        m_object->SetSlotContainedObjectReq(CSlottedObject::Pseudoslot::CARRYING, cargo);  // takes
    }

    return true;
}

// Deposes the object taken.

bool CTaskManip::TransporterDeposeObject()
{
    if (m_arm == TMA_FFRONT)  // deposits on the ground in front?
    {
        CObject* cargo = m_object->GetSlotContainedObjectReq(CSlottedObject::Pseudoslot::CARRYING);
        if (cargo == nullptr)  return false;  // nothing transported?
        assert(cargo->Implements(ObjectInterfaceType::Transportable));

        m_cargoType = cargo->GetType();

        glm::mat4 mat = cargo->GetWorldMatrix(0);
        glm::vec3 pos = Math::Transform(mat, glm::vec3(0.0f, 1.0f, 0.0f));
        m_terrain->AdjustToFloor(pos);
        cargo->SetPosition(pos);
        cargo->SetRotationY(m_object->GetRotationY()+Math::PI/2.0f);
        cargo->SetRotationX(0.0f);
        cargo->SetRotationZ(0.0f);
        cargo->FloorAdjust();  // plate well on the ground

        dynamic_cast<CTransportableObject&>(*cargo).SetTransporter(nullptr);
        m_object->SetSlotContainedObjectReq(CSlottedObject::Pseudoslot::CARRYING, nullptr);  // deposit
    }

    if (m_arm == TMA_FBACK)  // deposited on the ground behind?
    {
        CObject* cargo = m_object->GetSlotContainedObjectReq(CSlottedObject::Pseudoslot::CARRYING);
        if (cargo == nullptr)  return false;  // nothing transported?
        assert(cargo->Implements(ObjectInterfaceType::Transportable));

        m_cargoType = cargo->GetType();

        glm::mat4 mat = cargo->GetWorldMatrix(0);
        glm::vec3 pos = Math::Transform(mat, glm::vec3(0.0f, 1.0f, 0.0f));
        m_terrain->AdjustToFloor(pos);
        cargo->SetPosition(pos);
        cargo->SetRotationY(m_object->GetRotationY()+Math::PI/2.0f);
        cargo->SetRotationX(0.0f);
        cargo->SetRotationZ(0.0f);

        dynamic_cast<CTransportableObject&>(*cargo).SetTransporter(nullptr);
        m_object->SetSlotContainedObjectReq(CSlottedObject::Pseudoslot::CARRYING, nullptr);  // deposit
    }

    if (m_arm == TMA_POWER)  // deposits battery in the back?
    {
        assert(m_object->Implements(ObjectInterfaceType::Slotted));
        CObject* cargo = m_object->GetSlotContainedObjectReq(CSlottedObject::Pseudoslot::CARRYING);
        if (cargo == nullptr)  return false;  // nothing transported?
        assert(cargo->Implements(ObjectInterfaceType::Transportable));

        m_cargoType = cargo->GetType();

        int powerSlotIndex = m_object->MapPseudoSlot(CSlottedObject::Pseudoslot::POWER);
        assert(powerSlotIndex >= 0);
        if (m_object->GetSlotContainedObject(powerSlotIndex) != nullptr)  return false;

        dynamic_cast<CTransportableObject&>(*cargo).SetTransporter(m_object);
        dynamic_cast<CTransportableObject&>(*cargo).SetTransporterPart(0);  // carried by the base

        cargo->SetPosition(m_object->GetSlotPosition(powerSlotIndex));
        cargo->SetRotationY(0.0f);
        cargo->SetRotationX(0.0f);
        cargo->SetRotationZ(0.0f);

        m_object->SetSlotContainedObject(powerSlotIndex, cargo);  // uses
        m_object->SetSlotContainedObjectReq(CSlottedObject::Pseudoslot::CARRYING, nullptr);
    }

    if (m_arm == TMA_OTHER)  // deposits battery on friend?
    {
        glm::vec3 pos;
        float angle = 0.0f, dist = 0.0f;

        int slotNum;
        CObject* other = SearchOtherObject(false, pos, dist, angle, m_height, slotNum);
        if (other == nullptr)  return false;
        assert(slotNum != INVALID_SLOT);
        CSlottedObject *otherAsSlotted = dynamic_cast<CSlottedObject*>(other);
        if (otherAsSlotted->GetSlotContainedObject(slotNum) != nullptr)  return false;  // the other already has a battery?

        CObject *cargo = m_object->GetSlotContainedObjectReq(CSlottedObject::Pseudoslot::CARRYING);
        if (cargo == nullptr)  return false;
        assert(cargo->Implements(ObjectInterfaceType::Transportable));

        m_cargoType = cargo->GetType();

        otherAsSlotted->SetSlotContainedObject(slotNum, cargo);
        dynamic_cast<CTransportableObject&>(*cargo).SetTransporter(other);

        // TODO: isn't this wrong? PowerPosition (and SlotContainedPosition) is an object-local position.
        cargo->SetPosition(otherAsSlotted->GetSlotPosition(slotNum));
        cargo->SetRotationY(0.0f);
        cargo->SetRotationX(0.0f);
        cargo->SetRotationZ(0.0f);
        dynamic_cast<CTransportableObject&>(*cargo).SetTransporterPart(0);  // carried by the base

        m_object->SetSlotContainedObjectReq(CSlottedObject::Pseudoslot::CARRYING, nullptr);  // deposit
    }

    return true;
}

// Seeks if a location allows to deposit an object.

bool CTaskManip::IsFreeDeposeObject(glm::vec3 pos)
{
    glm::mat4 mat = m_object->GetWorldMatrix(0);
    glm::vec3 iPos = Math::Transform(mat, pos);

    for (CObject* obj : CObjectManager::GetInstancePointer()->GetAllObjects())
    {
        if ( obj == m_object )  continue;
        if ( !obj->GetDetectable() )  continue;  // inactive?
        if (IsObjectBeingTransported(obj))  continue;

        for (const auto& crashSphere : obj->GetAllCrashSpheres())
        {
            if ( glm::distance(iPos, crashSphere.sphere.pos)-(crashSphere.sphere.radius+1.0f) < 2.0f )
            {
                return false;  // location occupied
            }
        }
    }
    return true;  // location free
}

// Plays the sound of the manipulator arm.

void CTaskManip::SoundManip(float time, float amplitude, float frequency)
{
    int i = m_sound->Play(SOUND_MANIP, m_object->GetPosition(), 0.0f, 0.3f*frequency, true);
    m_sound->AddEnvelope(i, 0.5f*amplitude, 1.0f*frequency, 0.1f, SOPER_CONTINUE);
    m_sound->AddEnvelope(i, 0.5f*amplitude, 1.0f*frequency, time-0.1f, SOPER_CONTINUE);
    m_sound->AddEnvelope(i, 0.0f, 0.3f*frequency, 0.1f, SOPER_STOP);
}<|MERGE_RESOLUTION|>--- conflicted
+++ resolved
@@ -872,14 +872,10 @@
                                        float &distance, float &angle,
                                        float &height, int &slotNumOut)
 {
-<<<<<<< HEAD
-    float       iAngle, oAngle, oLimit, aLimit, dLimit;
-=======
     slotNumOut = INVALID_SLOT;
 
-    Math::Matrix*   mat;
+    glm::mat4   mat;
     float       iAngle, aLimit, dLimit;
->>>>>>> 85dc3f68
 
     distance = 1000000.0f;
     angle = 0.0f;
@@ -915,40 +911,23 @@
             for (int slot = 0; slot < slotNum; slot++)
             {
                 mat = pObj->GetWorldMatrix(0);
-                Math::Vector worldSlotPos = Transform(*mat, obj.GetSlotPosition(slot));
-
-<<<<<<< HEAD
-        glm::mat4 mat = pObj->GetWorldMatrix(0);
-        glm::vec3 oPos = Math::Transform(mat, dynamic_cast<CPoweredObject&>(*pObj).GetPowerPosition());
-=======
+                glm::vec3 worldSlotPos = Math::Transform(mat, obj.GetSlotPosition(slot));
+
                 CObject *objectInSlot = obj.GetSlotContainedObject(slot);
                 if (objectInSlot != nullptr && (objectInSlot->GetLock() || objectInSlot->GetScaleY() != 1.0f))
                     continue;
->>>>>>> 85dc3f68
 
                 float objectAngleOffsetLimit = obj.GetSlotAcceptanceAngle(slot);
                 if(objectAngleOffsetLimit == 0)
                     continue; // slot isn't take-able
 
-<<<<<<< HEAD
-        distance = fabs(glm::distance(oPos, iPos)-TAKE_DIST);
-        if ( distance <= dLimit )
-        {
-            angle = Math::RotateAngle(oPos.x-iPos.x, iPos.z-oPos.z);  // CW !
-            if ( Math::TestAngle(angle, iAngle-aLimit, iAngle+aLimit) )
-            {
-                glm::vec3 powerPos = dynamic_cast<CPoweredObject&>(*pObj).GetPowerPosition();
-                height = powerPos.y;
-                pos = oPos;
-                return pObj;
-=======
                 // The robot must be in the correct angle relative to the slot (it can't be on the other side of the object)
                 float angleFromObjectToRobot = Math::RotateAngle(iPos.x-worldSlotPos.x, worldSlotPos.z-iPos.z);  // CW !
                 float objectIdealAngle = Math::NormAngle(pObj->GetRotationY() + obj.GetSlotAngle(slot));
 
                 if ( Math::TestAngle(angleFromObjectToRobot, objectIdealAngle - objectAngleOffsetLimit, objectIdealAngle + objectAngleOffsetLimit) )
                 {
-                    distance = fabs(Math::Distance(worldSlotPos, iPos)-TAKE_DIST);
+                    distance = fabs(glm::distance(worldSlotPos, iPos)-TAKE_DIST);
                     // The robot must be close enough to the slot
                     if ( distance <= dLimit )
                     {
@@ -956,7 +935,7 @@
                         angle = Math::RotateAngle(worldSlotPos.x-iPos.x, iPos.z-worldSlotPos.z);  // CW !
                         if ( Math::TestAngle(angle, iAngle-aLimit, iAngle+aLimit) )
                         {
-                            Math::Vector powerPos = obj.GetSlotPosition(slot);
+                            glm::vec3 powerPos = obj.GetSlotPosition(slot);
                             height = powerPos.y;
                             pos = worldSlotPos;
                             slotNumOut = slot;
@@ -964,7 +943,6 @@
                         }
                     }
                 }
->>>>>>> 85dc3f68
             }
         }
     }
