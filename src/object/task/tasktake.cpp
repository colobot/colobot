/*
 * This file is part of the Colobot: Gold Edition source code
 * Copyright (C) 2001-2021, Daniel Roux, EPSITEC SA & TerranovaTeam
 * http://epsitec.ch; http://colobot.info; http://github.com/colobot
 *
 * This program is free software: you can redistribute it and/or modify
 * it under the terms of the GNU General Public License as published by
 * the Free Software Foundation, either version 3 of the License, or
 * (at your option) any later version.
 *
 * This program is distributed in the hope that it will be useful,
 * but WITHOUT ANY WARRANTY; without even the implied warranty of
 * MERCHANTABILITY or FITNESS FOR A PARTICULAR PURPOSE.
 * See the GNU General Public License for more details.
 *
 * You should have received a copy of the GNU General Public License
 * along with this program. If not, see http://gnu.org/licenses
 */


#include "object/task/tasktake.h"

#include "graphics/engine/terrain.h"
#include "graphics/engine/water.h"

#include "level/robotmain.h"

#include "math/geometry.h"

#include "object/object_manager.h"
#include "object/old_object.h"

#include "object/interface/slotted_object.h"
#include "object/interface/transportable_object.h"

#include "object/motion/motionhuman.h"

#include "physics/physics.h"

#include "sound/sound.h"




// Object's constructor.

CTaskTake::CTaskTake(COldObject* object) : CForegroundTask(object)
{
    m_arm  = TTA_NEUTRAL;

    assert(m_object->MapPseudoSlot(CSlottedObject::Pseudoslot::CARRYING) >= 0);
}

// Object's destructor.

CTaskTake::~CTaskTake()
{
}


// Management of an event.

bool CTaskTake::EventProcess(const Event &event)
{
    float       a, g, cirSpeed;

    if ( m_engine->GetPause() )  return true;
    if ( event.type != EVENT_FRAME )  return true;
    if ( m_bError )  return false;

    if ( m_bTurn )  // preliminary rotation?
    {
        a = m_object->GetRotationY();
        g = m_angle;
        cirSpeed = Math::Direction(a, g)*2.0f;
        if ( cirSpeed >  1.0f )  cirSpeed =  1.0f;
        if ( cirSpeed < -1.0f )  cirSpeed = -1.0f;

        m_physics->SetMotorSpeedZ(cirSpeed);  // turns left / right
        return true;
    }

    m_progress += event.rTime*m_speed;  // others advance

    m_physics->SetMotorSpeed(glm::vec3(0.0f, 0.0f, 0.0f));  // immobile!

    return true;
}


// Assigns the goal was achieved.

Error CTaskTake::Start()
{
    m_height   = 0.0f;
    m_step     = 0;
    m_progress = 0.0f;

    float iAngle = m_object->GetRotationY();
    iAngle = Math::NormAngle(iAngle);  // 0..2*Math::PI
    float oAngle = iAngle;

    m_bError = true;  // operation impossible
    if ( !m_physics->GetLand() )
    {
        glm::vec3 pos = m_object->GetPosition();
        float h = m_water->GetLevel(m_object);
        if ( pos.y < h )  return ERR_MANIP_WATER;  // impossible under water
        return ERR_MANIP_FLY;
    }

    ObjectType type = m_object->GetType();
    if ( type != OBJECT_HUMAN &&
         type != OBJECT_TECH  )  return ERR_WRONG_BOT;

    m_physics->SetMotorSpeed(glm::vec3(0.0f, 0.0f, 0.0f));

    if (m_object->GetSlotContainedObjectOpt(CSlottedObject::Pseudoslot::CARRYING) != nullptr)
        m_order = TTO_DEPOSE;
    else
        m_order = TTO_TAKE;


    if ( m_order == TTO_TAKE )
    {
        glm::vec3 pos = m_object->GetPosition();
        float h = m_water->GetLevel(m_object);
        if ( pos.y < h )  return ERR_MANIP_WATER;  // impossible under water

        int otherSlotNum = -1;
        CObject* other = SearchFriendObject(oAngle, 1.5f, Math::PI*0.50f, otherSlotNum);
        CSlottedObject* otherAsSlotted = dynamic_cast<CSlottedObject*>(other);
        assert(other == nullptr || otherSlotNum >= 0);

        if (other != nullptr && otherAsSlotted->GetSlotContainedObject(otherSlotNum) != nullptr)
        {
            CObject* power = otherAsSlotted->GetSlotContainedObject(otherSlotNum);
            type = power->GetType();
            if ( type == OBJECT_URANIUM )  return ERR_MANIP_RADIO;
            assert(power->Implements(ObjectInterfaceType::Transportable));
//?         m_camera->StartCentering(m_object, Math::PI*0.3f, -Math::PI*0.1f, 0.0f, 0.8f);
            m_arm = TTA_FRIEND;
        }
        else
        {
            other = SearchTakeObject(oAngle, 1.5f, Math::PI*0.45f);
            if ( other == nullptr )  return ERR_MANIP_NIL;
            type = other->GetType();
            if ( type == OBJECT_URANIUM )  return ERR_MANIP_RADIO;
//?         m_camera->StartCentering(m_object, Math::PI*0.3f, 99.9f, 0.0f, 0.8f);
            m_arm = TTA_FFRONT;
            m_main->HideDropZone(other);  // hides buildable area
        }
    }

    if ( m_order == TTO_DEPOSE )
    {
//?     speed = m_physics->GetMotorSpeed();
//?     if ( speed.x != 0.0f ||
//?          speed.z != 0.0f )  return ERR_MANIP_MOTOR;

        int otherSlotNum = -1;
        CObject* other = SearchFriendObject(oAngle, 1.5f, Math::PI*0.50f, otherSlotNum);
        CSlottedObject* otherAsSlotted = dynamic_cast<CSlottedObject*>(other);
        assert(other == nullptr || otherSlotNum >= 0);

        if (other != nullptr && otherAsSlotted->GetSlotContainedObject(otherSlotNum) == nullptr)
        {
//?         m_camera->StartCentering(m_object, Math::PI*0.3f, -Math::PI*0.1f, 0.0f, 0.8f);
            m_arm = TTA_FRIEND;
        }
        else
        {
            if ( !IsFreeDeposeObject(glm::vec3(2.5f, 0.0f, 0.0f)) )  return ERR_MANIP_OCC;
//?         m_camera->StartCentering(m_object, Math::PI*0.3f, 99.9f, 0.0f, 0.8f);
            m_arm = TTA_FFRONT;
        }
    }

    m_bTurn = true;  // preliminary rotation necessary
    m_angle = oAngle;  // angle was reached

    m_physics->SetFreeze(true);  // it does not move

    m_bError = false;  // ok
    return ERR_OK;
}

// Indicates whether the action is finished.

Error CTaskTake::IsEnded()
{
    if ( m_engine->GetPause() )  return ERR_CONTINUE;
    if ( m_bError )  return ERR_STOP;

    if ( m_bTurn )  // preliminary rotation?
    {
        float angle = m_object->GetRotationY();
        angle = Math::NormAngle(angle);  // 0..2*Math::PI

        if ( Math::TestAngle(angle, m_angle-Math::PI*0.01f, m_angle+Math::PI*0.01f) )
        {
            m_bTurn = false;  // rotation ended
            m_physics->SetMotorSpeedZ(0.0f);

            if ( m_arm == TTA_FFRONT )
            {
                m_motion->SetAction(MHS_TAKE, 0.2f);  // will decrease
            }
            if ( m_arm == TTA_FRIEND )
            {
                if ( m_height <= 3.0f )
                {
                    m_motion->SetAction(MHS_TAKEOTHER, 0.2f);  // will decrease
                }
                else
                {
                    m_motion->SetAction(MHS_TAKEHIGH, 0.2f);  // will decrease
                }
            }
            m_progress = 0.0f;
            m_speed = 1.0f/0.6f;
        }
        return ERR_CONTINUE;
    }

    if ( m_progress < 1.0f )  return ERR_CONTINUE;
    m_progress = 0.0f;

    m_step ++;

    if ( m_order == TTO_TAKE )
    {
        if ( m_step == 1 )
        {
            if ( TransporterTakeObject() )
            {
                if ( m_arm == TTA_FRIEND &&
                     m_object->GetSlotContainedObjectReq(CSlottedObject::Pseudoslot::CARRYING)->Implements(ObjectInterfaceType::PowerContainer) )
                {
                    m_sound->Play(SOUND_POWEROFF, m_object->GetPosition());
                }
            }
            m_motion->SetAction(MHS_UPRIGHT, 0.4f);  // gets up
            m_progress = 0.0f;
            m_speed = 1.0f/0.8f;
            m_camera->StopCentering(m_object, 0.8f);
            return ERR_CONTINUE;
        }
    }

    if ( m_order == TTO_DEPOSE )
    {
        if ( m_step == 1 )
        {
            CObject* cargo = m_object->GetSlotContainedObjectReq(CSlottedObject::Pseudoslot::CARRYING);
            TransporterDeposeObject();
            if ( m_arm == TTA_FRIEND &&
                 cargo->Implements(ObjectInterfaceType::PowerContainer) )
            {
                m_sound->Play(SOUND_POWERON, m_object->GetPosition());
            }
            if ( cargo != nullptr && m_cargoType == OBJECT_METAL && m_arm == TTA_FFRONT )
            {
                m_main->ShowDropZone(cargo, m_object);  // shows buildable area
            }
            m_motion->SetAction(-1);  // gets up
            m_progress = 0.0f;
            m_speed = 1.0f/0.4f;
            m_camera->StopCentering(m_object, 0.8f);
            return ERR_CONTINUE;
        }
    }

    Abort();
    return ERR_STOP;
}

// Suddenly ends the current action.

bool CTaskTake::Abort()
{
    m_motion->SetAction(-1);
    m_camera->StopCentering(m_object, 0.8f);
    m_physics->SetFreeze(false);  // is moving again
    return true;
}


// Seeks the object to take in front.

CObject* CTaskTake::SearchTakeObject(float &angle,
                                     float dLimit, float aLimit)
{
    CObject     *pBest;
    glm::vec3    iPos, oPos;
    float       min, iAngle, bAngle, a, distance;

    iPos   = m_object->GetPosition();
    iAngle = m_object->GetRotationY();
    iAngle = Math::NormAngle(iAngle);  // 0..2*Math::PI

    min = 1000000.0f;
    pBest = nullptr;
    bAngle = 0.0f;
    for (CObject* pObj : CObjectManager::GetInstancePointer()->GetAllObjects())
    {
        if ( !pObj->Implements(ObjectInterfaceType::Transportable) )  continue;

        if (IsObjectBeingTransported(pObj))  continue;
        if ( pObj->GetLock() )  continue;
        if ( pObj->GetScaleY() != 1.0f )  continue;

        oPos = pObj->GetPosition();
        distance = glm::distance(oPos, iPos);
        if ( distance >= 4.0f-dLimit &&
             distance <= 4.0f+dLimit )
        {
            angle = Math::RotateAngle(oPos.x-iPos.x, iPos.z-oPos.z);  // CW !
            if ( Math::TestAngle(angle, iAngle-aLimit, iAngle+aLimit) )
            {
                a = fabs(angle-iAngle);
                if ( a > Math::PI )  a = Math::PI*2.0f-a;
                if ( a < min )
                {
                    min = a;
                    pBest = pObj;
                    bAngle = angle;
                }
            }
        }
    }
    angle = bAngle;
    return pBest;
}

// Seeks the robot on which you want take or put a battery.

CObject* CTaskTake::SearchFriendObject(float &angle,
                                       float dLimit, float aLimit,
                                       int &slotNumOut)
{
    if (m_object->GetCrashSphereCount() == 0) return nullptr;

    auto crashSphere = m_object->GetFirstCrashSphere();
    glm::vec3 iPos = crashSphere.sphere.pos;
    float iRad = crashSphere.sphere.radius;

    float iAngle = m_object->GetRotationY();
    iAngle = Math::NormAngle(iAngle);  // 0..2*Math::PI

    for (CObject* pObj : CObjectManager::GetInstancePointer()->GetAllObjects())
    {
        if ( pObj == m_object )  continue;  // yourself?
        if (!pObj->Implements(ObjectInterfaceType::Slotted)) continue;

        CSlottedObject *obj = dynamic_cast<CSlottedObject*>(pObj);

        int slotNum = obj->GetNumSlots();
        for (int slot = 0; slot < slotNum; slot++)
        {
            CObject *objectInSlot = obj->GetSlotContainedObject(slot);
            if (objectInSlot != nullptr && (objectInSlot->GetLock() || objectInSlot->GetScaleY() != 1.0f))
                continue;

<<<<<<< HEAD
        glm::mat4 mat = pObj->GetWorldMatrix(0);
        glm::vec3 oPos = Math::Transform(mat, dynamic_cast<CPoweredObject&>(*pObj).GetPowerPosition());

        float distance = fabs(glm::distance(oPos, iPos) - (iRad+1.0f));
        if ( distance <= dLimit )
        {
            angle = Math::RotateAngle(oPos.x-iPos.x, iPos.z-oPos.z);  // CW !
            if ( Math::TestAngle(angle, iAngle-aLimit, iAngle+aLimit) )
            {
                glm::vec3 powerPos = dynamic_cast<CPoweredObject&>(*pObj).GetPowerPosition();
                m_height = powerPos.y;
                return pObj;
=======
            float objectAngleOffsetLimit = obj->GetSlotAcceptanceAngle(slot);
            if (objectAngleOffsetLimit == 0)
                continue; // slot isn't take-able

            Math::Matrix* mat = pObj->GetWorldMatrix(0);
            Math::Vector worldSlotPos = Transform(*mat, obj->GetSlotPosition(slot));

            // The robot must be in the correct angle relative to the slot (it can't be on the other side of the object)
            float angleFromObjectToRobot = Math::RotateAngle(iPos.x-worldSlotPos.x, worldSlotPos.z-iPos.z);  // CW !
            float objectIdealAngle = Math::NormAngle(pObj->GetRotationY() + obj->GetSlotAngle(slot));

            if ( Math::TestAngle(angleFromObjectToRobot, objectIdealAngle - objectAngleOffsetLimit, objectIdealAngle + objectAngleOffsetLimit) )
            {
                float distance = fabs(Math::Distance(worldSlotPos, iPos)-(iRad + 1.0f));
                // The robot must be close enough to the slot
                if ( distance <= dLimit )
                {
                    // The slot must be in the correct position relative to the robot (the robot must be facing towards the slot, not sideways or away)
                    angle = Math::RotateAngle(worldSlotPos.x-iPos.x, iPos.z-worldSlotPos.z);  // CW !
                    if ( Math::TestAngle(angle, iAngle-aLimit, iAngle+aLimit) )
                    {
                        Math::Vector powerPos = obj->GetSlotPosition(slot);
                        m_height = powerPos.y;
                        slotNumOut = slot;
                        return pObj;
                    }
                }
>>>>>>> 85dc3f68
            }
        }
    }

    return nullptr;
}

// Takes the object in front.

bool CTaskTake::TransporterTakeObject()
{
    if (m_arm == TTA_FFRONT)  // takes on the ground in front?
    {
//?     cargo = SearchTakeObject(angle, 1.5f, Math::PI*0.04f);
        float angle = 0.0f;
        CObject* cargo = SearchTakeObject(angle, 1.5f, Math::PI*0.15f);  //OK 1.9
        if (cargo == nullptr)  return false;  // nothing to take ?
        assert(cargo->Implements(ObjectInterfaceType::Transportable));

        m_cargoType = cargo->GetType();

        dynamic_cast<CTransportableObject&>(*cargo).SetTransporter(m_object);
        dynamic_cast<CTransportableObject&>(*cargo).SetTransporterPart(4);  // takes with the hand

//?     cargo->SetPosition(glm::vec3(2.2f, -1.0f, 1.1f));
        cargo->SetPosition(glm::vec3(1.7f, -0.5f, 1.1f));
        cargo->SetRotationY(0.1f);
        cargo->SetRotationX(0.0f);
        cargo->SetRotationZ(0.8f);

        m_object->SetSlotContainedObjectReq(CSlottedObject::Pseudoslot::CARRYING, cargo);  // takes
    }

    if (m_arm == TTA_FRIEND)  // takes friend's battery?
    {
        float angle = 0.0f;
        int otherSlotNum = -1;
        CObject* other = SearchFriendObject(angle, 1.5f, Math::PI*0.04f, otherSlotNum);
        if (other == nullptr)  return false;
        CSlottedObject* otherAsSlotted = dynamic_cast<CSlottedObject*>(other);
        assert(otherSlotNum >= -1);

        CObject* cargo = otherAsSlotted->GetSlotContainedObject(otherSlotNum);
        if (cargo == nullptr)  return false;  // the other does not have a battery?
        assert(cargo->Implements(ObjectInterfaceType::Transportable));

        m_cargoType = cargo->GetType();

        otherAsSlotted->SetSlotContainedObject(otherSlotNum, nullptr);
        dynamic_cast<CTransportableObject&>(*cargo).SetTransporter(m_object);
        dynamic_cast<CTransportableObject&>(*cargo).SetTransporterPart(4);  // takes with the hand

//?     cargo->SetPosition(glm::vec3(2.2f, -1.0f, 1.1f));
        cargo->SetPosition(glm::vec3(1.7f, -0.5f, 1.1f));
        cargo->SetRotationY(0.1f);
        cargo->SetRotationX(0.0f);
        cargo->SetRotationZ(0.8f);

        m_object->SetSlotContainedObjectReq(CSlottedObject::Pseudoslot::CARRYING, cargo);  // takes
    }

    return true;
}

// Deposes the object taken.

bool CTaskTake::TransporterDeposeObject()
{
    if ( m_arm == TTA_FFRONT )  // deposes on the ground in front?
    {
        CObject* cargo = m_object->GetSlotContainedObjectReq(CSlottedObject::Pseudoslot::CARRYING);
        if (cargo == nullptr)  return false;  // does nothing?
        assert(cargo->Implements(ObjectInterfaceType::Transportable));

        m_cargoType = cargo->GetType();

        glm::mat4 mat = cargo->GetWorldMatrix(0);
        glm::vec3 pos = Math::Transform(mat, glm::vec3(-0.5f, 1.0f, 0.0f));
        m_terrain->AdjustToFloor(pos);
        cargo->SetPosition(pos);
        cargo->SetRotationY(m_object->GetRotationY()+Math::PI/2.0f);
        cargo->SetRotationX(0.0f);
        cargo->SetRotationZ(0.0f);
        cargo->FloorAdjust();  // plate well on the ground

        dynamic_cast<CTransportableObject&>(*cargo).SetTransporter(nullptr);
        m_object->SetSlotContainedObjectReq(CSlottedObject::Pseudoslot::CARRYING, nullptr);  // deposit
    }

    if ( m_arm == TTA_FRIEND )  // deposes battery on friends?
    {
        float angle = 0.0f;
        int otherSlotNum = -1;
        CObject* other = SearchFriendObject(angle, 1.5f, Math::PI*0.04f, otherSlotNum);
        if (other == nullptr)  return false;
        CSlottedObject* otherAsSlotted = dynamic_cast<CSlottedObject*>(other);
        assert(otherSlotNum >= 0);

        CObject* cargo = otherAsSlotted->GetSlotContainedObject(otherSlotNum);
        if (cargo != nullptr)  return false;  // the other already has a battery?

        cargo = m_object->GetSlotContainedObjectReq(CSlottedObject::Pseudoslot::CARRYING);
        if (cargo == nullptr)  return false;
        assert(cargo->Implements(ObjectInterfaceType::Transportable));
        m_cargoType = cargo->GetType();

        otherAsSlotted->SetSlotContainedObject(otherSlotNum, cargo);
        dynamic_cast<CTransportableObject&>(*cargo).SetTransporter(other);

        cargo->SetPosition(otherAsSlotted->GetSlotPosition(otherSlotNum));
        cargo->SetRotationY(0.0f);
        cargo->SetRotationX(0.0f);
        cargo->SetRotationZ(0.0f);
        dynamic_cast<CTransportableObject&>(*cargo).SetTransporterPart(0);  // carried by the base

        m_object->SetSlotContainedObjectReq(CSlottedObject::Pseudoslot::CARRYING, nullptr);  // deposit
    }

    return true;
}

// Seeks if a location allows to deposit an object.

bool CTaskTake::IsFreeDeposeObject(glm::vec3 pos)
{
    glm::mat4 mat = m_object->GetWorldMatrix(0);
    glm::vec3 iPos = Math::Transform(mat, pos);

    for (CObject* pObj : CObjectManager::GetInstancePointer()->GetAllObjects())
    {
        if ( pObj == m_object )  continue;
        if ( !pObj->GetDetectable() )  continue;  // inactive?
        if (IsObjectBeingTransported(pObj))  continue;

        for (const auto& crashSphere : pObj->GetAllCrashSpheres())
        {
            if ( glm::distance(iPos, crashSphere.sphere.pos)-(crashSphere.sphere.radius+1.0f) < 1.0f )
            {
                return false;  // location occupied
            }
        }
    }
    return true;  // location free
}<|MERGE_RESOLUTION|>--- conflicted
+++ resolved
@@ -363,26 +363,12 @@
             if (objectInSlot != nullptr && (objectInSlot->GetLock() || objectInSlot->GetScaleY() != 1.0f))
                 continue;
 
-<<<<<<< HEAD
-        glm::mat4 mat = pObj->GetWorldMatrix(0);
-        glm::vec3 oPos = Math::Transform(mat, dynamic_cast<CPoweredObject&>(*pObj).GetPowerPosition());
-
-        float distance = fabs(glm::distance(oPos, iPos) - (iRad+1.0f));
-        if ( distance <= dLimit )
-        {
-            angle = Math::RotateAngle(oPos.x-iPos.x, iPos.z-oPos.z);  // CW !
-            if ( Math::TestAngle(angle, iAngle-aLimit, iAngle+aLimit) )
-            {
-                glm::vec3 powerPos = dynamic_cast<CPoweredObject&>(*pObj).GetPowerPosition();
-                m_height = powerPos.y;
-                return pObj;
-=======
             float objectAngleOffsetLimit = obj->GetSlotAcceptanceAngle(slot);
             if (objectAngleOffsetLimit == 0)
                 continue; // slot isn't take-able
 
-            Math::Matrix* mat = pObj->GetWorldMatrix(0);
-            Math::Vector worldSlotPos = Transform(*mat, obj->GetSlotPosition(slot));
+            glm::mat4 mat = pObj->GetWorldMatrix(0);
+            glm::vec3 worldSlotPos = Math::Transform(mat, obj->GetSlotPosition(slot));
 
             // The robot must be in the correct angle relative to the slot (it can't be on the other side of the object)
             float angleFromObjectToRobot = Math::RotateAngle(iPos.x-worldSlotPos.x, worldSlotPos.z-iPos.z);  // CW !
@@ -390,7 +376,7 @@
 
             if ( Math::TestAngle(angleFromObjectToRobot, objectIdealAngle - objectAngleOffsetLimit, objectIdealAngle + objectAngleOffsetLimit) )
             {
-                float distance = fabs(Math::Distance(worldSlotPos, iPos)-(iRad + 1.0f));
+                float distance = fabs(glm::distance(worldSlotPos, iPos)-(iRad + 1.0f));
                 // The robot must be close enough to the slot
                 if ( distance <= dLimit )
                 {
@@ -398,13 +384,12 @@
                     angle = Math::RotateAngle(worldSlotPos.x-iPos.x, iPos.z-worldSlotPos.z);  // CW !
                     if ( Math::TestAngle(angle, iAngle-aLimit, iAngle+aLimit) )
                     {
-                        Math::Vector powerPos = obj->GetSlotPosition(slot);
+                        glm::vec3 powerPos = obj->GetSlotPosition(slot);
                         m_height = powerPos.y;
                         slotNumOut = slot;
                         return pObj;
                     }
                 }
->>>>>>> 85dc3f68
             }
         }
     }
