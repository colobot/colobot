/*
 * This file is part of the Colobot: Gold Edition source code
 * Copyright (C) 2001-2021, Daniel Roux, EPSITEC SA & TerranovaTeam
 * http://epsitec.ch; http://colobot.info; http://github.com/colobot
 *
 * This program is free software: you can redistribute it and/or modify
 * it under the terms of the GNU General Public License as published by
 * the Free Software Foundation, either version 3 of the License, or
 * (at your option) any later version.
 *
 * This program is distributed in the hope that it will be useful,
 * but WITHOUT ANY WARRANTY; without even the implied warranty of
 * MERCHANTABILITY or FITNESS FOR A PARTICULAR PURPOSE.
 * See the GNU General Public License for more details.
 *
 * You should have received a copy of the GNU General Public License
 * along with this program. If not, see http://gnu.org/licenses
 */

#pragma once

#include "object/task/task.h"

#include <glm/glm.hpp>

#include <array>
#include <memory>
#include <vector>


class CObject;

const int MAXPOINTS = 50000;
const int NUMQUEUEBUCKETS = 32;

enum TaskGotoGoal
{
    TGG_DEFAULT     = -1,   // default mode
    TGG_STOP        = 0,    // goes to destination pausing with precision
    TGG_EXPRESS     = 1,    // goes to destination without stopping
};

enum TaskGotoCrash
{
    TGC_DEFAULT     = -1,   // default mode
    TGC_HALT        = 0,    // stops if collision
    TGC_RIGHTLEFT       = 1,    // right-left
    TGC_LEFTRIGHT       = 2,    // left-right
    TGC_LEFT        = 3,    // left
    TGC_RIGHT       = 4,    // right
    TGC_BEAM        = 5,    // algorithm "sunlight"
};


enum TaskGotoPhase
{
    TGP_ADVANCE     = 1,    // advance
    TGP_LAND        = 2,    // landed
    TGP_TURN        = 3,    // turns to finish
    TGP_MOVE        = 4,    // advance to finish
    TGP_CRWAIT      = 5,    // waits after collision
    TGP_CRTURN      = 6,    // turns right after collision
    TGP_CRADVANCE       = 7,    // advance to the right after collision
    TGP_CLWAIT      = 8,    // waits after collision
    TGP_CLTURN      = 9,    // turns left after collision
    TGP_CLADVANCE       = 10,   // advance to the left after collision
    TGP_BEAMLEAK        = 11,   // beam: leak (leaking)
    TGP_BEAMSEARCH      = 12,   // beam: search
    TGP_BEAMWCOLD       = 13,   // beam: expects cool reactor
    TGP_BEAMUP      = 14,   // beam: off
    TGP_BEAMGOTO        = 15,   // beam: goto dot list
    TGP_BEAMDOWN        = 16,   // beam: landed
};



class CTaskGoto : public CForegroundTask
{
public:
    CTaskGoto(COldObject* object);
    ~CTaskGoto();

    bool        EventProcess(const Event &event) override;

    Error       Start(glm::vec3 goal, float altitude, TaskGotoGoal goalMode, TaskGotoCrash crashMode);
    Error       IsEnded() override;

protected:
    CObject*    WormSearch(glm::vec3 &impact);
    void        WormFrame(float rTime);
    CObject*    SearchTarget(glm::vec3 pos, float margin);
    bool        AdjustTarget(CObject* pObj, glm::vec3 &pos, float &distance);
    bool        AdjustBuilding(glm::vec3 &pos, float margin, float &distance);
    bool        GetHotPoint(CObject *pObj, glm::vec3 &pos, bool bTake, float distance, float &suppl);
    bool        LeakSearch(glm::vec3 &pos, float &delay);
    void        ComputeRepulse(glm::vec2& dir);
    void        ComputeFlyingRepulse(float &dir);

<<<<<<< HEAD
    int         BeamShortcut();
    void        BeamStart();
    void        BeamInit();
    Error       BeamSearch(const glm::vec3 &start, const glm::vec3 &goal, float goalRadius);
    Error       BeamExplore(const glm::vec3 &prevPos, const glm::vec3 &curPos, const glm::vec3 &goalPos, float goalRadius, float angle, int nbDiv, float step, int i, int nbIter);
    glm::vec3   BeamPoint(const glm::vec3 &startPoint, const glm::vec3 &goalPoint, float angle, float step);

    bool        BitmapTestLine(const glm::vec3 &start, const glm::vec3 &goal, float stepAngle, bool bSecond);
=======
    int         PathFindingShortcut();
    void        PathFindingStart();
    void        PathFindingInit();
    Error       PathFindingSearch(const Math::Vector &start, const Math::Vector &goal, float goalRadius);

    bool        BitmapTestLine(const Math::Vector &start, const Math::Vector &goal);
>>>>>>> 07541d0b
    void        BitmapObject();
    void        BitmapTerrain(const glm::vec3 &min, const glm::vec3 &max);
    void        BitmapTerrain(int minx, int miny, int maxx, int maxy);
    bool        BitmapOpen();
    bool        BitmapClose();
    void        BitmapSetCircle(const glm::vec3 &pos, float radius);
    void        BitmapClearCircle(const glm::vec3 &pos, float radius);
    void        BitmapSetDot(int rank, int x, int y);
    void        BitmapClearDot(int rank, int x, int y);
    bool        BitmapTestDot(int rank, int x, int y);
    bool        BitmapTestDotIsVisitable(int x, int y);

protected:
    glm::vec3        m_goal = { 0, 0, 0 };
    glm::vec3        m_goalObject = { 0, 0, 0 };
    float           m_angle = 0.0f;
    float           m_altitude = 0.0f;
    TaskGotoCrash   m_crashMode = TGC_DEFAULT;
    TaskGotoGoal    m_goalMode = TGG_DEFAULT;
    TaskGotoPhase   m_phase = TGP_ADVANCE;
    int             m_try = 0;
    Error           m_error = ERR_OK;
    bool            m_bTake = false;
    float           m_stopLength = 0.0f;   // braking distance
    float           m_time = 0.0f;
    glm::vec3       m_pos = { 0, 0, 0 };
    bool            m_bWorm = false;
    bool            m_bApprox = false;
    float           m_wormLastTime = 0.0f;
    float           m_lastDistance = 0.0f;

    bool            m_bmChanged = true;
    int             m_bmSize = 0;       // width or height of the table
    int             m_bmOffset = 0;     // m_bmSize/2
    int             m_bmLine = 0;       // increment line m_bmSize/8
    std::unique_ptr<unsigned char[]> m_bmArray;      // Bit table
    std::unique_ptr<int32_t[]> m_bfsDistances; // Distances to the goal for breadth-first search.
    std::array<std::vector<uint32_t>, NUMQUEUEBUCKETS + 1> m_bfsQueue; // Priority queue with indices to nodes. Nodes are sorted into buckets. The last bucket contains oversized costs.
    int             m_bfsQueueMin = 0;  // Front of the queue. This value mod 8 is the index to the bucket with the next node to be expanded.
    int             m_bfsQueueCountPushed = 0; // Number of nodes inserted into the queue.
    int             m_bfsQueueCountPopped = 0; // Number of nodes extacted from the queue.
    int             m_bfsQueueCountRepeated = 0; // Number of nodes re-inserted into the queue.
    int             m_bfsQueueCountSkipped = 0; // Number of nodes skipped because of unexpected distance (likely re-added).
    int             m_bmMinX = 0, m_bmMinY = 0;
    int             m_bmMaxX = 0, m_bmMaxY = 0;
    int             m_bmTotal = 0;      // index of final point in m_bmPoints
    int             m_bmIndex = 0;      // index in m_bmPoints
    glm::vec3       m_bmPoints[MAXPOINTS+2];
    signed char     m_bmIter[MAXPOINTS+2] = {};
    int             m_bmIterCounter = 0;
    CObject*        m_bmCargoObject = nullptr;
    float           m_bmFinalMove = 0.0f;  // final advance distance
    float           m_bmFinalDist = 0.0f;  // effective distance to advance
    glm::vec3       m_bmFinalPos = { 0, 0, 0 };   // initial position before advance
    float           m_bmTimeLimit = 0.0f;
    int             m_bmStep = 0;
    glm::vec3       m_bmWatchDogPos = { 0, 0, 0 };
    float           m_bmWatchDogTime = 0.0f;
    glm::vec3       m_leakPos = { 0, 0, 0 };      // initial position leak
    float           m_leakDelay = 0.0f;
    float           m_leakTime = 0.0f;
    bool            m_bLeakRecede = false;
};<|MERGE_RESOLUTION|>--- conflicted
+++ resolved
@@ -96,23 +96,12 @@
     void        ComputeRepulse(glm::vec2& dir);
     void        ComputeFlyingRepulse(float &dir);
 
-<<<<<<< HEAD
-    int         BeamShortcut();
-    void        BeamStart();
-    void        BeamInit();
-    Error       BeamSearch(const glm::vec3 &start, const glm::vec3 &goal, float goalRadius);
-    Error       BeamExplore(const glm::vec3 &prevPos, const glm::vec3 &curPos, const glm::vec3 &goalPos, float goalRadius, float angle, int nbDiv, float step, int i, int nbIter);
-    glm::vec3   BeamPoint(const glm::vec3 &startPoint, const glm::vec3 &goalPoint, float angle, float step);
-
-    bool        BitmapTestLine(const glm::vec3 &start, const glm::vec3 &goal, float stepAngle, bool bSecond);
-=======
     int         PathFindingShortcut();
     void        PathFindingStart();
     void        PathFindingInit();
-    Error       PathFindingSearch(const Math::Vector &start, const Math::Vector &goal, float goalRadius);
+    Error       PathFindingSearch(const glm::vec3 &start, const glm::vec3 &goal, float goalRadius);
 
-    bool        BitmapTestLine(const Math::Vector &start, const Math::Vector &goal);
->>>>>>> 07541d0b
+    bool        BitmapTestLine(const glm::vec3 &start, const glm::vec3 &goal);
     void        BitmapObject();
     void        BitmapTerrain(const glm::vec3 &min, const glm::vec3 &max);
     void        BitmapTerrain(int minx, int miny, int maxx, int maxy);
@@ -126,8 +115,8 @@
     bool        BitmapTestDotIsVisitable(int x, int y);
 
 protected:
-    glm::vec3        m_goal = { 0, 0, 0 };
-    glm::vec3        m_goalObject = { 0, 0, 0 };
+    glm::vec3       m_goal = { 0, 0, 0 };
+    glm::vec3       m_goalObject = { 0, 0, 0 };
     float           m_angle = 0.0f;
     float           m_altitude = 0.0f;
     TaskGotoCrash   m_crashMode = TGC_DEFAULT;
