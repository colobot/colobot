--- conflicted
+++ resolved
@@ -398,13 +398,8 @@
     CObject* power = CObjectManager::GetInstancePointer()->CreateObject(pos, angle, OBJECT_ATOMIC, powerLevel);
 
     dynamic_cast<CTransportableObject&>(*power).SetTransporter(m_object);
-<<<<<<< HEAD
     power->SetPosition(glm::vec3(22.0f, 3.0f, 0.0f));
-    m_object->SetPower(power);
-=======
-    power->SetPosition(Math::Vector(22.0f, 3.0f, 0.0f));
     m_object->SetSlotContainedObject(0, power);
->>>>>>> 85dc3f68
 }
 
 
