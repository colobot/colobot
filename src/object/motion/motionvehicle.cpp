/*
 * This file is part of the Colobot: Gold Edition source code
 * Copyright (C) 2001-2021, Daniel Roux, EPSITEC SA & TerranovaTeam
 * http://epsitec.ch; http://colobot.info; http://github.com/colobot
 *
 * This program is free software: you can redistribute it and/or modify
 * it under the terms of the GNU General Public License as published by
 * the Free Software Foundation, either version 3 of the License, or
 * (at your option) any later version.
 *
 * This program is distributed in the hope that it will be useful,
 * but WITHOUT ANY WARRANTY; without even the implied warranty of
 * MERCHANTABILITY or FITNESS FOR A PARTICULAR PURPOSE.
 * See the GNU General Public License for more details.
 *
 * You should have received a copy of the GNU General Public License
 * along with this program. If not, see http://gnu.org/licenses
 */


#include "object/motion/motionvehicle.h"

#include "app/app.h"

#include "common/stringutils.h"

#include "graphics/engine/oldmodelmanager.h"
#include "graphics/engine/particle.h"
#include "graphics/engine/terrain.h"

#include "math/geometry.h"

#include "object/object_manager.h"
#include "object/old_object.h"

#include "object/interface/programmable_object.h"
#include "object/interface/slotted_object.h"
#include "object/interface/transportable_object.h"

#include "physics/physics.h"

#include <stdio.h>
#include <string.h>





// Object's constructor.

CMotionVehicle::CMotionVehicle(COldObject* object)
    : CMotion(object),
      m_wheelTurn(),
      m_flyPaw()
{
    m_posTrackLeft  = 0.0f;
    m_posTrackRight = 0.0f;
    m_partiReactor  = -1;
    m_armTimeAbs    = 1000.0f;
    m_armMember     = 1000.0f;
    m_canonTime     = 0.0f;
    m_wheelLastPos   = glm::vec3(0.0f, 0.0f, 0.0f);
    m_wheelLastAngle = glm::vec3(0.0f, 0.0f, 0.0f);
    m_posKey         = glm::vec3(0.0f, 0.0f, 0.0f);
    m_bFlyFix = false;
}

// Object's destructor.

CMotionVehicle::~CMotionVehicle()
{
}


// Removes an object.

void CMotionVehicle::DeleteObject(bool bAll)
{
    if ( m_partiReactor != -1 )
    {
        m_particle->DeleteParticle(m_partiReactor);
        m_partiReactor = -1;
    }
}


// Creates a vehicle traveling any lands on the ground.

void CMotionVehicle::Create(glm::vec3 pos, float angle, ObjectType type,
                            float power, Gfx::COldModelManager* modelManager)
{
    int             rank, i, j, parent;
    Gfx::Color      color;
    char            name[50];

    m_object->SetType(type);

    // Creates the main base.
    rank = m_engine->CreateObject();
    m_engine->SetObjectType(rank, Gfx::ENG_OBJTYPE_VEHICLE);  // this is a moving object
    m_object->SetObjectRank(0, rank);

    if ((m_object->GetTrainer() && type == OBJECT_MOBILEsa) || type == OBJECT_MOBILEst)
    {
        modelManager->AddModelReference("trainers.mod", false, rank, m_object->GetTeam());
    }
    else if ((m_object->GetTrainer() &&
            ( type == OBJECT_MOBILErt ||
              type == OBJECT_MOBILErc ||
              type == OBJECT_MOBILErr ||
              type == OBJECT_MOBILErs)) || type == OBJECT_MOBILErp)
    {
        modelManager->AddModelReference("trainerr.mod", false, rank, m_object->GetTeam());
    }
    else if (m_object->GetTrainer()  ||
             type == OBJECT_MOBILEwt ||
             type == OBJECT_MOBILEtt ||
             type == OBJECT_MOBILEft ||
             type == OBJECT_MOBILEit)
    {
        modelManager->AddModelReference("trainer.mod", false, rank, m_object->GetTeam());
    }

    if (type == OBJECT_MOBILEfa ||
        type == OBJECT_MOBILEfb ||
        type == OBJECT_MOBILEfc ||
        type == OBJECT_MOBILEfi ||
        type == OBJECT_MOBILEfs)
    {
        if (!m_object->GetTrainer())
            modelManager->AddModelReference("lem1f.mod", false, rank, m_object->GetTeam());
        else
        {
            rank = m_engine->CreateObject();
            m_engine->SetObjectType(rank, Gfx::ENG_OBJTYPE_DESCENDANT);
            m_object->SetObjectRank(28, rank);
            m_object->SetObjectParent(28, 0);
            modelManager->AddModelReference("trainerf.mod", false, rank, m_object->GetTeam());

            rank = m_engine->CreateObject();
            m_engine->SetObjectType(rank, Gfx::ENG_OBJTYPE_DESCENDANT);
            m_object->SetObjectRank(29, rank);
            m_object->SetObjectParent(29, 0);
            modelManager->AddModelReference("trainera.mod", false, rank, m_object->GetTeam());
        }
    }
    else if (type == OBJECT_MOBILEta ||
             type == OBJECT_MOBILEtb ||
             type == OBJECT_MOBILEtc ||
             type == OBJECT_MOBILEti ||
             type == OBJECT_MOBILEts)
    {
        if (!m_object->GetTrainer())
            modelManager->AddModelReference("lem1t.mod", false, rank, m_object->GetTeam());
        else
        {
            rank = m_engine->CreateObject();
            m_engine->SetObjectType(rank, Gfx::ENG_OBJTYPE_DESCENDANT);
            m_object->SetObjectRank(28, rank);
            m_object->SetObjectParent(28, 0);
            modelManager->AddModelReference("trainert.mod", false, rank, m_object->GetTeam());

            rank = m_engine->CreateObject();
            m_engine->SetObjectType(rank, Gfx::ENG_OBJTYPE_DESCENDANT);
            m_object->SetObjectRank(29, rank);
            m_object->SetObjectParent(29, 0);
            modelManager->AddModelReference("trainera.mod", false, rank, m_object->GetTeam());
        }
    }
    else if (type == OBJECT_MOBILEwa ||
             type == OBJECT_MOBILEwb ||
             type == OBJECT_MOBILEwc ||
             type == OBJECT_MOBILEwi ||
             type == OBJECT_MOBILEws)
    {
        if (!m_object->GetTrainer())
            modelManager->AddModelReference("lem1w.mod", false, rank, m_object->GetTeam());
        else
        {
            rank = m_engine->CreateObject();
            m_engine->SetObjectType(rank, Gfx::ENG_OBJTYPE_DESCENDANT);
            m_object->SetObjectRank(28, rank);
            m_object->SetObjectParent(28, 0);
            modelManager->AddModelReference("trainerw.mod", false, rank, m_object->GetTeam());

            rank = m_engine->CreateObject();
            m_engine->SetObjectType(rank, Gfx::ENG_OBJTYPE_DESCENDANT);
            m_object->SetObjectRank(29, rank);
            m_object->SetObjectParent(29, 0);
            modelManager->AddModelReference("trainera.mod", false, rank, m_object->GetTeam());
        }
    }
    else if (type == OBJECT_MOBILEia ||
             type == OBJECT_MOBILEib ||
             type == OBJECT_MOBILEic ||
             type == OBJECT_MOBILEii ||
             type == OBJECT_MOBILEis)
    {
        if (!m_object->GetTrainer())
            modelManager->AddModelReference("lem1i.mod", false, rank, m_object->GetTeam());
        else
        {
            rank = m_engine->CreateObject();
            m_engine->SetObjectType(rank, Gfx::ENG_OBJTYPE_DESCENDANT);
            m_object->SetObjectRank(28, rank);
            m_object->SetObjectParent(28, 0);
            modelManager->AddModelReference("traineri.mod", false, rank, m_object->GetTeam());

            rank = m_engine->CreateObject();
            m_engine->SetObjectType(rank, Gfx::ENG_OBJTYPE_DESCENDANT);
            m_object->SetObjectRank(29, rank);
            m_object->SetObjectParent(29, 0);
            modelManager->AddModelReference("trainera.mod", false, rank, m_object->GetTeam());
        }
    }
    else if (!m_object->GetTrainer() &&
            (type == OBJECT_MOBILErt ||
             type == OBJECT_MOBILErc ||
             type == OBJECT_MOBILErr ||
             type == OBJECT_MOBILErs))
    {
        modelManager->AddModelReference("roller1.mod", false, rank, m_object->GetTeam());
    }
    else if (type == OBJECT_MOBILEsa && !m_object->GetTrainer())
    {
        modelManager->AddModelReference("subm1.mod", false, rank, m_object->GetTeam());
    }
    else if (type == OBJECT_MOBILEtg)
    {
        modelManager->AddModelReference("target.mod", false, rank, m_object->GetTeam());
    }
    else if (type == OBJECT_MOBILEwt)
    {
        rank = m_engine->CreateObject();
        m_engine->SetObjectType(rank, Gfx::ENG_OBJTYPE_DESCENDANT);
        m_object->SetObjectRank(28, rank);
        m_object->SetObjectParent(28, 0);
        modelManager->AddModelReference("trainerw.mod", false, rank, m_object->GetTeam());
    }
    else if (type == OBJECT_MOBILEft)
    {
        rank = m_engine->CreateObject();
        m_engine->SetObjectType(rank, Gfx::ENG_OBJTYPE_DESCENDANT);
        m_object->SetObjectRank(28, rank);
        m_object->SetObjectParent(28, 0);
        modelManager->AddModelReference("trainerf.mod", false, rank, m_object->GetTeam());
    }
    else if (type == OBJECT_MOBILEtt)
    {
        rank = m_engine->CreateObject();
        m_engine->SetObjectType(rank, Gfx::ENG_OBJTYPE_DESCENDANT);
        m_object->SetObjectRank(28, rank);
        m_object->SetObjectParent(28, 0);
        modelManager->AddModelReference("trainert.mod", false, rank, m_object->GetTeam());
    }
    else if (type == OBJECT_MOBILEit)
    {
        rank = m_engine->CreateObject();
        m_engine->SetObjectType(rank, Gfx::ENG_OBJTYPE_DESCENDANT);
        m_object->SetObjectRank(28, rank);
        m_object->SetObjectParent(28, 0);
        modelManager->AddModelReference("traineri.mod", false, rank, m_object->GetTeam());
    }
    else if (type == OBJECT_MOBILEdr)
    {
        modelManager->AddModelReference("drawer1.mod", false, rank, m_object->GetTeam());
    }
    else if (type == OBJECT_APOLLO2)
    {
        modelManager->AddModelReference("apolloj1.mod", false, rank, m_object->GetTeam());
    }

    m_object->SetPosition(pos);
    m_object->SetRotationY(angle);

    // A vehicle must have a obligatory collision
    // with a sphere of center (0, y, 0) (see GetCrashSphere).
    if (type == OBJECT_MOBILErt ||
        type == OBJECT_MOBILErc ||
        type == OBJECT_MOBILErr ||
        type == OBJECT_MOBILErs ||
        type == OBJECT_MOBILErp)
    {
        m_object->AddCrashSphere(CrashSphere(glm::vec3(0.0f, 4.0f, 0.0f), 6.5f, SOUND_BOUMm, 0.45f));
        m_object->SetCameraCollisionSphere(Math::Sphere(glm::vec3(0.0f, 3.0f, 0.0f), 7.0f));
    }
    else if (type == OBJECT_MOBILEsa ||
             type == OBJECT_MOBILEst)
    {
        m_object->AddCrashSphere(CrashSphere(glm::vec3(0.0f, 3.0f, 0.0f), 4.5f, SOUND_BOUMm, 0.45f));
        m_object->SetCameraCollisionSphere(Math::Sphere(glm::vec3(0.0f, 3.0f, 0.0f), 6.0f));
    }
    else if (type == OBJECT_MOBILEdr)
    {
        m_object->AddCrashSphere(CrashSphere(glm::vec3(0.0f, 3.0f, 0.0f), 5.0f, SOUND_BOUMm, 0.45f));
        m_object->SetCameraCollisionSphere(Math::Sphere(glm::vec3(0.0f, 3.0f, 0.0f), 7.0f));
    }
    else if (type == OBJECT_APOLLO2)
    {
        m_object->AddCrashSphere(CrashSphere(glm::vec3(0.0f, 0.0f, 0.0f), 8.0f, SOUND_BOUMm, 0.45f));
    }
    else
    {
        m_object->AddCrashSphere(CrashSphere(glm::vec3(0.0f, 3.0f, 0.0f), 4.5f, SOUND_BOUMm, 0.45f));
        m_object->SetCameraCollisionSphere(Math::Sphere(glm::vec3(0.0f, 4.0f, 0.0f), 6.0f));
    }

    if (type == OBJECT_MOBILEfa ||
        type == OBJECT_MOBILEta ||
        type == OBJECT_MOBILEwa ||
        type == OBJECT_MOBILEia)
    {
        // Creates the arm.
        rank = m_engine->CreateObject();
        m_engine->SetObjectType(rank, Gfx::ENG_OBJTYPE_DESCENDANT);
        m_object->SetObjectRank(1, rank);
        m_object->SetObjectParent(1, 0);
        modelManager->AddModelReference("lem2.mod", false, rank, m_object->GetTeam());
        m_object->SetPartPosition(1, glm::vec3(0.0f, 5.3f, 0.0f));
        m_object->SetPartRotationZ(1, ARM_NEUTRAL_ANGLE1);

        // Creates the forearm.
        rank = m_engine->CreateObject();
        m_engine->SetObjectType(rank, Gfx::ENG_OBJTYPE_DESCENDANT);
        m_object->SetObjectRank(2, rank);
        m_object->SetObjectParent(2, 1);
        modelManager->AddModelReference("lem3.mod", false, rank, m_object->GetTeam());
        m_object->SetPartPosition(2, glm::vec3(5.0f, 0.0f, 0.0f));
        m_object->SetPartRotationZ(2, ARM_NEUTRAL_ANGLE2);

        // Creates the hand.
        rank = m_engine->CreateObject();
        m_engine->SetObjectType(rank, Gfx::ENG_OBJTYPE_DESCENDANT);
        m_object->SetObjectRank(3, rank);
        m_object->SetObjectParent(3, 2);
        modelManager->AddModelReference("lem4.mod", false, rank, m_object->GetTeam());
        m_object->SetPartPosition(3, glm::vec3(3.5f, 0.0f, 0.0f));
        m_object->SetPartRotationZ(3, ARM_NEUTRAL_ANGLE3);
        m_object->SetPartRotationX(3, Math::PI/2.0f);

        // Creates the close clamp.
        rank = m_engine->CreateObject();
        m_engine->SetObjectType(rank, Gfx::ENG_OBJTYPE_DESCENDANT);
        m_object->SetObjectRank(4, rank);
        m_object->SetObjectParent(4, 3);
        modelManager->AddModelReference("lem5.mod", false, rank, m_object->GetTeam());
        m_object->SetPartPosition(4, glm::vec3(1.5f, 0.0f, 0.0f));
        m_object->SetPartRotationZ(4, -Math::PI*0.10f);

        // Creates the remote clamp.
        rank = m_engine->CreateObject();
        m_engine->SetObjectType(rank, Gfx::ENG_OBJTYPE_DESCENDANT);
        m_object->SetObjectRank(5, rank);
        m_object->SetObjectParent(5, 3);
        modelManager->AddModelReference("lem6.mod", false, rank, m_object->GetTeam());
        m_object->SetPartPosition(5, glm::vec3(1.5f, 0.0f, 0.0f));
        m_object->SetPartRotationZ(5, Math::PI*0.10f);
    }

    if (type == OBJECT_MOBILEfs ||
        type == OBJECT_MOBILEts ||
        type == OBJECT_MOBILEws ||
        type == OBJECT_MOBILEis)
    {
        // Creates the arm.
        rank = m_engine->CreateObject();
        m_engine->SetObjectType(rank, Gfx::ENG_OBJTYPE_DESCENDANT);
        m_object->SetObjectRank(1, rank);
        m_object->SetObjectParent(1, 0);
        modelManager->AddModelReference("lem2.mod", false, rank, m_object->GetTeam());
        m_object->SetPartPosition(1, glm::vec3(0.0f, 5.3f, 0.0f));
        m_object->SetPartRotationZ(1, 110.0f*Math::PI/180.0f);

        // Creates the forearm.
        rank = m_engine->CreateObject();
        m_engine->SetObjectType(rank, Gfx::ENG_OBJTYPE_DESCENDANT);
        m_object->SetObjectRank(2, rank);
        m_object->SetObjectParent(2, 1);
        modelManager->AddModelReference("lem3.mod", false, rank, m_object->GetTeam());
        m_object->SetPartPosition(2, glm::vec3(5.0f, 0.0f, 0.0f));
        m_object->SetPartRotationZ(2, -110.0f*Math::PI/180.0f);

        // Creates the sensor.
        rank = m_engine->CreateObject();
        m_engine->SetObjectType(rank, Gfx::ENG_OBJTYPE_DESCENDANT);
        m_object->SetObjectRank(3, rank);
        m_object->SetObjectParent(3, 2);
        modelManager->AddModelReference("lem4s.mod", false, rank, m_object->GetTeam());
        m_object->SetPartPosition(3, glm::vec3(3.5f, 0.0f, 0.0f));
        m_object->SetPartRotationZ(3, -65.0f*Math::PI/180.0f);
    }

    if (type == OBJECT_MOBILEfc ||
        type == OBJECT_MOBILEtc ||
        type == OBJECT_MOBILEwc ||
        type == OBJECT_MOBILEic)
    {
        // Creates the cannon.
        rank = m_engine->CreateObject();
        m_engine->SetObjectType(rank, Gfx::ENG_OBJTYPE_DESCENDANT);
        m_object->SetObjectRank(1, rank);
        m_object->SetObjectParent(1, 0);
        modelManager->AddModelReference("canon.mod", false, rank, m_object->GetTeam());
//?     m_object->SetPartPosition(1, glm::vec3(0.0f, 5.3f, 0.0f));
        m_object->SetPartPosition(1, glm::vec3(0.0f, 5.3f, 0.0f));
        m_object->SetPartRotationZ(1, 0.0f);
    }

    if (type == OBJECT_MOBILEfi ||
        type == OBJECT_MOBILEti ||
        type == OBJECT_MOBILEwi ||
        type == OBJECT_MOBILEii)
    {
        // Creates the insect cannon.
        rank = m_engine->CreateObject();
        m_engine->SetObjectType(rank, Gfx::ENG_OBJTYPE_DESCENDANT);
        m_object->SetObjectRank(1, rank);
        m_object->SetObjectParent(1, 0);
        modelManager->AddModelReference("canoni1.mod", false, rank, m_object->GetTeam());
        m_object->SetPartPosition(1, glm::vec3(0.0f, 5.3f, 0.0f));
        m_object->SetPartRotationZ(1, 0.0f);

        rank = m_engine->CreateObject();
        m_engine->SetObjectType(rank, Gfx::ENG_OBJTYPE_DESCENDANT);
        m_object->SetObjectRank(2, rank);
        m_object->SetObjectParent(2, 1);
        modelManager->AddModelReference("canoni2.mod", false, rank, m_object->GetTeam());
        m_object->SetPartPosition(2, glm::vec3(0.0f, 2.5f, 0.0f));
        m_object->SetPartRotationZ(2, 0.0f);
    }

    if (type == OBJECT_MOBILEfb ||
        type == OBJECT_MOBILEtb ||
        type == OBJECT_MOBILEwb ||
        type == OBJECT_MOBILEib)
    {
        // Creates the neutron gun.
        rank = m_engine->CreateObject();
        m_engine->SetObjectType(rank, Gfx::ENG_OBJTYPE_DESCENDANT);
        m_object->SetObjectRank(1, rank);
        m_object->SetObjectParent(1, 0);
        modelManager->AddModelReference("neutron.mod", false, rank, m_object->GetTeam());
//?     m_object->SetPartPosition(1, glm::vec3(0.0f, 5.3f, 0.0f));
        m_object->SetPartPosition(1, glm::vec3(0.0f, 5.3f, 0.0f));
        m_object->SetPartRotationZ(1, 0.0f);
    }

    if (type == OBJECT_MOBILEwa ||
        type == OBJECT_MOBILEwb ||
        type == OBJECT_MOBILEwc ||
        type == OBJECT_MOBILEws ||
        type == OBJECT_MOBILEwi ||
        type == OBJECT_MOBILEwt)
    {
        // Creates the right-back wheel.
        rank = m_engine->CreateObject();
        m_engine->SetObjectType(rank, Gfx::ENG_OBJTYPE_DESCENDANT);
        m_object->SetObjectRank(6, rank);
        m_object->SetObjectParent(6, 0);
        modelManager->AddModelReference("lem2w.mod", false, rank, m_object->GetTeam());
        m_object->SetPartPosition(6, glm::vec3(-3.0f, 1.0f, -3.0f));

        // Creates the left-back wheel.
        rank = m_engine->CreateObject();
        m_engine->SetObjectType(rank, Gfx::ENG_OBJTYPE_DESCENDANT);
        m_object->SetObjectRank(7, rank);
        m_object->SetObjectParent(7, 0);
        modelManager->AddModelReference("lem2w.mod", false, rank, m_object->GetTeam());
        m_object->SetPartPosition(7, glm::vec3(-3.0f, 1.0f, 3.0f));
        m_object->SetPartRotationY(7, Math::PI);

        // Creates the right-front wheel.
        rank = m_engine->CreateObject();
        m_engine->SetObjectType(rank, Gfx::ENG_OBJTYPE_DESCENDANT);
        m_object->SetObjectRank(8, rank);
        m_object->SetObjectParent(8, 0);
        modelManager->AddModelReference("lem2w.mod", false, rank, m_object->GetTeam());
        m_object->SetPartPosition(8, glm::vec3(2.0f, 1.0f, -3.0f));

        // Creates the left-front wheel.
        rank = m_engine->CreateObject();
        m_engine->SetObjectType(rank, Gfx::ENG_OBJTYPE_DESCENDANT);
        m_object->SetObjectRank(9, rank);
        m_object->SetObjectParent(9, 0);
        modelManager->AddModelReference("lem2w.mod", false, rank, m_object->GetTeam());
        m_object->SetPartPosition(9, glm::vec3(2.0f, 1.0f, 3.0f));
        m_object->SetPartRotationY(9, Math::PI);
    }

    if (type == OBJECT_MOBILEtg)
    {
        // Creates the right-back wheel.
        rank = m_engine->CreateObject();
        m_engine->SetObjectType(rank, Gfx::ENG_OBJTYPE_DESCENDANT);
        m_object->SetObjectRank(6, rank);
        m_object->SetObjectParent(6, 0);
        modelManager->AddModelReference("lem2w.mod", false, rank, m_object->GetTeam());
        m_object->SetPartPosition(6, glm::vec3(-2.0f, 1.0f, -3.0f));

        // Creates the left-back wheel.
        rank = m_engine->CreateObject();
        m_engine->SetObjectType(rank, Gfx::ENG_OBJTYPE_DESCENDANT);
        m_object->SetObjectRank(7, rank);
        m_object->SetObjectParent(7, 0);
        modelManager->AddModelReference("lem2w.mod", false, rank, m_object->GetTeam());
        m_object->SetPartPosition(7, glm::vec3(-2.0f, 1.0f, 3.0f));
        m_object->SetPartRotationY(7, Math::PI);

        // Creates the right-front wheel.
        rank = m_engine->CreateObject();
        m_engine->SetObjectType(rank, Gfx::ENG_OBJTYPE_DESCENDANT);
        m_object->SetObjectRank(8, rank);
        m_object->SetObjectParent(8, 0);
        modelManager->AddModelReference("lem2w.mod", false, rank, m_object->GetTeam());
        m_object->SetPartPosition(8, glm::vec3(3.0f, 1.0f, -3.0f));

        // Creates the left-front wheel.
        rank = m_engine->CreateObject();
        m_engine->SetObjectType(rank, Gfx::ENG_OBJTYPE_DESCENDANT);
        m_object->SetObjectRank(9, rank);
        m_object->SetObjectParent(9, 0);
        modelManager->AddModelReference("lem2w.mod", false, rank, m_object->GetTeam());
        m_object->SetPartPosition(9, glm::vec3(3.0f, 1.0f, 3.0f));
        m_object->SetPartRotationY(9, Math::PI);
    }

    if (type == OBJECT_MOBILEta ||
        type == OBJECT_MOBILEtb ||
        type == OBJECT_MOBILEtc ||
        type == OBJECT_MOBILEti ||
        type == OBJECT_MOBILEts ||
        type == OBJECT_MOBILEtt)  // caterpillars?
    {
        // Creates the right caterpillar.
        rank = m_engine->CreateObject();
        m_engine->SetObjectType(rank, Gfx::ENG_OBJTYPE_DESCENDANT);
        m_object->SetObjectRank(6, rank);
        m_object->SetObjectParent(6, 0);
        modelManager->AddModelCopy("lem2t.mod", false, rank, m_object->GetTeam());
        if (m_object->GetTrainer() || type == OBJECT_MOBILEtt)
        {
            m_object->SetPartPosition(6, glm::vec3(0.0f, 2.0f, -3.55f));
            m_object->SetPartScaleZ(6, 0.725f);
        }
        else
            m_object->SetPartPosition(6, glm::vec3(0.0f, 2.0f, -3.0f));

        // Creates the left caterpillar.
        rank = m_engine->CreateObject();
        m_engine->SetObjectType(rank, Gfx::ENG_OBJTYPE_DESCENDANT);
        m_object->SetObjectRank(7, rank);
        m_object->SetObjectParent(7, 0);
        modelManager->AddModelCopy("lem3t.mod", false, rank, m_object->GetTeam());
        if (m_object->GetTrainer() || type == OBJECT_MOBILEtt)
        {
            m_object->SetPartPosition(7, glm::vec3(0.0f, 2.0f, 3.55f));
            m_object->SetPartScaleZ(7, 0.725f);
        }
        else
            m_object->SetPartPosition(7, glm::vec3(0.0f, 2.0f, 3.0f));
    }

    if (type == OBJECT_MOBILErt ||
        type == OBJECT_MOBILErc ||
        type == OBJECT_MOBILErr ||
        type == OBJECT_MOBILErs ||
        type == OBJECT_MOBILErp)  // large caterpillars?
    {
        // Creates the right caterpillar.
        rank = m_engine->CreateObject();
        m_engine->SetObjectType(rank, Gfx::ENG_OBJTYPE_DESCENDANT);
        m_object->SetObjectRank(6, rank);
        m_object->SetObjectParent(6, 0);
        modelManager->AddModelCopy("roller2.mod", false, rank, m_object->GetTeam());
        m_object->SetPartPosition(6, glm::vec3(0.0f, 2.0f, -3.0f));

        // Creates the left caterpillar.
        rank = m_engine->CreateObject();
        m_engine->SetObjectType(rank, Gfx::ENG_OBJTYPE_DESCENDANT);
        m_object->SetObjectRank(7, rank);
        m_object->SetObjectParent(7, 0);
        modelManager->AddModelCopy("roller3.mod", false, rank, m_object->GetTeam());
        m_object->SetPartPosition(7, glm::vec3(0.0f, 2.0f, 3.0f));
    }

    if (type == OBJECT_MOBILEsa ||
        type == OBJECT_MOBILEst)  // underwater caterpillars?
    {
        // Creates the right caterpillar.
        rank = m_engine->CreateObject();
        m_engine->SetObjectType(rank, Gfx::ENG_OBJTYPE_DESCENDANT);
        m_object->SetObjectRank(6, rank);
        m_object->SetObjectParent(6, 0);
        modelManager->AddModelCopy("subm4.mod", false, rank, m_object->GetTeam());
        m_object->SetPartPosition(6, glm::vec3(0.0f, 1.0f, -3.0f));

        // Creates the left caterpillar.
        rank = m_engine->CreateObject();
        m_engine->SetObjectType(rank, Gfx::ENG_OBJTYPE_DESCENDANT);
        m_object->SetObjectRank(7, rank);
        m_object->SetObjectParent(7, 0);
        modelManager->AddModelCopy("subm5.mod", false, rank, m_object->GetTeam());
        m_object->SetPartPosition(7, glm::vec3(0.0f, 1.0f, 3.0f));
    }

    if (type == OBJECT_MOBILEdr)  // caterpillars?
    {
        // Creates the right caterpillar.
        rank = m_engine->CreateObject();
        m_engine->SetObjectType(rank, Gfx::ENG_OBJTYPE_DESCENDANT);
        m_object->SetObjectRank(6, rank);
        m_object->SetObjectParent(6, 0);
        modelManager->AddModelCopy("drawer2.mod", false, rank, m_object->GetTeam());
        m_object->SetPartPosition(6, glm::vec3(0.0f, 1.0f, -3.0f));

        // Creates the left caterpillar.
        rank = m_engine->CreateObject();
        m_engine->SetObjectType(rank, Gfx::ENG_OBJTYPE_DESCENDANT);
        m_object->SetObjectRank(7, rank);
        m_object->SetObjectParent(7, 0);
        modelManager->AddModelCopy("drawer3.mod", false, rank, m_object->GetTeam());
        m_object->SetPartPosition(7, glm::vec3(0.0f, 1.0f, 3.0f));
    }

    if (type == OBJECT_MOBILEfa ||
        type == OBJECT_MOBILEfb ||
        type == OBJECT_MOBILEfc ||
        type == OBJECT_MOBILEfs ||
        type == OBJECT_MOBILEfi ||
        type == OBJECT_MOBILEft)  // flying?
    {
        // Creates the front foot.
        rank = m_engine->CreateObject();
        m_engine->SetObjectType(rank, Gfx::ENG_OBJTYPE_DESCENDANT);
        m_object->SetObjectRank(6, rank);
        m_object->SetObjectParent(6, 0);
        modelManager->AddModelReference("lem2f.mod", false, rank, m_object->GetTeam());
        m_object->SetPartPosition(6, glm::vec3(1.7f, 3.0f, 0.0f));

        // Creates the right-back foot.
        rank = m_engine->CreateObject();
        m_engine->SetObjectType(rank, Gfx::ENG_OBJTYPE_DESCENDANT);
        m_object->SetObjectRank(7, rank);
        m_object->SetObjectParent(7, 0);
        modelManager->AddModelReference("lem2f.mod", false, rank, m_object->GetTeam());
        m_object->SetPartPosition(7, glm::vec3(-1.8f, 3.0f, -1.5f));
        m_object->SetPartRotationY(7, 120.0f*Math::PI/180.0f);

        // Creates the left-back foot.
        rank = m_engine->CreateObject();
        m_engine->SetObjectType(rank, Gfx::ENG_OBJTYPE_DESCENDANT);
        m_object->SetObjectRank(8, rank);
        m_object->SetObjectParent(8, 0);
        modelManager->AddModelReference("lem2f.mod", false, rank, m_object->GetTeam());
        m_object->SetPartPosition(8, glm::vec3(-1.8f, 3.0f, 1.5f));
        m_object->SetPartRotationY(8, -120.0f*Math::PI/180.0f);
    }

    if (type == OBJECT_MOBILEia ||
        type == OBJECT_MOBILEib ||
        type == OBJECT_MOBILEic ||
        type == OBJECT_MOBILEis ||
        type == OBJECT_MOBILEii ||
        type == OBJECT_MOBILEit)  // insect legs?
    {
        float       table[] =
        {
        //    x       y       z
            -1.5f,   1.2f,  -0.7f,  // back leg
             0.0f,   0.0f,  -1.0f,
             0.0f,   0.0f,  -2.0f,

             0.0f,   1.2f,  -0.9f,  // middle leg
             0.0f,   0.0f,  -1.0f,
             0.0f,   0.0f,  -2.0f,

             1.5f,   1.2f,  -0.7f,  // front leg
             0.0f,   0.0f,  -1.0f,
             0.0f,   0.0f,  -2.0f,
        };

        for ( i=0 ; i<3 ; i++ )
        {
            for ( j=0 ; j<3 ; j++ )
            {
                sprintf(name, "ant%d.mod", j+4);  // 4..6

                // Creates the right leg.
                rank = m_engine->CreateObject();
                m_engine->SetObjectType(rank, Gfx::ENG_OBJTYPE_DESCENDANT);
                m_object->SetObjectRank(6+i*3+j, rank);
                if ( j == 0 )  parent = 0;
                else           parent = 6+i*3+j-1;
                m_object->SetObjectParent(6+i*3+j, parent);
                modelManager->AddModelReference(name, false, rank, m_object->GetTeam());
                pos.x = table[i*9+j*3+0];
                pos.y = table[i*9+j*3+1];
                pos.z = table[i*9+j*3+2];
                m_object->SetPartPosition(6+i*3+j, pos);

                // Creates the left leg.
                rank = m_engine->CreateObject();
                m_engine->SetObjectType(rank, Gfx::ENG_OBJTYPE_DESCENDANT);
                m_object->SetObjectRank(15+i*3+j, rank);
                if ( j == 0 )  parent = 0;
                else           parent = 15+i*3+j-1;
                m_object->SetObjectParent(15+i*3+j, parent);
                modelManager->AddModelReference(name, true, rank, m_object->GetTeam());
                pos.x =  table[i*9+j*3+0];
                pos.y =  table[i*9+j*3+1];
                pos.z = -table[i*9+j*3+2];
                m_object->SetPartPosition(15+i*3+j, pos);
            }
        }
    }

    if (type == OBJECT_MOBILErt)
    {
        // Creates the holder.
        rank = m_engine->CreateObject();
        m_engine->SetObjectType(rank, Gfx::ENG_OBJTYPE_DESCENDANT);
        m_object->SetObjectRank(1, rank);
        m_object->SetObjectParent(1, 0);
        modelManager->AddModelReference("roller2t.mod", false, rank, m_object->GetTeam());
        m_object->SetPartPosition(1, glm::vec3(0.0f, 0.0f, 0.0f));
        m_object->SetPartRotationZ(1, 0.0f);

        // Creates the pestle.
        rank = m_engine->CreateObject();
        m_engine->SetObjectType(rank, Gfx::ENG_OBJTYPE_DESCENDANT);
        m_object->SetObjectRank(2, rank);
        m_object->SetObjectParent(2, 0);
        modelManager->AddModelReference("roller3t.mod", false, rank, m_object->GetTeam());
        m_object->SetPartPosition(2, glm::vec3(9.0f, 4.0f, 0.0f));
        m_object->SetPartRotationZ(2, 0.0f);
    }

    if (type == OBJECT_MOBILErc)
    {
        // Creates the holder.
        rank = m_engine->CreateObject();
        m_engine->SetObjectType(rank, Gfx::ENG_OBJTYPE_DESCENDANT);
        m_object->SetObjectRank(1, rank);
        m_object->SetObjectParent(1, 0);
        modelManager->AddModelReference("roller2c.mod", false, rank, m_object->GetTeam());
        m_object->SetPartPosition(1, glm::vec3(3.0f, 4.6f, 0.0f));
        m_object->SetPartRotationZ(1, Math::PI/8.0f);

        // Creates the cannon.
        rank = m_engine->CreateObject();
        m_engine->SetObjectType(rank, Gfx::ENG_OBJTYPE_DESCENDANT);
        m_object->SetObjectRank(2, rank);
        m_object->SetObjectParent(2, 0);
        modelManager->AddModelReference("roller3p.mod", false, rank, m_object->GetTeam());
        m_object->SetPartPosition(2, glm::vec3(7.0f, 6.5f, 0.0f));
        m_object->SetPartRotationZ(2, 0.0f);
    }

    if (type == OBJECT_MOBILErr)
    {
        // Creates the holder.
        rank = m_engine->CreateObject();
        m_engine->SetObjectType(rank, Gfx::ENG_OBJTYPE_DESCENDANT);
        m_object->SetObjectRank(1, rank);
        m_object->SetObjectParent(1, 0);
        modelManager->AddModelReference("recover1.mod", false, rank, m_object->GetTeam());
        m_object->SetPartPosition(1, glm::vec3(2.0f, 5.0f, 0.0f));

        // Creates the right arm.
        rank = m_engine->CreateObject();
        m_engine->SetObjectType(rank, Gfx::ENG_OBJTYPE_DESCENDANT);
        m_object->SetObjectRank(2, rank);
        m_object->SetObjectParent(2, 1);
        modelManager->AddModelReference("recover2.mod", false, rank, m_object->GetTeam());
        m_object->SetPartPosition(2, glm::vec3(0.1f, 0.0f, -5.0f));
        m_object->SetPartRotationZ(2, 126.0f*Math::PI/180.0f);

        // Creates the right forearm.
        rank = m_engine->CreateObject();
        m_engine->SetObjectType(rank, Gfx::ENG_OBJTYPE_DESCENDANT);
        m_object->SetObjectRank(3, rank);
        m_object->SetObjectParent(3, 2);
        modelManager->AddModelReference("recover3.mod", false, rank, m_object->GetTeam());
        m_object->SetPartPosition(3, glm::vec3(5.0f, 0.0f, -0.5f));
        m_object->SetPartRotationZ(3, -144.0f*Math::PI/180.0f);

        // Creates the left arm.
        rank = m_engine->CreateObject();
        m_engine->SetObjectType(rank, Gfx::ENG_OBJTYPE_DESCENDANT);
        m_object->SetObjectRank(4, rank);
        m_object->SetObjectParent(4, 1);
        modelManager->AddModelReference("recover2.mod", true, rank, m_object->GetTeam());
        m_object->SetPartPosition(4, glm::vec3(0.1f, 0.0f, 5.0f));
        m_object->SetPartRotationZ(4, 126.0f*Math::PI/180.0f);

        // Creates the left forearm.
        rank = m_engine->CreateObject();
        m_engine->SetObjectType(rank, Gfx::ENG_OBJTYPE_DESCENDANT);
        m_object->SetObjectRank(5, rank);
        m_object->SetObjectParent(5, 4);
        modelManager->AddModelReference("recover3.mod", true, rank, m_object->GetTeam());
        m_object->SetPartPosition(5, glm::vec3(5.0f, 0.0f, 0.5f));
        m_object->SetPartRotationZ(5, -144.0f*Math::PI/180.0f);
    }

    if (type == OBJECT_MOBILErs)
    {
        // Creates the holder.
        rank = m_engine->CreateObject();
        m_engine->SetObjectType(rank, Gfx::ENG_OBJTYPE_DESCENDANT);
        m_object->SetObjectRank(1, rank);
        m_object->SetObjectParent(1, 0);
        modelManager->AddModelReference("roller2s.mod", false, rank, m_object->GetTeam());
        m_object->SetPartPosition(1, glm::vec3(0.0f, 0.0f, 0.0f));
        m_object->SetPartRotationZ(1, 0.0f);

        // Creates the intermediate piston.
        rank = m_engine->CreateObject();
        m_engine->SetObjectType(rank, Gfx::ENG_OBJTYPE_DESCENDANT);
        m_object->SetObjectRank(2, rank);
        m_object->SetObjectParent(2, 1);
        modelManager->AddModelReference("roller3s.mod", false, rank, m_object->GetTeam());
        m_object->SetPartPosition(2, glm::vec3(7.0f, 4.5f, 0.0f));
        m_object->SetPartRotationZ(2, 0.0f);

        // Creates the piston with the sphere.
        rank = m_engine->CreateObject();
        m_engine->SetObjectType(rank, Gfx::ENG_OBJTYPE_DESCENDANT);
        m_object->SetObjectRank(3, rank);
        m_object->SetObjectParent(3, 2);
        modelManager->AddModelReference("roller4s.mod", false, rank, m_object->GetTeam());
        m_object->SetPartPosition(3, glm::vec3(0.0f, 1.0f, 0.0f));
        m_object->SetPartRotationZ(3, 0.0f);
    }

    if (type == OBJECT_MOBILEsa)
    {
        // Creates the holder.
        rank = m_engine->CreateObject();
        m_engine->SetObjectType(rank, Gfx::ENG_OBJTYPE_DESCENDANT);
        m_object->SetObjectRank(1, rank);
        m_object->SetObjectParent(1, 0);
        modelManager->AddModelReference("subm2.mod", false, rank, m_object->GetTeam());
        m_object->SetPartPosition(1, glm::vec3(4.2f, 3.0f, 0.0f));

        // Creates the right tong.
        rank = m_engine->CreateObject();
        m_engine->SetObjectType(rank, Gfx::ENG_OBJTYPE_DESCENDANT);
        m_object->SetObjectRank(2, rank);
        m_object->SetObjectParent(2, 1);
        modelManager->AddModelReference("subm3.mod", false, rank, m_object->GetTeam());
        m_object->SetPartPosition(2, glm::vec3(0.5f, 0.0f, -1.5f));

        // Creates the left tong.
        rank = m_engine->CreateObject();
        m_engine->SetObjectType(rank, Gfx::ENG_OBJTYPE_DESCENDANT);
        m_object->SetObjectRank(3, rank);
        m_object->SetObjectParent(3, 1);
        modelManager->AddModelReference("subm3.mod", true, rank, m_object->GetTeam());
        m_object->SetPartPosition(3, glm::vec3(0.5f, 0.0f, 1.5f));

        if (m_object->GetTrainer())
        {
            rank = m_engine->CreateObject();
            m_engine->SetObjectType(rank, Gfx::ENG_OBJTYPE_DESCENDANT);
            m_object->SetObjectRank(4, rank);
            m_object->SetObjectParent(4, 0);
            modelManager->AddModelReference("trainerg.mod", true, rank, m_object->GetTeam());
        }
    }

    if (type == OBJECT_MOBILEdr)
    {
        // Creates the carousel.
        rank = m_engine->CreateObject();
        m_engine->SetObjectType(rank, Gfx::ENG_OBJTYPE_DESCENDANT);
        m_object->SetObjectRank(1, rank);
        m_object->SetObjectParent(1, 0);
        modelManager->AddModelReference("drawer4.mod", false, rank, m_object->GetTeam());
        m_object->SetPartPosition(1, glm::vec3(-3.0f, 3.0f, 0.0f));

        // Creates the key.
        if ( m_object->GetToy() )
        {
            rank = m_engine->CreateObject();
            m_engine->SetObjectType(rank, Gfx::ENG_OBJTYPE_DESCENDANT);
            m_object->SetObjectRank(2, rank);
            m_object->SetObjectParent(2, 0);
            modelManager->AddModelReference("drawer5.mod", false, rank, m_object->GetTeam());
            m_posKey = glm::vec3(3.0f, 5.7f, 0.0f);
            m_object->SetPartPosition(2, m_posKey);
            m_object->SetPartRotationY(2, 90.0f*Math::PI/180.0f);
        }

        // Creates pencils.
        for ( i=0 ; i<8 ; i++ )
        {
            rank = m_engine->CreateObject();
            m_engine->SetObjectType(rank, Gfx::ENG_OBJTYPE_DESCENDANT);
            m_object->SetObjectRank(10+i, rank);
            m_object->SetObjectParent(10+i, 1);
            sprintf(name, "drawer%d.mod", 10+i);
            modelManager->AddModelReference(name, false, rank, m_object->GetTeam());
            m_object->SetPartPosition(10+i, glm::vec3(0.0f, 0.0f, 0.0f));
            m_object->SetPartRotationY(10+i, 45.0f*Math::PI/180.0f*i);
        }
    }

    if (type == OBJECT_MOBILEwt)
    {
        // Creates the key.
        if ( m_object->GetToy() )
        {
            rank = m_engine->CreateObject();
            m_engine->SetObjectType(rank, Gfx::ENG_OBJTYPE_DESCENDANT);
            m_object->SetObjectRank(2, rank);
            m_object->SetObjectParent(2, 0);
            modelManager->AddModelReference("drawer5.mod", false, rank, m_object->GetTeam());
            m_posKey = glm::vec3(0.2f, 4.1f, 0.0f);
            m_object->SetPartPosition(2, m_posKey);
            m_object->SetPartRotationY(2, 90.0f*Math::PI/180.0f);
        }
    }

    if (type == OBJECT_APOLLO2)
    {
        // Creates the accessories.
        rank = m_engine->CreateObject();
        m_engine->SetObjectType(rank, Gfx::ENG_OBJTYPE_DESCENDANT);
        m_object->SetObjectRank(1, rank);
        m_object->SetObjectParent(1, 0);
        modelManager->AddModelReference("apolloj2.mod", false, rank, m_object->GetTeam());  // antenna
        m_object->SetPartPosition(1, glm::vec3(5.5f, 8.8f, 2.0f));
        m_object->SetPartRotationY(1, -120.0f*Math::PI/180.0f);
        m_object->SetPartRotationZ(1,   45.0f*Math::PI/180.0f);

        rank = m_engine->CreateObject();
        m_engine->SetObjectType(rank, Gfx::ENG_OBJTYPE_DESCENDANT);
        m_object->SetObjectRank(2, rank);
        m_object->SetObjectParent(2, 0);
        modelManager->AddModelReference("apolloj3.mod", false, rank, m_object->GetTeam());  // camera
        m_object->SetPartPosition(2, glm::vec3(5.5f, 2.8f, -2.0f));
        m_object->SetPartRotationY(2, 30.0f*Math::PI/180.0f);

        // Creates the wheels.
        rank = m_engine->CreateObject();
        m_engine->SetObjectType(rank, Gfx::ENG_OBJTYPE_DESCENDANT);
        m_object->SetObjectRank(6, rank);
        m_object->SetObjectParent(6, 0);
        modelManager->AddModelReference("apolloj4.mod", false, rank, m_object->GetTeam());  // wheel
        m_object->SetPartPosition(6, glm::vec3(-5.75f, 1.65f, -5.0f));

        rank = m_engine->CreateObject();
        m_engine->SetObjectType(rank, Gfx::ENG_OBJTYPE_DESCENDANT);
        m_object->SetObjectRank(7, rank);
        m_object->SetObjectParent(7, 0);
        modelManager->AddModelReference("apolloj4.mod", false, rank, m_object->GetTeam());  // wheel
        m_object->SetPartPosition(7, glm::vec3(-5.75f, 1.65f, 5.0f));

        rank = m_engine->CreateObject();
        m_engine->SetObjectType(rank, Gfx::ENG_OBJTYPE_DESCENDANT);
        m_object->SetObjectRank(8, rank);
        m_object->SetObjectParent(8, 0);
        modelManager->AddModelReference("apolloj4.mod", false, rank, m_object->GetTeam());  // wheel
        m_object->SetPartPosition(8, glm::vec3(5.75f, 1.65f, -5.0f));

        rank = m_engine->CreateObject();
        m_engine->SetObjectType(rank, Gfx::ENG_OBJTYPE_DESCENDANT);
        m_object->SetObjectRank(9, rank);
        m_object->SetObjectParent(9, 0);
        modelManager->AddModelReference("apolloj4.mod", false, rank, m_object->GetTeam());  // wheel
        m_object->SetPartPosition(9, glm::vec3(5.75f, 1.65f, 5.00f));

        // Creates mud guards.
        rank = m_engine->CreateObject();
        m_engine->SetObjectType(rank, Gfx::ENG_OBJTYPE_DESCENDANT);
        m_object->SetObjectRank(10, rank);
        m_object->SetObjectParent(10, 0);
        modelManager->AddModelReference("apolloj6.mod", false, rank, m_object->GetTeam());  // wheel
        m_object->SetPartPosition(10, glm::vec3(-5.75f, 1.65f, -5.0f));

        rank = m_engine->CreateObject();
        m_engine->SetObjectType(rank, Gfx::ENG_OBJTYPE_DESCENDANT);
        m_object->SetObjectRank(11, rank);
        m_object->SetObjectParent(11, 0);
        modelManager->AddModelReference("apolloj6.mod", false, rank, m_object->GetTeam());  // wheel
        m_object->SetPartPosition(11, glm::vec3(-5.75f, 1.65f, 5.0f));

        rank = m_engine->CreateObject();
        m_engine->SetObjectType(rank, Gfx::ENG_OBJTYPE_DESCENDANT);
        m_object->SetObjectRank(12, rank);
        m_object->SetObjectParent(12, 0);
        modelManager->AddModelReference("apolloj5.mod", false, rank, m_object->GetTeam());  // wheel
        m_object->SetPartPosition(12, glm::vec3(5.75f, 1.65f, -5.0f));

        rank = m_engine->CreateObject();
        m_engine->SetObjectType(rank, Gfx::ENG_OBJTYPE_DESCENDANT);
        m_object->SetObjectRank(13, rank);
        m_object->SetObjectParent(13, 0);
        modelManager->AddModelReference("apolloj5.mod", false, rank, m_object->GetTeam());  // wheel
        m_object->SetPartPosition(13, glm::vec3(5.75f, 1.65f, 5.00f));
    }

    if (type == OBJECT_MOBILErt ||
        type == OBJECT_MOBILErc ||
        type == OBJECT_MOBILErr ||
        type == OBJECT_MOBILErs ||
        type == OBJECT_MOBILErp)
    {
        m_object->CreateShadowCircle(6.0f, 1.0f);
    }
    else if (type == OBJECT_MOBILEta ||
             type == OBJECT_MOBILEtb ||
             type == OBJECT_MOBILEtc ||
             type == OBJECT_MOBILEti ||
             type == OBJECT_MOBILEts ||
             type == OBJECT_MOBILEtt ||
             type == OBJECT_MOBILEsa ||
             type == OBJECT_MOBILEst)
    {
        m_object->CreateShadowCircle(5.0f, 1.0f);
    }
    else if (type == OBJECT_MOBILEdr)
    {
        m_object->CreateShadowCircle(4.5f, 1.0f);
    }
    else if (type == OBJECT_APOLLO2)
    {
        m_object->CreateShadowCircle(7.0f, 0.8f);
    }
    else
    {
        m_object->CreateShadowCircle(4.0f, 1.0f);
    }

    if (type == OBJECT_MOBILEfa ||
        type == OBJECT_MOBILEfb ||
        type == OBJECT_MOBILEfc ||
        type == OBJECT_MOBILEfi ||
        type == OBJECT_MOBILEfs ||
        type == OBJECT_MOBILEft)  // flying?
    {
//?     color.r = 0.5f-1.0f;
//?     color.g = 0.2f-1.0f;
//?     color.b = 0.0f-1.0f;  // orange
//?     color.r = 0.8f;
//?     color.g = 0.6f;
//?     color.b = 0.0f;  // yellow-orange
        color.r = 0.0f;
        color.g = 0.4f;
        color.b = 0.8f;  // blue
        color.a = 0.0f;
        m_object->CreateShadowLight(50.0f, color);
    }

    CreatePhysics(type);
    m_object->SetFloorHeight(0.0f);

    if (power > 0.0f            &&
        type != OBJECT_MOBILEdr &&
        type != OBJECT_APOLLO2)
    {
        CObject* powerCell = nullptr;
<<<<<<< HEAD
        glm::vec3 powerCellPos = m_object->GetPowerPosition();
=======
        int powerSlotIndex = m_object->MapPseudoSlot(CSlottedObject::Pseudoslot::POWER);
        Math::Vector powerCellPos = m_object->GetSlotPosition(powerSlotIndex);
>>>>>>> 85dc3f68
        float powerCellAngle = 0.0f;
        if (power <= 1.0f)
        {
            powerCell = CObjectManager::GetInstancePointer()->CreateObject(powerCellPos, powerCellAngle, OBJECT_POWER, power);
        }
        else
        {
            powerCell = CObjectManager::GetInstancePointer()->CreateObject(powerCellPos, powerCellAngle, OBJECT_ATOMIC, power / 100.0f);
        }
        assert(powerCell->Implements(ObjectInterfaceType::Transportable));

        powerCell->SetPosition(powerCellPos);
        powerCell->SetRotation(glm::vec3(0.0f, powerCellAngle, 0.0f));
        dynamic_cast<CTransportableObject&>(*powerCell).SetTransporter(m_object);
        m_object->SetSlotContainedObjectReq(CSlottedObject::Pseudoslot::POWER, powerCell);
    }

    pos = m_object->GetPosition();
    m_object->SetPosition(pos);  //to display the shadows immediately

    m_engine->LoadAllTextures();
}

// Creates the physics of the object.

void CMotionVehicle::CreatePhysics(ObjectType type)
{
    Character*  character;

    character = m_object->GetCharacter();

    if ( type == OBJECT_MOBILEwa ||
         type == OBJECT_MOBILEwb ||
         type == OBJECT_MOBILEwc ||
         type == OBJECT_MOBILEwi ||
         type == OBJECT_MOBILEws ||
         type == OBJECT_MOBILEwt )  // wheels?
    {
        character->wheelFront = 3.0f;
        character->wheelBack  = 4.0f;
        character->wheelLeft  = 4.0f;
        character->wheelRight = 4.0f;
        m_object->SetPowerPosition(glm::vec3(-3.2f, 3.0f, 0.0f));

        m_physics->SetLinMotionX(MO_ADVSPEED, 20.0f);
        m_physics->SetLinMotionX(MO_RECSPEED, 10.0f);
        m_physics->SetLinMotionX(MO_ADVACCEL, 40.0f);
        m_physics->SetLinMotionX(MO_RECACCEL, 20.0f);
        m_physics->SetLinMotionX(MO_STOACCEL, 40.0f);
        m_physics->SetLinMotionX(MO_TERSLIDE,  5.0f);
        m_physics->SetLinMotionZ(MO_TERSLIDE,  5.0f);
        m_physics->SetLinMotionX(MO_TERFORCE, 50.0f);
        m_physics->SetLinMotionZ(MO_TERFORCE, 30.0f);
        m_physics->SetLinMotionZ(MO_MOTACCEL, 20.0f);

        m_physics->SetCirMotionY(MO_ADVSPEED,  0.8f*Math::PI);
        m_physics->SetCirMotionY(MO_RECSPEED,  0.8f*Math::PI);
        m_physics->SetCirMotionY(MO_ADVACCEL,  8.0f);
        m_physics->SetCirMotionY(MO_RECACCEL,  8.0f);
        m_physics->SetCirMotionY(MO_STOACCEL, 12.0f);
    }

    if ( type == OBJECT_MOBILEtg )
    {
        character->wheelFront = 4.0f;
        character->wheelBack  = 3.0f;
        character->wheelLeft  = 4.0f;
        character->wheelRight = 4.0f;
        m_object->SetPowerPosition(glm::vec3(-3.2f, 3.0f, 0.0f));

        m_physics->SetLinMotionX(MO_ADVSPEED, 20.0f);
        m_physics->SetLinMotionX(MO_RECSPEED, 10.0f);
        m_physics->SetLinMotionX(MO_ADVACCEL, 40.0f);
        m_physics->SetLinMotionX(MO_RECACCEL, 20.0f);
        m_physics->SetLinMotionX(MO_STOACCEL, 40.0f);
        m_physics->SetLinMotionX(MO_TERSLIDE,  5.0f);
        m_physics->SetLinMotionZ(MO_TERSLIDE,  5.0f);
        m_physics->SetLinMotionX(MO_TERFORCE, 50.0f);
        m_physics->SetLinMotionZ(MO_TERFORCE, 20.0f);
        m_physics->SetLinMotionZ(MO_MOTACCEL, 20.0f);

        m_physics->SetCirMotionY(MO_ADVSPEED,  0.8f*Math::PI);
        m_physics->SetCirMotionY(MO_RECSPEED,  0.8f*Math::PI);
        m_physics->SetCirMotionY(MO_ADVACCEL, 10.0f);
        m_physics->SetCirMotionY(MO_RECACCEL, 10.0f);
        m_physics->SetCirMotionY(MO_STOACCEL, 15.0f);
    }

    if ( type == OBJECT_MOBILEta ||
         type == OBJECT_MOBILEtb ||
         type == OBJECT_MOBILEtc ||
         type == OBJECT_MOBILEti ||
         type == OBJECT_MOBILEts ||
         type == OBJECT_MOBILEtt )  // caterpillars?
    {
        character->wheelFront = 4.0f;
        character->wheelBack  = 4.0f;
        character->wheelLeft  = 4.8f;
        character->wheelRight = 4.8f;
        m_object->SetPowerPosition(glm::vec3(-3.2f, 3.0f, 0.0f));

        m_physics->SetLinMotionX(MO_ADVSPEED, 15.0f);
        m_physics->SetLinMotionX(MO_RECSPEED,  8.0f);
        m_physics->SetLinMotionX(MO_ADVACCEL, 15.0f);
        m_physics->SetLinMotionX(MO_RECACCEL,  8.0f);
        m_physics->SetLinMotionX(MO_STOACCEL, 40.0f);
        m_physics->SetLinMotionX(MO_TERSLIDE,  5.0f);
        m_physics->SetLinMotionZ(MO_TERSLIDE,  5.0f);
        m_physics->SetLinMotionX(MO_TERFORCE, 20.0f);
        m_physics->SetLinMotionZ(MO_TERFORCE, 10.0f);
        m_physics->SetLinMotionZ(MO_MOTACCEL, 40.0f);

        m_physics->SetCirMotionY(MO_ADVSPEED,  0.5f*Math::PI);
        m_physics->SetCirMotionY(MO_RECSPEED,  0.5f*Math::PI);
        m_physics->SetCirMotionY(MO_ADVACCEL, 10.0f);
        m_physics->SetCirMotionY(MO_RECACCEL, 10.0f);
        m_physics->SetCirMotionY(MO_STOACCEL,  6.0f);
    }

    if ( type == OBJECT_MOBILEia ||
         type == OBJECT_MOBILEib ||
         type == OBJECT_MOBILEic ||
         type == OBJECT_MOBILEii ||
         type == OBJECT_MOBILEis ||
         type == OBJECT_MOBILEit)  // legs?
    {
        character->wheelFront = 4.0f;
        character->wheelBack  = 4.0f;
        character->wheelLeft  = 5.0f;
        character->wheelRight = 5.0f;
        m_object->SetPowerPosition(glm::vec3(-3.2f, 3.0f, 0.0f));

        m_physics->SetLinMotionX(MO_ADVSPEED, 15.0f);
        m_physics->SetLinMotionX(MO_RECSPEED,  8.0f);
        m_physics->SetLinMotionX(MO_ADVACCEL, 40.0f);
        m_physics->SetLinMotionX(MO_RECACCEL, 20.0f);
        m_physics->SetLinMotionX(MO_STOACCEL, 40.0f);
        m_physics->SetLinMotionX(MO_TERSLIDE,  5.0f);
        m_physics->SetLinMotionZ(MO_TERSLIDE,  5.0f);
        m_physics->SetLinMotionX(MO_TERFORCE, 10.0f);
//?     m_physics->SetLinMotionX(MO_TERFORCE, 15.0f);
        m_physics->SetLinMotionZ(MO_TERFORCE, 10.0f);
        m_physics->SetLinMotionZ(MO_MOTACCEL, 40.0f);

        m_physics->SetCirMotionY(MO_ADVSPEED,  0.5f*Math::PI);
        m_physics->SetCirMotionY(MO_RECSPEED,  0.5f*Math::PI);
        m_physics->SetCirMotionY(MO_ADVACCEL, 10.0f);
        m_physics->SetCirMotionY(MO_RECACCEL, 10.0f);
        m_physics->SetCirMotionY(MO_STOACCEL, 15.0f);
    }

    if ( type == OBJECT_MOBILEfa ||
         type == OBJECT_MOBILEfb ||
         type == OBJECT_MOBILEfc ||
         type == OBJECT_MOBILEfi ||
         type == OBJECT_MOBILEfs ||
         type == OBJECT_MOBILEft )  // flying?
    {
        character->wheelFront = 5.0f;
        character->wheelBack  = 4.0f;
        character->wheelLeft  = 4.5f;
        character->wheelRight = 4.5f;
        m_object->SetPowerPosition(glm::vec3(-3.2f, 3.0f, 0.0f));

        m_physics->SetLinMotionX(MO_ADVSPEED, 50.0f);
        m_physics->SetLinMotionX(MO_RECSPEED, 50.0f);
        m_physics->SetLinMotionX(MO_ADVACCEL, 20.0f);
        m_physics->SetLinMotionX(MO_RECACCEL, 20.0f);
        m_physics->SetLinMotionX(MO_STOACCEL, 20.0f);
        m_physics->SetLinMotionX(MO_TERSLIDE,  5.0f);
        m_physics->SetLinMotionZ(MO_TERSLIDE,  5.0f);
        m_physics->SetLinMotionX(MO_TERFORCE, 50.0f);
        m_physics->SetLinMotionZ(MO_TERFORCE, 50.0f);
        m_physics->SetLinMotionZ(MO_MOTACCEL, 40.0f);
        m_physics->SetLinMotionY(MO_ADVSPEED, 60.0f);
        m_physics->SetLinMotionY(MO_RECSPEED, 60.0f);
        m_physics->SetLinMotionY(MO_ADVACCEL, 20.0f);
        m_physics->SetLinMotionY(MO_RECACCEL, 50.0f);
        m_physics->SetLinMotionY(MO_STOACCEL, 50.0f);

        m_physics->SetCirMotionY(MO_ADVSPEED,  0.4f*Math::PI);
        m_physics->SetCirMotionY(MO_RECSPEED,  0.4f*Math::PI);
        m_physics->SetCirMotionY(MO_ADVACCEL,  2.0f);
        m_physics->SetCirMotionY(MO_RECACCEL,  2.0f);
        m_physics->SetCirMotionY(MO_STOACCEL,  2.0f);
    }

    if ( type == OBJECT_MOBILErt ||
         type == OBJECT_MOBILErc ||
         type == OBJECT_MOBILErr ||
         type == OBJECT_MOBILErs ||
         type == OBJECT_MOBILErp)  // large caterpillars?
    {
        character->wheelFront = 5.0f;
        character->wheelBack  = 5.0f;
        character->wheelLeft  = 6.0f;
        character->wheelRight = 6.0f;
        m_object->SetPowerPosition(glm::vec3(-5.8f, 4.0f, 0.0f));

        m_physics->SetLinMotionX(MO_ADVSPEED, 10.0f);
        m_physics->SetLinMotionX(MO_RECSPEED,  5.0f);
        m_physics->SetLinMotionX(MO_ADVACCEL, 10.0f);
        m_physics->SetLinMotionX(MO_RECACCEL,  5.0f);
        m_physics->SetLinMotionX(MO_STOACCEL, 40.0f);
        m_physics->SetLinMotionX(MO_TERSLIDE,  5.0f);
        m_physics->SetLinMotionZ(MO_TERSLIDE,  5.0f);
        m_physics->SetLinMotionX(MO_TERFORCE, 20.0f);
        m_physics->SetLinMotionZ(MO_TERFORCE, 10.0f);
        m_physics->SetLinMotionZ(MO_MOTACCEL, 40.0f);

        m_physics->SetCirMotionY(MO_ADVSPEED,  0.3f*Math::PI);
        m_physics->SetCirMotionY(MO_RECSPEED,  0.3f*Math::PI);
        m_physics->SetCirMotionY(MO_ADVACCEL,  2.0f);
        m_physics->SetCirMotionY(MO_RECACCEL,  2.0f);
        m_physics->SetCirMotionY(MO_STOACCEL,  4.0f);
    }

    if ( type == OBJECT_MOBILEsa ||
         type == OBJECT_MOBILEst )
    {
        character->wheelFront = 4.0f;
        character->wheelBack  = 4.0f;
        character->wheelLeft  = 4.0f;
        character->wheelRight = 4.0f;
        m_object->SetPowerPosition(glm::vec3(-5.0f, 3.0f, 0.0f));

        m_physics->SetLinMotionX(MO_ADVSPEED, 15.0f);
        m_physics->SetLinMotionX(MO_RECSPEED, 10.0f);
        m_physics->SetLinMotionX(MO_ADVACCEL, 20.0f);
        m_physics->SetLinMotionX(MO_RECACCEL, 10.0f);
        m_physics->SetLinMotionX(MO_STOACCEL, 40.0f);
        m_physics->SetLinMotionX(MO_TERSLIDE,  5.0f);
        m_physics->SetLinMotionZ(MO_TERSLIDE,  5.0f);
        m_physics->SetLinMotionX(MO_TERFORCE, 20.0f);
        m_physics->SetLinMotionZ(MO_TERFORCE, 10.0f);
        m_physics->SetLinMotionZ(MO_MOTACCEL, 40.0f);

        m_physics->SetCirMotionY(MO_ADVSPEED,  0.5f*Math::PI);
        m_physics->SetCirMotionY(MO_RECSPEED,  0.5f*Math::PI);
        m_physics->SetCirMotionY(MO_ADVACCEL,  5.0f);
        m_physics->SetCirMotionY(MO_RECACCEL,  5.0f);
        m_physics->SetCirMotionY(MO_STOACCEL, 10.0f);
    }

    if ( type == OBJECT_MOBILEdr )
    {
        character->wheelFront = 4.0f;
        character->wheelBack  = 4.0f;
        character->wheelLeft  = 4.0f;
        character->wheelRight = 4.0f;
        m_object->SetPowerPosition(glm::vec3(-5.0f, 3.0f, 0.0f));

        m_physics->SetLinMotionX(MO_ADVSPEED, 15.0f);
        m_physics->SetLinMotionX(MO_RECSPEED, 10.0f);
        m_physics->SetLinMotionX(MO_ADVACCEL, 20.0f);
        m_physics->SetLinMotionX(MO_RECACCEL, 10.0f);
        m_physics->SetLinMotionX(MO_STOACCEL, 40.0f);
        m_physics->SetLinMotionX(MO_TERSLIDE,  5.0f);
        m_physics->SetLinMotionZ(MO_TERSLIDE,  5.0f);
        m_physics->SetLinMotionX(MO_TERFORCE, 20.0f);
        m_physics->SetLinMotionZ(MO_TERFORCE, 10.0f);
        m_physics->SetLinMotionZ(MO_MOTACCEL, 40.0f);

        m_physics->SetCirMotionY(MO_ADVSPEED,  0.5f*Math::PI);
        m_physics->SetCirMotionY(MO_RECSPEED,  0.5f*Math::PI);
        m_physics->SetCirMotionY(MO_ADVACCEL,  5.0f);
        m_physics->SetCirMotionY(MO_RECACCEL,  5.0f);
        m_physics->SetCirMotionY(MO_STOACCEL, 10.0f);
    }

    if ( type == OBJECT_APOLLO2 )  // jeep?
    {
        character->wheelFront = 6.0f;
        character->wheelBack  = 6.0f;
        character->wheelLeft  = 5.0f;
        character->wheelRight = 5.0f;

        m_physics->SetLinMotionX(MO_ADVSPEED, 15.0f);
        m_physics->SetLinMotionX(MO_RECSPEED, 10.0f);
        m_physics->SetLinMotionX(MO_ADVACCEL, 20.0f);
        m_physics->SetLinMotionX(MO_RECACCEL, 20.0f);
        m_physics->SetLinMotionX(MO_STOACCEL, 40.0f);
        m_physics->SetLinMotionX(MO_TERSLIDE,  2.0f);
        m_physics->SetLinMotionZ(MO_TERSLIDE,  2.0f);
        m_physics->SetLinMotionX(MO_TERFORCE, 30.0f);
        m_physics->SetLinMotionZ(MO_TERFORCE, 10.0f);
        m_physics->SetLinMotionZ(MO_MOTACCEL, 20.0f);

        m_physics->SetCirMotionY(MO_ADVSPEED,  0.4f*Math::PI);
        m_physics->SetCirMotionY(MO_RECSPEED,  0.4f*Math::PI);
        m_physics->SetCirMotionY(MO_ADVACCEL,  2.0f);
        m_physics->SetCirMotionY(MO_RECACCEL,  2.0f);
        m_physics->SetCirMotionY(MO_STOACCEL,  4.0f);
    }
}


// Management of an event.

bool CMotionVehicle::EventProcess(const Event &event)
{
    CMotion::EventProcess(event);

    if ( event.type == EVENT_FRAME )
    {
        return EventFrame(event);
    }

    if ( event.type == EVENT_KEY_DOWN )
    {
    }

    return true;
}

// Management of an event.

bool CMotionVehicle::EventFrame(const Event &event)
{
    Character*  character;
    glm::vec3    pos, angle, floor;
    ObjectType  type;
    float       s, a, speedBL, speedBR, speedFL, speedFR, h, a1, a2;
    float       back, front, dist, radius, limit[2];

    if ( m_engine->GetPause() )  return true;
    if ( !m_engine->IsVisiblePoint(m_object->GetPosition()) )  return true;

    type = m_object->GetType();

    if ( type == OBJECT_MOBILEwa ||
         type == OBJECT_MOBILEwb ||
         type == OBJECT_MOBILEwc ||
         type == OBJECT_MOBILEwi ||
         type == OBJECT_MOBILEws ||
         type == OBJECT_MOBILEwt ||
         type == OBJECT_MOBILEtg ||
         type == OBJECT_APOLLO2  )  // wheels?
    {
        s = m_physics->GetLinMotionX(MO_MOTSPEED)*1.0f;
        a = m_physics->GetCirMotionY(MO_MOTSPEED)*3.0f;

        if ( type == OBJECT_APOLLO2 )  s *= 0.5f;

        speedBR = -s+a;
        speedBL =  s+a;
        speedFR = -s+a;
        speedFL =  s+a;

        m_object->SetPartRotationZ(6, m_object->GetPartRotationZ(6)+event.rTime*speedBR);  // turning the wheels
        m_object->SetPartRotationZ(7, m_object->GetPartRotationZ(7)+event.rTime*speedBL);
        m_object->SetPartRotationZ(8, m_object->GetPartRotationZ(8)+event.rTime*speedFR);
        m_object->SetPartRotationZ(9, m_object->GetPartRotationZ(9)+event.rTime*speedFL);

        if ( s > 0.0f )
        {
            m_wheelTurn[0] = -a*0.05f;
            m_wheelTurn[1] = -a*0.05f+Math::PI;
            m_wheelTurn[2] =  a*0.05f;
            m_wheelTurn[3] =  a*0.05f+Math::PI;
        }
        else if ( s < 0.0f )
        {
            m_wheelTurn[0] =  a*0.05f;
            m_wheelTurn[1] =  a*0.05f+Math::PI;
            m_wheelTurn[2] = -a*0.05f;
            m_wheelTurn[3] = -a*0.05f+Math::PI;
        }
        else
        {
            m_wheelTurn[0] =  fabs(a)*0.05f;
            m_wheelTurn[1] = -fabs(a)*0.05f+Math::PI;
            m_wheelTurn[2] = -fabs(a)*0.05f;
            m_wheelTurn[3] =  fabs(a)*0.05f+Math::PI;
        }
        m_object->SetPartRotationY(6, m_object->GetPartRotationY(6)+(m_wheelTurn[0]-m_object->GetPartRotationY(6))*event.rTime*8.0f);
        m_object->SetPartRotationY(7, m_object->GetPartRotationY(7)+(m_wheelTurn[1]-m_object->GetPartRotationY(7))*event.rTime*8.0f);
        m_object->SetPartRotationY(8, m_object->GetPartRotationY(8)+(m_wheelTurn[2]-m_object->GetPartRotationY(8))*event.rTime*8.0f);
        m_object->SetPartRotationY(9, m_object->GetPartRotationY(9)+(m_wheelTurn[3]-m_object->GetPartRotationY(9))*event.rTime*8.0f);

        if ( type == OBJECT_APOLLO2 )
        {
            m_object->SetPartRotationY(10, m_object->GetPartRotationY(6)+(m_wheelTurn[0]-m_object->GetPartRotationY(6))*event.rTime*8.0f);
            m_object->SetPartRotationY(11, m_object->GetPartRotationY(7)+(m_wheelTurn[1]-m_object->GetPartRotationY(7))*event.rTime*8.0f+Math::PI);
            m_object->SetPartRotationY(12, m_object->GetPartRotationY(8)+(m_wheelTurn[2]-m_object->GetPartRotationY(8))*event.rTime*8.0f);
            m_object->SetPartRotationY(13, m_object->GetPartRotationY(9)+(m_wheelTurn[3]-m_object->GetPartRotationY(9))*event.rTime*8.0f+Math::PI);
        }

        pos = m_object->GetPosition();
        angle = m_object->GetRotation();
        if ( pos.x   != m_wheelLastPos.x   ||
             pos.y   != m_wheelLastPos.y   ||
             pos.z   != m_wheelLastPos.z   ||
             angle.x != m_wheelLastAngle.x ||
             angle.y != m_wheelLastAngle.y ||
             angle.z != m_wheelLastAngle.z )
        {
            m_wheelLastPos = pos;
            m_wheelLastAngle = angle;

            if ( type == OBJECT_MOBILEtg )
            {
                back   = -2.0f;  // back wheels position
                front  =  3.0f;  // front wheels position
                dist   =  3.0f;  // distancing wheels Z
                radius =  1.0f;
            }
            else if ( type == OBJECT_APOLLO2 )
            {
                back   = -5.75f;  // back wheels position
                front  =  5.75f;  // front wheels position
                dist   =  5.00f;  // distancing wheels Z
                radius =  1.65f;
            }
            else
            {
                back   = -3.0f;  // back wheels position
                front  =  2.0f;  // front wheels position
                dist   =  3.0f;  // distancing wheels Z
                radius =  1.0f;
            }

            if ( glm::distance(pos, m_engine->GetEyePt()) < 50.0f )  // suspension?
            {
                character = m_object->GetCharacter();
                glm::mat4 mat = m_object->GetWorldMatrix(0);

                pos.x = -character->wheelBack;  // right back wheel
                pos.z = -character->wheelRight;
                pos.y =  0.0f;
                pos = Math::Transform(mat, pos);
                h = m_terrain->GetHeightToFloor(pos);
                if ( h >  0.5f )  h =  0.5f;
                if ( h < -0.5f )  h = -0.5f;
                pos.x =  back;
                pos.y =  radius-h;
                pos.z = -dist;
                m_object->SetPartPosition(6, pos);
                if ( type == OBJECT_APOLLO2 )  m_object->SetPartPosition(10, pos);

                pos.x = -character->wheelBack;  // left back wheel
                pos.z =  character->wheelLeft;
                pos.y =  0.0f;
                pos = Math::Transform(mat, pos);
                h = m_terrain->GetHeightToFloor(pos);
                if ( h >  0.5f )  h =  0.5f;
                if ( h < -0.5f )  h = -0.5f;
                pos.x =  back;
                pos.y =  radius-h;
                pos.z =  dist;
                m_object->SetPartPosition(7, pos);
                if ( type == OBJECT_APOLLO2 )  m_object->SetPartPosition(11, pos);

                pos.x =  character->wheelFront;  // right front wheel
                pos.z = -character->wheelRight;
                pos.y =  0.0f;
                pos = Math::Transform(mat, pos);
                h = m_terrain->GetHeightToFloor(pos);
                if ( h >  0.5f )  h =  0.5f;
                if ( h < -0.5f )  h = -0.5f;
                pos.x =  front;
                pos.y =  radius-h;
                pos.z = -dist;
                m_object->SetPartPosition(8, pos);
                if ( type == OBJECT_APOLLO2 )  m_object->SetPartPosition(12, pos);

                pos.x =  character->wheelFront;  // left front wheel
                pos.z =  character->wheelLeft;
                pos.y =  0.0f;
                pos = Math::Transform(mat, pos);
                h = m_terrain->GetHeightToFloor(pos);
                if ( h >  0.5f )  h =  0.5f;
                if ( h < -0.5f )  h = -0.5f;
                pos.x =  front;
                pos.y =  radius-h;
                pos.z =  dist;
                m_object->SetPartPosition(9, pos);
                if ( type == OBJECT_APOLLO2 )  m_object->SetPartPosition(13, pos);
            }
            else
            {
                m_object->SetPartPosition(6, glm::vec3(back,  radius, -dist));
                m_object->SetPartPosition(7, glm::vec3(back,  radius,  dist));
                m_object->SetPartPosition(8, glm::vec3(front, radius, -dist));
                m_object->SetPartPosition(9, glm::vec3(front, radius,  dist));

                if ( type == OBJECT_APOLLO2 )
                {
                    m_object->SetPartPosition(10, glm::vec3(back,  radius, -dist));
                    m_object->SetPartPosition(11, glm::vec3(back,  radius,  dist));
                    m_object->SetPartPosition(12, glm::vec3(front, radius, -dist));
                    m_object->SetPartPosition(13, glm::vec3(front, radius,  dist));
                }
            }
        }
    }

    if ( type == OBJECT_MOBILEta ||
         type == OBJECT_MOBILEtb ||
         type == OBJECT_MOBILEtc ||
         type == OBJECT_MOBILEti ||
         type == OBJECT_MOBILEts ||
         type == OBJECT_MOBILEtt ||
         type == OBJECT_MOBILErt ||
         type == OBJECT_MOBILErc ||
         type == OBJECT_MOBILErr ||
         type == OBJECT_MOBILErs ||
         type == OBJECT_MOBILErp ||
         type == OBJECT_MOBILEsa ||
         type == OBJECT_MOBILEst ||
         type == OBJECT_MOBILEdr )  // caterpillars?
    {
        s = m_physics->GetLinMotionX(MO_MOTSPEED)*0.7f;
        a = m_physics->GetCirMotionY(MO_MOTSPEED)*2.5f;

        m_posTrackLeft  += event.rTime*(s+a);
        m_posTrackRight += event.rTime*(s-a);

        UpdateTrackMapping(m_posTrackLeft, m_posTrackRight, type);

        pos = m_object->GetPosition();
        angle = m_object->GetRotation();
        if ( pos.x   != m_wheelLastPos.x   ||
             pos.y   != m_wheelLastPos.y   ||
             pos.z   != m_wheelLastPos.z   ||
             angle.x != m_wheelLastAngle.x ||
             angle.y != m_wheelLastAngle.y ||
             angle.z != m_wheelLastAngle.z )
        {
            m_wheelLastPos = pos;
            m_wheelLastAngle = angle;

            if ( type == OBJECT_MOBILEta ||
                 type == OBJECT_MOBILEtc ||
                 type == OBJECT_MOBILEti ||
                 type == OBJECT_MOBILEts ||
                 type == OBJECT_MOBILEtt )
            {
                limit[0] =   8.0f*Math::PI/180.0f;
                limit[1] = -12.0f*Math::PI/180.0f;
            }
            else if ( type == OBJECT_MOBILEsa ||
                      type == OBJECT_MOBILEst )
            {
                limit[0] =  15.0f*Math::PI/180.0f;
                limit[1] = -15.0f*Math::PI/180.0f;
            }
            else if ( type == OBJECT_MOBILEdr )
            {
                limit[0] =  10.0f*Math::PI/180.0f;
                limit[1] = -10.0f*Math::PI/180.0f;
            }
            else
            {
                limit[0] =  15.0f*Math::PI/180.0f;
                limit[1] = -10.0f*Math::PI/180.0f;
            }

            if ( glm::distance(pos, m_engine->GetEyePt()) < 50.0f )  // suspension?
            {
                character = m_object->GetCharacter();
                glm::mat4 mat = m_object->GetWorldMatrix(0);

                pos.x =  character->wheelFront;  // right front wheel
                pos.z = -character->wheelRight;
                pos.y =  0.0f;
                pos = Math::Transform(mat, pos);
                a1 = atanf(m_terrain->GetHeightToFloor(pos)/character->wheelFront);

                pos.x = -character->wheelBack;  // right back wheel
                pos.z = -character->wheelRight;
                pos.y =  0.0f;
                pos = Math::Transform(mat, pos);
                a2 = atanf(m_terrain->GetHeightToFloor(pos)/character->wheelBack);

                a = (a2-a1)/2.0f;
                if ( a > limit[0] )  a = limit[0];
                if ( a < limit[1] )  a = limit[1];
                m_object->SetPartRotationZ(6, a);

                pos.x =  character->wheelFront;  // left front wheel
                pos.z =  character->wheelLeft;
                pos.y =  0.0f;
                pos = Math::Transform(mat, pos);
                a1 = atanf(m_terrain->GetHeightToFloor(pos)/character->wheelFront);

                pos.x = -character->wheelBack;  // left back wheel
                pos.z =  character->wheelLeft;
                pos.y =  0.0f;
                pos = Math::Transform(mat, pos);
                a2 = atanf(m_terrain->GetHeightToFloor(pos)/character->wheelBack);

                a = (a2-a1)/2.0f;
                if ( a > limit[0] )  a = limit[0];
                if ( a < limit[1] )  a = limit[1];
                m_object->SetPartRotationZ(7, a);
            }
            else
            {
                m_object->SetPartRotationZ(6, 0.0f);
                m_object->SetPartRotationZ(7, 0.0f);
            }
        }
    }

    if ( type == OBJECT_MOBILEwt ||
         type == OBJECT_MOBILEdr )  // toy is key?
    {
        pos = m_posKey;
        if ( m_object->GetSelect() &&
             m_camera->GetType() == Gfx::CAM_TYPE_ONBOARD )
        {
            pos.y += 10.0f;  // out of sight!
        }
        m_object->SetPartPosition(2, pos);

        s  = -fabs(m_physics->GetLinMotionX(MO_MOTSPEED)*0.1f);
        s += -fabs(m_physics->GetCirMotionY(MO_MOTSPEED)*1.5f);
        m_object->SetPartRotationY(2, m_object->GetPartRotationY(2)+event.rTime*s);  // turns the key
    }

    if ( type == OBJECT_MOBILEfa ||
         type == OBJECT_MOBILEfb ||
         type == OBJECT_MOBILEfc ||
         type == OBJECT_MOBILEfi ||
         type == OBJECT_MOBILEfs ||
         type == OBJECT_MOBILEft )  // flying?
    {
        EventFrameFly(event);
    }

    if ( type == OBJECT_MOBILEia ||
         type == OBJECT_MOBILEib ||
         type == OBJECT_MOBILEic ||
         type == OBJECT_MOBILEii ||
         type == OBJECT_MOBILEis ||
         type == OBJECT_MOBILEit )  // legs?
    {
        EventFrameInsect(event);
    }

    if ( type == OBJECT_MOBILEwi ||
         type == OBJECT_MOBILEti ||
         type == OBJECT_MOBILEfi ||
         type == OBJECT_MOBILEii )  // insect cannon?
    {
        EventFrameCanoni(event);
    }

    return true;
}

// Managing an event for a flying robot.

bool CMotionVehicle::EventFrameFly(const Event &event)
{
    glm::vec3    pos, angle, paw[3];
    float       hope[3], actual, final, h, a;
    int         i;

    pos = m_object->GetPosition();
    angle = m_object->GetRotation();
    if ( m_bFlyFix                     &&
         pos.x   == m_wheelLastPos.x   &&
         pos.y   == m_wheelLastPos.y   &&
         pos.z   == m_wheelLastPos.z   &&
         angle.x == m_wheelLastAngle.x &&
         angle.y == m_wheelLastAngle.y &&
         angle.z == m_wheelLastAngle.z )  return true;

    m_wheelLastPos = pos;
    m_wheelLastAngle = angle;

    if ( m_physics->GetLand() )  // on the ground?
    {
        glm::mat4 mat = m_object->GetWorldMatrix(0);
        paw[0] = Math::Transform(mat, glm::vec3( 4.2f, 0.0f,  0.0f));  // front
        paw[1] = Math::Transform(mat, glm::vec3(-3.0f, 0.0f, -3.7f));  // right back
        paw[2] = Math::Transform(mat, glm::vec3(-3.0f, 0.0f,  3.7f));  // left back

        for ( i=0 ; i<3 ; i++ )
        {
            h = m_terrain->GetHeightToFloor(paw[i]);
            a = -atanf(h*0.5f);
            if ( a >  Math::PI*0.2f )  a =  Math::PI*0.2f;
            if ( a < -Math::PI*0.2f )  a = -Math::PI*0.2f;
            hope[i] = a;
        }
    }
    else    // in flight?
    {
        hope[0] = 0.0f;  // front
        hope[1] = 0.0f;  // right back
        hope[2] = 0.0f;  // left back
    }

    m_bFlyFix = true;
    for ( i=0 ; i<3 ; i++ )
    {
        actual = m_object->GetPartRotationZ(6+i);
        final = Math::Smooth(actual, hope[i], event.rTime*5.0f);
        if ( final != actual )
        {
            m_bFlyFix = false;  // it is moving
            m_object->SetPartRotationZ(6+i, final);
        }
    }

    return true;
}

// Event management for insect legs.

bool CMotionVehicle::EventFrameInsect(const Event &event)
{
    glm::vec3    dir;
    float       s, a, prog = 0.0f, time;
    int         i, st, nd, action;
    bool        bStop, bOnBoard;

    static int table[] =
    {
    //  x1,y1,z1,   x2,y2,z2,   x3,y3,z3,   // in the air:
        60,25,0,    60,0,0,     60,-25,0,   // t0: thighs 1..4
        -35,0,0,    -35,0,0,    -35,0,0,    // t0: legs 1..4
        -65,0,0,    -65,0,0,    -65,0,0,    // t0: feet 1..4
                                            // on the ground:
        30,10,0,    30,-15,0,   30,-40,0,   // t1: thighs 1..4
        -45,0,0,    -45,0,0,    -45,0,0,    // t1: legs 1..4
        -20,0,0,    -20,0,0,    -20,0,0,    // t1: feet 1..4
                                            // on the ground back:
        35,40,0,    40,15,0,    40,-10,0,   // t2: thighs 1..4
        -35,0,0,    -35,0,0,    -35,0,0,    // t2: legs 1..4
        -50,0,0,    -65,0,0,    -65,0,0,    // t2: feet 1..4
                                            // stop:
        35,35,0,    40,10,0,    40,-15,0,   // s0: thighs 1..4
        -35,0,0,    -35,0,0,    -35,0,0,    // s0: legs 1..4
        -50,0,0,    -65,0,0,    -65,0,0,    // s0: feet 1..4
    };

    bOnBoard = false;
    if ( m_object->GetSelect() &&
         m_camera->GetType() == Gfx::CAM_TYPE_ONBOARD )
    {
        bOnBoard = true;
    }

    s =     m_physics->GetLinMotionX(MO_MOTSPEED)*1.5f;
    a = fabs(m_physics->GetCirMotionY(MO_MOTSPEED)*2.0f);

    if ( s == 0.0f && a != 0.0f )  a *= 1.5f;

    m_armTimeAbs += event.rTime;
    m_armMember += (s+a)*event.rTime*0.15f;

    bStop = ( a == 0.0f && s == 0.0f );  // stop?

    action = 0;  // walking
    if ( s == 0.0f && a == 0.0f )
    {
        action = 3;  // stop
    }

    if ( bStop )
    {
        prog = Math::Mod(m_armTimeAbs, 2.0f)/10.0f;
        a = Math::Mod(m_armMember, 1.0f);
        a = (prog-a)*event.rTime*2.0f;  // stop position is pleasantly
        m_armMember += a;
    }

    assert(m_object->Implements(ObjectInterfaceType::Destroyable));
    if ( dynamic_cast<CDestroyableObject*>(m_object)->IsDying() )  // burn or explode?
    {
        action = 3;
    }

    for ( i=0 ; i<6 ; i++ )  // the six legs
    {
        if ( action != 0 )  // special action in progress?
        {
            st = 3*3*3*action + (i%3)*3;
            nd = st;
            time = event.rTime*5.0f;
        }
        else
        {
            if ( i < 3 )  prog = Math::Mod(m_armMember+(2.0f-(i%3))*0.33f+0.0f, 1.0f);
            else          prog = Math::Mod(m_armMember+(2.0f-(i%3))*0.33f+0.3f, 1.0f);
            if ( prog < 0.33f )  // t0..t1 ?
            {
                prog = prog/0.33f;  // 0..1
                st = 0;  // index start
                nd = 1;  // index end
            }
            else if ( prog < 0.67f )  // t1..t2 ?
            {
                prog = (prog-0.33f)/0.33f;  // 0..1
                st = 1;  // index start
                nd = 2;  // index end
            }
            else    // t2..t0 ?
            {
                prog = (prog-0.67f)/0.33f;  // 0..1
                st = 2;  // index start
                nd = 0;  // index end
            }
            st = 3*3*3*action + st*3*3*3 + (i%3)*3;
            nd = 3*3*3*action + nd*3*3*3 + (i%3)*3;

            // Less and less soft ...
            time = event.rTime*20.0f;
        }

        if ( i < 3 )  // right leg (1..3) ?
        {
            m_object->SetPartRotationX(6+3*i+0, Math::Smooth(m_object->GetPartRotationX(6+3*i+0), Math::PropAngle(table[st+ 0], table[nd+ 0], prog), time));
            m_object->SetPartRotationY(6+3*i+0, Math::Smooth(m_object->GetPartRotationY(6+3*i+0), Math::PropAngle(table[st+ 1], table[nd+ 1], prog), time));
            m_object->SetPartRotationZ(6+3*i+0, Math::Smooth(m_object->GetPartRotationZ(6+3*i+0), Math::PropAngle(table[st+ 2], table[nd+ 2], prog), time));
            m_object->SetPartRotationX(6+3*i+1, Math::Smooth(m_object->GetPartRotationX(6+3*i+1), Math::PropAngle(table[st+ 9], table[nd+ 9], prog), time));
            m_object->SetPartRotationY(6+3*i+1, Math::Smooth(m_object->GetPartRotationY(6+3*i+1), Math::PropAngle(table[st+10], table[nd+10], prog), time));
            m_object->SetPartRotationZ(6+3*i+1, Math::Smooth(m_object->GetPartRotationZ(6+3*i+1), Math::PropAngle(table[st+11], table[nd+11], prog), time));
            m_object->SetPartRotationX(6+3*i+2, Math::Smooth(m_object->GetPartRotationX(6+3*i+2), Math::PropAngle(table[st+18], table[nd+18], prog), time));
            m_object->SetPartRotationY(6+3*i+2, Math::Smooth(m_object->GetPartRotationY(6+3*i+2), Math::PropAngle(table[st+19], table[nd+19], prog), time));
            m_object->SetPartRotationZ(6+3*i+2, Math::Smooth(m_object->GetPartRotationZ(6+3*i+2), Math::PropAngle(table[st+20], table[nd+20], prog), time));
        }
        else    // left leg (4..6) ?
        {
            m_object->SetPartRotationX(6+3*i+0, Math::Smooth(m_object->GetPartRotationX(6+3*i+0), Math::PropAngle(-table[st+ 0], -table[nd+ 0], prog), time));
            m_object->SetPartRotationY(6+3*i+0, Math::Smooth(m_object->GetPartRotationY(6+3*i+0), Math::PropAngle(-table[st+ 1], -table[nd+ 1], prog), time));
            m_object->SetPartRotationZ(6+3*i+0, Math::Smooth(m_object->GetPartRotationZ(6+3*i+0), Math::PropAngle( table[st+ 2],  table[nd+ 2], prog), time));
            m_object->SetPartRotationX(6+3*i+1, Math::Smooth(m_object->GetPartRotationX(6+3*i+1), Math::PropAngle(-table[st+ 9], -table[nd+ 9], prog), time));
            m_object->SetPartRotationY(6+3*i+1, Math::Smooth(m_object->GetPartRotationY(6+3*i+1), Math::PropAngle(-table[st+10], -table[nd+10], prog), time));
            m_object->SetPartRotationZ(6+3*i+1, Math::Smooth(m_object->GetPartRotationZ(6+3*i+1), Math::PropAngle( table[st+11],  table[nd+11], prog), time));
            m_object->SetPartRotationX(6+3*i+2, Math::Smooth(m_object->GetPartRotationX(6+3*i+2), Math::PropAngle(-table[st+18], -table[nd+18], prog), time));
            m_object->SetPartRotationY(6+3*i+2, Math::Smooth(m_object->GetPartRotationY(6+3*i+2), Math::PropAngle(-table[st+19], -table[nd+19], prog), time));
            m_object->SetPartRotationZ(6+3*i+2, Math::Smooth(m_object->GetPartRotationZ(6+3*i+2), Math::PropAngle( table[st+20],  table[nd+20], prog), time));
        }
    }

    if ( bStop )
    {
    }
    else
    {
        a = Math::Mod(m_armMember, 1.0f);
        if ( a < 0.5f )  a = -1.0f+4.0f*a;  // -1..1
        else             a =  3.0f-4.0f*a;  // 1..-1
        dir.x = sinf(a)*0.05f;

        s = Math::Mod(m_armMember/2.0f, 1.0f);
        if ( s < 0.5f )  s = -1.0f+4.0f*s;  // -1..1
        else             s =  3.0f-4.0f*s;  // 1..-1
        dir.z = sinf(s)*0.1f;

        dir.y = 0.0f;

        if ( bOnBoard )  dir *= 0.6f;
        SetTilt(dir);
    }

    return true;
}

// Event management for a insect cannon.

bool CMotionVehicle::EventFrameCanoni(const Event &event)
{
    glm::vec3    pos, speed;
    glm::vec2     dim;
    float       zoom, angle, factor;
    bool        bOnBoard = false;

    m_canonTime += event.rTime;

    if ( m_object->GetSelect() &&
         m_camera->GetType() == Gfx::CAM_TYPE_ONBOARD )
    {
        bOnBoard = true;
    }

    float energy = GetObjectEnergyLevel(m_object);
    if (energy == 0.0f)  return true;
    if (energy > 1.0f) energy = 1.0f; //fix issue with cheated cells, see issue #1009

    factor = 0.5f+energy*0.5f;
    if ( bOnBoard )  factor *= 0.8f;

    zoom = 1.3f+
           sinf(m_canonTime*Math::PI*0.31f)*0.10f+
           sinf(m_canonTime*Math::PI*0.52f)*0.08f+
           sinf(m_canonTime*Math::PI*1.53f)*0.05f;
    zoom *= factor;
    m_object->SetPartScaleY(2, zoom);

    zoom = 1.0f+
           sinf(m_canonTime*Math::PI*0.27f)*0.07f+
           sinf(m_canonTime*Math::PI*0.62f)*0.06f+
           sinf(m_canonTime*Math::PI*1.73f)*0.03f;
    zoom *= factor;
    m_object->SetPartScaleZ(2, zoom);

    angle = sinf(m_canonTime*1.0f)*0.10f+
            sinf(m_canonTime*1.3f)*0.15f+
            sinf(m_canonTime*2.7f)*0.05f;
    m_object->SetPartRotationX(2, angle);

    return true;
}


// Updates the mapping of the texture of the caterpillars.

void CMotionVehicle::UpdateTrackMapping(float left, float right, ObjectType type)
{
    int rRank = m_object->GetObjectRank(6);
    int lRank = m_object->GetObjectRank(7);

    std::string teamStr = StrUtils::ToString<int>(m_object->GetTeam());
    if(m_object->GetTeam() == 0) teamStr = "";

    if (type == OBJECT_MOBILEdr)
    {
        m_engine->TrackTextureMapping(rRank, Gfx::ENG_RSTATE_PART1, "objects/drawer.png"+teamStr, "",
                                      Gfx::EngineTextureMapping::X,
                                      right, 1.0f, 8.0f, 192.0f, 256.0f);

        m_engine->TrackTextureMapping(lRank, Gfx::ENG_RSTATE_PART2, "objects/drawer.png"+teamStr, "",
                                      Gfx::EngineTextureMapping::X,
                                      left, 1.0f, 8.0f, 192.0f, 256.0f);
    }
    else
    {
        m_engine->TrackTextureMapping(rRank, Gfx::ENG_RSTATE_PART1, "objects/lemt.png"+teamStr, "",
                                      Gfx::EngineTextureMapping::X,
                                      right, 1.0f, 8.0f, 192.0f, 256.0f);

        m_engine->TrackTextureMapping(lRank, Gfx::ENG_RSTATE_PART2, "objects/lemt.png"+teamStr, "",
                                      Gfx::EngineTextureMapping::X,
                                      left, 1.0f, 8.0f, 192.0f, 256.0f);
    }

}<|MERGE_RESOLUTION|>--- conflicted
+++ resolved
@@ -1061,12 +1061,8 @@
         type != OBJECT_APOLLO2)
     {
         CObject* powerCell = nullptr;
-<<<<<<< HEAD
-        glm::vec3 powerCellPos = m_object->GetPowerPosition();
-=======
         int powerSlotIndex = m_object->MapPseudoSlot(CSlottedObject::Pseudoslot::POWER);
-        Math::Vector powerCellPos = m_object->GetSlotPosition(powerSlotIndex);
->>>>>>> 85dc3f68
+        glm::vec3 powerCellPos = m_object->GetSlotPosition(powerSlotIndex);
         float powerCellAngle = 0.0f;
         if (power <= 1.0f)
         {
