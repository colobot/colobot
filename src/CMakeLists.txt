--- conflicted
+++ resolved
@@ -12,105 +12,6 @@
 
 add_subdirectory(graphics/opengl/shaders)
 
-<<<<<<< HEAD
-=======
-
-# Optional libraries
-set(OPTIONAL_LIBS "")
-set(OPTIONAL_INCLUDES "")
-
-if(OPENAL_SOUND)
-    set(OPTIONAL_LIBS ${OPENAL_LIBRARY})
-    set(OPTIONAL_INCLUDES ${OPENAL_INCLUDE_DIR})
-endif()
-
-if(WINGETOPT)
-    set(OPTIONAL_LIBS ${OPTIONAL_LIBS} wingetopt)
-    set(OPTIONAL_INCLUDES ${OPTIONAL_INCLUDES} ${WINGETOPT_INCLUDE_DIR})
-endif()
-
-# Additional libraries per platform
-if(MXE) # MXE requires special treatment
-    set(PLATFORM_LIBS ${MXE_LIBS})
-elseif(PLATFORM_WINDOWS)
-    # because it isn't included in standard linking libraries
-    if(CMAKE_CXX_COMPILER_ID MATCHES "MSVC")
-        find_library(LIBINTL_LIBRARY NAMES intl.lib libintl)
-
-        if(${MSVC_STATIC})
-            if (${OPENAL_SOUND})
-                find_library(FLAC_LIBRARY NAMES flac)
-                find_library(VORBIS_LIBRARY NAMES vorbis)
-                find_library(VORBISENC_LIBRARY NAMES vorbisenc)
-                find_library(OGG_LIBRARY NAMES ogg)
-                find_library(OPUS_LIBRARY NAMES opus)
-                set(OPENAL_MSVC_LIBS
-                    ${FLAC_LIBRARY}
-                    ${VORBIS_LIBRARY}
-                    ${VORBISENC_LIBRARY}
-                    ${OGG_LIBRARY}
-                    ${OPUS_LIBRARY}
-                )
-            endif()
-
-            find_library(BZ2_LIBRARY NAMES bz2)
-            find_library(JPEG_LIBRARY NAMES jpeg)
-            find_library(TIFF_LIBRARY NAMES tiff)
-            find_library(LZMA_LIBRARY NAMES lzma)
-            find_library(FREETYPE_LIBRARY NAMES freetype)
-            find_library(ICONV_LIBRARY NAMES iconv)
-            find_library(CHARSET_LIBRARY NAMES charset)
-            find_library(BROTLICOMMON_LIBRARY NAMES brotlicommon-static)
-            find_library(BROTLIENC_LIBRARY NAMES brotlienc-static)
-            find_library(BROTLIDEC_LIBRARY NAMES brotlidec-static)
-            set(MSVC_LIBS
-                ${LIBINTL_LIBRARY}
-                ${OPENAL_MSVC_LIBS}
-                ${JPEG_LIBRARY}
-                ${TIFF_LIBRARY}
-                ${BZ2_LIBRARY}
-                ${LZMA_LIBRARY}
-                ${FREETYPE_LIBRARY}
-                ${ICONV_LIBRARY}
-                ${CHARSET_LIBRARY}
-                ${BROTLICOMMON_LIBRARY}
-                ${BROTLIENC_LIBRARY}
-                ${BROTLIDEC_LIBRARY}
-                winmm.lib
-                dxguid.lib
-                imm32.lib
-                ole32.lib
-                oleaut32.lib
-                version.lib
-                wsock32.lib
-                ws2_32.lib
-                setupapi.lib
-            )
-        else(${MSVC_STATIC})
-            set(MSVC_LIBS ${LIBINTL_LIBRARY})
-        endif()
-
-        set(PLATFORM_LIBS ${MSVC_LIBS})
-    else()
-        set(PLATFORM_LIBS "-lintl")
-    endif()
-elseif(PLATFORM_GNU)
-    set(PLATFORM_LIBS "")
-elseif(PLATFORM_LINUX)
-    # for clock_gettime
-    set(PLATFORM_LIBS "-lrt")
-elseif(PLATFORM_MACOSX)
-    find_library(LIBINTL_LIBRARY NAMES intl libintl)
-    find_path(LIBINTL_INCLUDE_PATH NAMES libintl.h)
-    set(PLATFORM_LIBS ${LIBINTL_LIBRARY})
-elseif(PLATFORM_FREEBSD)
-    find_library(LIBINTL_LIBRARY NAMES intl libintl)
-    find_path(LIBINTL_INCLUDE_PATH NAMES libintl.h)
-    set(PLATFORM_LIBS ${LIBINTL_LIBRARY})
-endif()
-
-
->>>>>>> c039e7e8
 # Configure file
 configure_file(common/config.h.cmake ${CMAKE_CURRENT_BINARY_DIR}/common/config.h)
 configure_file(common/version.h.cmake ${CMAKE_CURRENT_BINARY_DIR}/common/version.h)
