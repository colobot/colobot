# Compile flags as defined in global CMakeLists
set(CMAKE_CXX_FLAGS "${COLOBOT_CXX_FLAGS} ${MXE_CFLAGS}")
set(CMAKE_CXX_FLAGS_RELEASE ${COLOBOT_CXX_FLAGS_RELEASE})
set(CMAKE_CXX_FLAGS_DEBUG ${COLOBOT_CXX_FLAGS_DEBUG})


# Subdirectories

add_subdirectory(CBot)

if(TOOLS)
    add_subdirectory(tools)
endif()


# Optional libraries
set(OPTIONAL_LIBS "")
set(OPTIONAL_INCLUDES "")

if(OPENAL_SOUND)
    set(OPTIONAL_LIBS ${OPENAL_LIBRARY})
    set(OPTIONAL_INCLUDES ${OPENAL_INCLUDE_DIR})
endif()

if(WINGETOPT)
    set(OPTIONAL_LIBS ${OPTIONAL_LIBS} wingetopt)
    set(OPTIONAL_INCLUDES ${OPTIONAL_INCLUDES} ${WINGETOPT_INCLUDE_DIR})
endif()

# Additional libraries per platform
if(MXE) # MXE requires special treatment
    set(PLATFORM_LIBS ${MXE_LIBS})
elseif(PLATFORM_WINDOWS)
    # because it isn't included in standard linking libraries
    if(CMAKE_CXX_COMPILER_ID MATCHES "MSVC")
        find_library(LIBINTL_LIBRARY NAMES intl.lib)
        set(PLATFORM_LIBS ${LIBINTL_LIBRARY})
    else()
        set(PLATFORM_LIBS "-lintl")
    endif()
elseif(PLATFORM_GNU)
    set(PLATFORM_LIBS "-lX11")
elseif(PLATFORM_LINUX)
    # for clock_gettime
    set(PLATFORM_LIBS "-lrt -lX11")
elseif(PLATFORM_MACOSX)
    find_library(LIBINTL_LIBRARY NAMES intl libintl)
<<<<<<< HEAD
    set(PLATFORM_LIBS ${LIBINTL_LIBRARY} ${X11_X11_LIB})
=======
    find_path(LIBINTL_INCLUDE_PATH NAMES libintl.h)
    set(PLATFORM_LIBS ${LIBINTL_LIBRARY})
>>>>>>> 56393f42
endif()


# Configure file
configure_file(common/config.h.cmake ${CMAKE_CURRENT_BINARY_DIR}/common/config.h)

set(OPENAL_SRC "")

if(OPENAL_SOUND)
    set(OPENAL_SRC
        sound/oalsound/alsound.cpp
        sound/oalsound/buffer.cpp
        sound/oalsound/channel.cpp
    )
endif()

set(RES_FILES "")

if(PLATFORM_WINDOWS)
    set(RES_FILES "../desktop/colobot.rc")
endif()

# Source files
set(BASE_SOURCES
    app/app.cpp
    app/controller.cpp
    app/input.cpp
    app/pausemanager.cpp
    app/system.cpp
    app/${SYSTEM_CPP_MODULE}
    app/system_other.cpp
    common/event.cpp
    common/image.cpp
    common/iman.cpp
    common/key.cpp
    common/logger.cpp
    common/misc.cpp
    common/pathman.cpp
    common/profile.cpp
    common/restext.cpp
    common/stringutils.cpp
    common/resources/resourcemanager.cpp
    common/resources/inputstreambuffer.cpp
    common/resources/outputstreambuffer.cpp
    common/resources/inputstream.cpp
    common/resources/outputstream.cpp
    common/resources/sndfile.cpp
    graphics/core/color.cpp
    graphics/core/nulldevice.cpp
    graphics/engine/camera.cpp
    graphics/engine/cloud.cpp
    graphics/engine/engine.cpp
    graphics/engine/lightman.cpp
    graphics/engine/lightning.cpp
    graphics/engine/modelfile.cpp
    graphics/engine/modelmanager.cpp
    graphics/engine/particle.cpp
    graphics/engine/planet.cpp
    graphics/engine/pyro.cpp
    graphics/engine/terrain.cpp
    graphics/engine/text.cpp
    graphics/engine/water.cpp
    graphics/opengl/gldevice.cpp
    object/auto/auto.cpp
    object/auto/autobase.cpp
    object/auto/autoconvert.cpp
    object/auto/autoderrick.cpp
    object/auto/autodestroyer.cpp
    object/auto/autoegg.cpp
    object/auto/autoenergy.cpp
    object/auto/autofactory.cpp
    object/auto/autoflag.cpp
    object/auto/autohuston.cpp
    object/auto/autoinfo.cpp
    object/auto/autojostle.cpp
    object/auto/autokid.cpp
    object/auto/autolabo.cpp
    object/auto/automush.cpp
    object/auto/autonest.cpp
    object/auto/autonuclear.cpp
    object/auto/autopara.cpp
    object/auto/autoportico.cpp
    object/auto/autoradar.cpp
    object/auto/autorepair.cpp
    object/auto/autoresearch.cpp
    object/auto/autoroot.cpp
    object/auto/autosafe.cpp
    object/auto/autostation.cpp
    object/auto/autotower.cpp
    object/brain.cpp
    object/level/parser.cpp
    object/level/parserline.cpp
    object/level/parserparam.cpp
    object/level/parserexceptions.cpp
    object/mainmovie.cpp
    object/motion/motion.cpp
    object/motion/motionant.cpp
    object/motion/motionbee.cpp
    object/motion/motiondummy.cpp
    object/motion/motionhuman.cpp
    object/motion/motionmother.cpp
    object/motion/motionspider.cpp
    object/motion/motiontoto.cpp
    object/motion/motionvehicle.cpp
    object/motion/motionworm.cpp
    object/object.cpp
    object/robotmain.cpp
    object/objman.cpp
    object/task/task.cpp
    object/task/taskadvance.cpp
    object/task/taskbuild.cpp
    object/task/taskdeletemark.cpp
    object/task/taskfire.cpp
    object/task/taskfireant.cpp
    object/task/taskflag.cpp
    object/task/taskgoto.cpp
    object/task/taskgungoal.cpp
    object/task/taskinfo.cpp
    object/task/taskmanager.cpp
    object/task/taskmanip.cpp
    object/task/taskpen.cpp
    object/task/taskrecover.cpp
    object/task/taskreset.cpp
    object/task/tasksearch.cpp
    object/task/taskshield.cpp
    object/task/taskspiderexplo.cpp
    object/task/tasktake.cpp
    object/task/taskterraform.cpp
    object/task/taskturn.cpp
    object/task/taskwait.cpp
    physics/physics.cpp
    script/cbottoken.cpp
    script/cmdtoken.cpp
    script/script.cpp
    script/scriptfunc.cpp
    sound/sound.cpp
    ui/button.cpp
    ui/check.cpp
    ui/color.cpp
    ui/compass.cpp
    ui/control.cpp
    ui/displayinfo.cpp
    ui/displaytext.cpp
    ui/edit.cpp
    ui/editvalue.cpp
    ui/gauge.cpp
    ui/group.cpp
    ui/image.cpp
    ui/interface.cpp
    ui/key.cpp
    ui/label.cpp
    ui/list.cpp
    ui/maindialog.cpp
    ui/mainmap.cpp
    ui/mainshort.cpp
    ui/map.cpp
    ui/scroll.cpp
    ui/shortcut.cpp
    ui/slider.cpp
    ui/studio.cpp
    ui/target.cpp
    ui/window.cpp
    ${OPENAL_SRC}
)

set(MAIN_SOURCES
    app/main.cpp
    ${RES_FILES}
)


# Libraries
set(LIBS
    CBot
    clipboard
    localename
    ${SDL_LIBRARY}
    ${SDLIMAGE_LIBRARY}
    ${SDLTTF_LIBRARY}
    ${OPENGL_LIBRARY}
    ${PNG_LIBRARIES}
    ${GLEW_LIBRARY}
    ${Boost_LIBRARIES}
    ${LIBSNDFILE_LIBRARY}
    ${OPTIONAL_LIBS}
    ${PLATFORM_LIBS}
    ${PHYSFS_LIBRARY}
)

set(COLOBOT_LIBS ${LIBS} PARENT_SCOPE)


# Includes
set(LOCAL_INCLUDES
    ${CMAKE_CURRENT_SOURCE_DIR}
    ${CMAKE_CURRENT_SOURCE_DIR}/..
    ${CMAKE_CURRENT_BINARY_DIR}
)

set(SYSTEM_INCLUDES
    ${SDL_INCLUDE_DIR}
    ${SDLIMAGE_INCLUDE_DIR}
    ${SDLTTF_INCLUDE_DIR}
    ${PNG_INCLUDE_DIRS}
    ${GLEW_INCLUDE_PATH}
    ${Boost_INCLUDE_DIRS}
    ${LIBSNDFILE_INCLUDE_DIR}
    ${LOCALENAME_INCLUDE_DIR}
    ${CLIPBOARD_INCLUDE_DIR}
    ${PHYSFS_INCLUDE_PATH}
<<<<<<< HEAD
    ${OPTIONAL_INCLUDES}
=======
    ${LIBINTL_INCLUDE_PATH}
>>>>>>> 56393f42
)

set(COLOBOT_LOCAL_INCLUDES ${LOCAL_INCLUDES} PARENT_SCOPE)
set(COLOBOT_SYSTEM_INCLUDES ${SYSTEM_INCLUDES} PARENT_SCOPE)

include_directories(${LOCAL_INCLUDES})
include_directories(SYSTEM ${SYSTEM_INCLUDES})


# Link directories
link_directories(
    ${CMAKE_CURRENT_SOURCE_DIR}/CBot
)


# Targets

add_library(colobotbase STATIC ${BASE_SOURCES})

add_executable(colobot ${MAIN_SOURCES})
target_link_libraries(colobot colobotbase ${LIBS})

install(TARGETS colobot RUNTIME DESTINATION ${COLOBOT_INSTALL_BIN_DIR})
if(NOT CBOT_STATIC)
    set_target_properties(colobot PROPERTIES INSTALL_RPATH ${COLOBOT_INSTALL_LIB_DIR})
endif()<|MERGE_RESOLUTION|>--- conflicted
+++ resolved
@@ -45,12 +45,8 @@
     set(PLATFORM_LIBS "-lrt -lX11")
 elseif(PLATFORM_MACOSX)
     find_library(LIBINTL_LIBRARY NAMES intl libintl)
-<<<<<<< HEAD
-    set(PLATFORM_LIBS ${LIBINTL_LIBRARY} ${X11_X11_LIB})
-=======
     find_path(LIBINTL_INCLUDE_PATH NAMES libintl.h)
     set(PLATFORM_LIBS ${LIBINTL_LIBRARY})
->>>>>>> 56393f42
 endif()
 
 
@@ -261,11 +257,8 @@
     ${LOCALENAME_INCLUDE_DIR}
     ${CLIPBOARD_INCLUDE_DIR}
     ${PHYSFS_INCLUDE_PATH}
-<<<<<<< HEAD
+    ${LIBINTL_INCLUDE_PATH}
     ${OPTIONAL_INCLUDES}
-=======
-    ${LIBINTL_INCLUDE_PATH}
->>>>>>> 56393f42
 )
 
 set(COLOBOT_LOCAL_INCLUDES ${LOCAL_INCLUDES} PARENT_SCOPE)
