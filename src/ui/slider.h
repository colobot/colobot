// * This file is part of the COLOBOT source code
// * Copyright (C) 2001-2008, Daniel ROUX & EPSITEC SA, www.epsitec.ch
// * Copyright (C) 2012, Polish Portal of Colobot (PPC)
// *
// * This program is free software: you can redistribute it and/or modify
// * it under the terms of the GNU General Public License as published by
// * the Free Software Foundation, either version 3 of the License, or
// * (at your option) any later version.
// *
// * This program is distributed in the hope that it will be useful,
// * but WITHOUT ANY WARRANTY; without even the implied warranty of
// * MERCHANTABILITY or FITNESS FOR A PARTICULAR PURPOSE. See the
// * GNU General Public License for more details.
// *
// * You should have received a copy of the GNU General Public License
// * along with this program. If not, see  http://www.gnu.org/licenses/.

// slider.h

#pragma once


<<<<<<< HEAD
#include "ui/control.h"

namespace Gfx{
class CEngine;
};
class CButton;
=======
#include <ui/control.h>
>>>>>>> 16f200a7

#include <common/event.h>


class CSlider : public CControl
{
    public:
        CSlider();
        ~CSlider();

<<<<<<< HEAD
    bool        Create(Math::Point pos, Math::Point dim, int icon, EventType eventType);
=======
        bool        Create(Math::Point pos, Math::Point dim, int icon, EventType eventMsg);
>>>>>>> 16f200a7

        void        SetPos(Math::Point pos);
        void        SetDim(Math::Point dim);

        bool        SetState(int state, bool bState);
        bool        SetState(int state);
        bool        ClearState(int state);

        bool        EventProcess(const Event &event);
        void        Draw();

        void        SetLimit(float min, float max);

<<<<<<< HEAD
    void        SetVisibleValue(float value);
    float       GetVisibleValue();

    void        SetArrowStep(float step);
    float       GetArrowStep();
=======
        void        SetVisibleValue(float value);
        float       RetVisibleValue();

        void        SetArrowStep(float step);
        float       RetArrowStep();
>>>>>>> 16f200a7

    protected:
        void        MoveAdjust();
        void        AdjustGlint();
        void        DrawVertex(Math::Point pos, Math::Point dim, int icon);

    protected:
        CButton*    m_buttonLeft;
        CButton*    m_buttonRight;

        float       m_min;
        float       m_max;
        float       m_visibleValue;
        float       m_step;

        bool        m_bHoriz;
        float       m_marginButton;

        bool        m_bCapture;
        Math::Point     m_pressPos;
        float       m_pressValue;

<<<<<<< HEAD
    EventType    m_eventUp;
    EventType    m_eventDown;
=======
        EventType    m_eventUp;
        EventType    m_eventDown;
>>>>>>> 16f200a7
};

<|MERGE_RESOLUTION|>--- conflicted
+++ resolved
@@ -1,6 +1,5 @@
 // * This file is part of the COLOBOT source code
 // * Copyright (C) 2001-2008, Daniel ROUX & EPSITEC SA, www.epsitec.ch
-// * Copyright (C) 2012, Polish Portal of Colobot (PPC)
 // *
 // * This program is free software: you can redistribute it and/or modify
 // * it under the terms of the GNU General Public License as published by
@@ -20,16 +19,7 @@
 #pragma once
 
 
-<<<<<<< HEAD
-#include "ui/control.h"
-
-namespace Gfx{
-class CEngine;
-};
-class CButton;
-=======
 #include <ui/control.h>
->>>>>>> 16f200a7
 
 #include <common/event.h>
 
@@ -40,11 +30,7 @@
         CSlider();
         ~CSlider();
 
-<<<<<<< HEAD
-    bool        Create(Math::Point pos, Math::Point dim, int icon, EventType eventType);
-=======
         bool        Create(Math::Point pos, Math::Point dim, int icon, EventType eventMsg);
->>>>>>> 16f200a7
 
         void        SetPos(Math::Point pos);
         void        SetDim(Math::Point dim);
@@ -58,19 +44,11 @@
 
         void        SetLimit(float min, float max);
 
-<<<<<<< HEAD
-    void        SetVisibleValue(float value);
-    float       GetVisibleValue();
-
-    void        SetArrowStep(float step);
-    float       GetArrowStep();
-=======
         void        SetVisibleValue(float value);
         float       RetVisibleValue();
 
         void        SetArrowStep(float step);
         float       RetArrowStep();
->>>>>>> 16f200a7
 
     protected:
         void        MoveAdjust();
@@ -93,12 +71,7 @@
         Math::Point     m_pressPos;
         float       m_pressValue;
 
-<<<<<<< HEAD
-    EventType    m_eventUp;
-    EventType    m_eventDown;
-=======
         EventType    m_eventUp;
         EventType    m_eventDown;
->>>>>>> 16f200a7
 };
 
