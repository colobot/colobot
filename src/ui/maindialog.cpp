--- conflicted
+++ resolved
@@ -5044,7 +5044,6 @@
 
 void CMainDialog::SetupMemorize()
 {
-<<<<<<< HEAD
     GetProfile().SetStringProperty("Directory", "savegame", m_savegameDir);
     GetProfile().SetStringProperty("Directory", "public",   m_publicDir);
     GetProfile().SetStringProperty("Directory", "files",    m_filesDir);
@@ -5059,6 +5058,7 @@
     GetProfile().SetIntProperty("Setup", "CameraInvertX", m_bCameraInvertX);
     GetProfile().SetIntProperty("Setup", "CameraInvertY", m_bCameraInvertY);
     GetProfile().SetIntProperty("Setup", "InterfaceEffect", m_bEffect);
+    GetProfile().SetIntProperty("Setup", "Blood", m_bBlood);
     GetProfile().SetIntProperty("Setup", "GroundShadow", m_engine->GetShadow());
     GetProfile().SetIntProperty("Setup", "GroundSpot", m_engine->GetGroundSpot());
     GetProfile().SetIntProperty("Setup", "ObjectDirty", m_engine->GetDirty());
@@ -5077,43 +5077,6 @@
     GetProfile().SetIntProperty("Setup", "MusicVolume", m_sound->GetMusicVolume());
     GetProfile().SetIntProperty("Setup", "EditIndentMode", m_engine->GetEditIndentMode());
     GetProfile().SetIntProperty("Setup", "EditIndentValue", m_engine->GetEditIndentValue());
-=======
-    GetProfile().SetLocalProfileString("Directory", "scene",    m_sceneDir);
-    GetProfile().SetLocalProfileString("Directory", "savegame", m_savegameDir);
-    GetProfile().SetLocalProfileString("Directory", "public",   m_publicDir);
-    GetProfile().SetLocalProfileString("Directory", "user",     m_userDir);
-    GetProfile().SetLocalProfileString("Directory", "files",    m_filesDir);
-    GetProfile().SetLocalProfileInt("Setup", "Tooltips", m_bTooltip);
-    GetProfile().SetLocalProfileInt("Setup", "InterfaceGlint", m_bGlint);
-    GetProfile().SetLocalProfileInt("Setup", "InterfaceGlint", m_bRain);
-    GetProfile().SetLocalProfileInt("Setup", "Soluce4", m_bSoluce4);
-    GetProfile().SetLocalProfileInt("Setup", "Movies", m_bMovies);
-    GetProfile().SetLocalProfileInt("Setup", "NiceReset", m_bNiceReset);
-    GetProfile().SetLocalProfileInt("Setup", "HimselfDamage", m_bHimselfDamage);
-    GetProfile().SetLocalProfileInt("Setup", "CameraScroll", m_bCameraScroll);
-    GetProfile().SetLocalProfileInt("Setup", "CameraInvertX", m_bCameraInvertX);
-    GetProfile().SetLocalProfileInt("Setup", "CameraInvertY", m_bCameraInvertY);
-    GetProfile().SetLocalProfileInt("Setup", "InterfaceEffect", m_bEffect);
-    GetProfile().SetLocalProfileInt("Setup", "Blood", m_bBlood);
-    GetProfile().SetLocalProfileInt("Setup", "GroundShadow", m_engine->GetShadow());
-    GetProfile().SetLocalProfileInt("Setup", "GroundSpot", m_engine->GetGroundSpot());
-    GetProfile().SetLocalProfileInt("Setup", "ObjectDirty", m_engine->GetDirty());
-    GetProfile().SetLocalProfileInt("Setup", "FogMode", m_engine->GetFog());
-    GetProfile().SetLocalProfileInt("Setup", "LensMode", m_engine->GetLensMode());
-    GetProfile().SetLocalProfileInt("Setup", "SkyMode", m_engine->GetSkyMode());
-    GetProfile().SetLocalProfileInt("Setup", "PlanetMode", m_engine->GetPlanetMode());
-    GetProfile().SetLocalProfileInt("Setup", "LightMode", m_engine->GetLightMode());
-    GetProfile().SetLocalProfileFloat("Setup", "ParticleDensity", m_engine->GetParticleDensity());
-    GetProfile().SetLocalProfileFloat("Setup", "ClippingDistance", m_engine->GetClippingDistance());
-    GetProfile().SetLocalProfileFloat("Setup", "ObjectDetail", m_engine->GetObjectDetail());
-    GetProfile().SetLocalProfileFloat("Setup", "GadgetQuantity", m_engine->GetGadgetQuantity());
-    GetProfile().SetLocalProfileInt("Setup", "TextureQuality", m_engine->GetTextureQuality());
-    GetProfile().SetLocalProfileInt("Setup", "TotoMode", m_engine->GetTotoMode());
-    GetProfile().SetLocalProfileInt("Setup", "AudioVolume", m_sound->GetAudioVolume());
-    GetProfile().SetLocalProfileInt("Setup", "MusicVolume", m_sound->GetMusicVolume());
-    GetProfile().SetLocalProfileInt("Setup", "EditIndentMode", m_engine->GetEditIndentMode());
-    GetProfile().SetLocalProfileInt("Setup", "EditIndentValue", m_engine->GetEditIndentValue());
->>>>>>> d019a499
 
     /* screen setup */
     if (m_setupFull)
@@ -5244,16 +5207,12 @@
         m_bEffect = iValue;
     }
 
-<<<<<<< HEAD
+    if ( GetProfile().GetIntProperty("Setup", "Blood", iValue) )
+    {
+        m_bBlood = iValue;
+    }
+    
     if ( GetProfile().GetIntProperty("Setup", "GroundShadow", iValue) )
-=======
-    if ( GetProfile().GetLocalProfileInt("Setup", "Blood", iValue) )
-    {
-        m_bBlood = iValue;
-    }
-
-    if ( GetProfile().GetLocalProfileInt("Setup", "GroundShadow", iValue) )
->>>>>>> d019a499
     {
         m_engine->SetShadow(iValue);
     }
