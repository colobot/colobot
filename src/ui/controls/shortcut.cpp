--- conflicted
+++ resolved
@@ -123,30 +123,7 @@
         DrawVertex(icon, 0.95f);
     }
 
-<<<<<<< HEAD
-    icon = m_icon;
-    if ( icon >= 192 )
-    {
-        icon -= 192;
-        m_engine->SetTexture("textures/interface/button4.png");
-    }
-    else if ( icon >= 128 )
-    {
-        icon -= 128;
-        m_engine->SetTexture("textures/interface/button3.png");
-    }
-    else if ( icon >= 64 )
-    {
-        icon -= 64;
-        m_engine->SetTexture("textures/interface/button2.png");
-    }
-    else
-    {
-        m_engine->SetTexture("textures/interface/button1.png");
-    }
-=======
     icon = SetButtonTextureForIcon(m_icon);
->>>>>>> 9a14c8c7
     if (m_icon == 58)
     {
         m_engine->SetState(Gfx::ENG_RSTATE_TTEXTURE_WHITE);
