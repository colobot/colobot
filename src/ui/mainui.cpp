--- conflicted
+++ resolved
@@ -79,10 +79,9 @@
     m_sound      = m_app->GetSound();
     m_settings   = CSettings::GetInstancePointer();
 
-<<<<<<< HEAD
     m_dialog     = std::make_unique<CMainDialog>();
 
-    m_screenAppearance = std::make_unique<CScreenApperance>();
+    m_screenAppearance = std::make_unique<CScreenAppearance>();
     m_screenLevelList = std::make_unique<CScreenLevelList>(m_dialog.get());
     m_screenIORead = std::make_unique<CScreenIORead>(m_screenLevelList.get());
     m_screenIOWrite = std::make_unique<CScreenIOWrite>(m_screenLevelList.get());
@@ -98,26 +97,6 @@
     m_screenQuit = std::make_unique<CScreenQuit>();
     m_screenWelcome = std::make_unique<CScreenWelcome>();
     m_mouseParticlesGenerator = std::make_unique<UI::CParticlesGenerator>();
-=======
-    m_dialog     = MakeUnique<CMainDialog>();
-
-    m_screenAppearance = MakeUnique<CScreenAppearance>();
-    m_screenLevelList = MakeUnique<CScreenLevelList>(m_dialog.get());
-    m_screenIORead = MakeUnique<CScreenIORead>(m_screenLevelList.get());
-    m_screenIOWrite = MakeUnique<CScreenIOWrite>(m_screenLevelList.get());
-    m_screenLoading = MakeUnique<CScreenLoading>();
-    m_screenModList = MakeUnique<CScreenModList>(m_dialog.get(), m_app->GetModManager());
-    m_screenSetupControls = MakeUnique<CScreenSetupControls>();
-    m_screenSetupDisplay = MakeUnique<CScreenSetupDisplay>();
-    m_screenSetupGame = MakeUnique<CScreenSetupGame>();
-    m_screenSetupGraphics = MakeUnique<CScreenSetupGraphics>();
-    m_screenSetupSound = MakeUnique<CScreenSetupSound>();
-    m_screenMainMenu = MakeUnique<CScreenMainMenu>();
-    m_screenPlayerSelect = MakeUnique<CScreenPlayerSelect>(m_dialog.get());
-    m_screenQuit = MakeUnique<CScreenQuit>();
-    m_screenWelcome = MakeUnique<CScreenWelcome>();
-    m_mouseParticlesGenerator = MakeUnique<UI::CParticlesGenerator>();
->>>>>>> 07541d0b
 
     m_currentScreen = nullptr;
 
