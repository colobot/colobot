/*
 * This file is part of the Colobot: Gold Edition source code
 * Copyright (C) 2001-2020, Daniel Roux, EPSITEC SA & TerranovaTeam
 * http://epsitec.ch; http://colobot.info; http://github.com/colobot
 *
 * This program is free software: you can redistribute it and/or modify
 * it under the terms of the GNU General Public License as published by
 * the Free Software Foundation, either version 3 of the License, or
 * (at your option) any later version.
 *
 * This program is distributed in the hope that it will be useful,
 * but WITHOUT ANY WARRANTY; without even the implied warranty of
 * MERCHANTABILITY or FITNESS FOR A PARTICULAR PURPOSE.
 * See the GNU General Public License for more details.
 *
 * You should have received a copy of the GNU General Public License
 * along with this program. If not, see http://gnu.org/licenses
 */

#include "common/system/system_windows.h"

#include "common/logger.h"

#include <boost/filesystem.hpp>
#include <windows.h>


void CSystemUtilsWindows::Init()
{
}

SystemDialogResult CSystemUtilsWindows::SystemDialog(SystemDialogType type, const std::string& title, const std::string& message)
{
    unsigned int windowsType = 0;
    std::wstring windowsMessage = UTF8_Decode(message);
    std::wstring windowsTitle = UTF8_Decode(title);

    switch (type)
    {
        case SDT_INFO:
        default:
            windowsType = MB_ICONINFORMATION|MB_OK;
            break;
        case SDT_WARNING:
            windowsType = MB_ICONWARNING|MB_OK;
            break;
        case SDT_ERROR:
            windowsType = MB_ICONERROR|MB_OK;
            break;
        case SDT_YES_NO:
            windowsType = MB_ICONQUESTION|MB_YESNO;
            break;
        case SDT_OK_CANCEL:
            windowsType = MB_ICONWARNING|MB_OKCANCEL;
            break;
    }

    switch (MessageBoxW(nullptr, windowsMessage.c_str(), windowsTitle.c_str(), windowsType))
    {
        case IDOK:
            return SDR_OK;
        case IDCANCEL:
            return SDR_CANCEL;
        case IDYES:
            return SDR_YES;
        case IDNO:
            return SDR_NO;
        default:
            break;
    }

    return SDR_OK;
}

<<<<<<< HEAD
void CSystemUtilsWindows::GetCurrentTimeStamp(SystemTimeStamp* stamp)
{
    LARGE_INTEGER value;
    QueryPerformanceCounter(&value);
    stamp->counterValue = value.QuadPart;
}

void CSystemUtilsWindows::InterpolateTimeStamp(SystemTimeStamp *dst, SystemTimeStamp *a, SystemTimeStamp *b, float i)
{
    dst->counterValue = a->counterValue + static_cast<long long>((b->counterValue - a->counterValue) * static_cast<double>(i));
}

long long int CSystemUtilsWindows::TimeStampExactDiff(SystemTimeStamp* before, SystemTimeStamp* after)
{
    float floatValue = static_cast<double>(after->counterValue - before->counterValue) * (1e9 / static_cast<double>(m_counterFrequency));
    return static_cast<long long>(floatValue);
}

=======
>>>>>>> 4119e669
//! Converts a wide Unicode string to an UTF8 string
std::string CSystemUtilsWindows::UTF8_Encode(const std::wstring& wstr)
{
    int size_needed = WideCharToMultiByte(CP_UTF8, 0, &wstr[0], static_cast<int>(wstr.size()), nullptr, 0, nullptr, nullptr);
    std::string strTo(size_needed, 0);
    WideCharToMultiByte(CP_UTF8, 0, &wstr[0], static_cast<int>(wstr.size()), &strTo[0], size_needed, nullptr, nullptr);
    return strTo;
}

//! Converts an UTF8 string to a wide Unicode String
std::wstring CSystemUtilsWindows::UTF8_Decode(const std::string& str)
{
    int size_needed = MultiByteToWideChar(CP_UTF8, 0, &str[0], static_cast<int>(str.size()), nullptr, 0);
    std::wstring wstrTo(size_needed, 0);
    MultiByteToWideChar(CP_UTF8, 0, &str[0], static_cast<int>(str.size()), &wstrTo[0], size_needed);
    return wstrTo;

}

std::string CSystemUtilsWindows::GetSaveDir()
{
#if PORTABLE_SAVES || DEV_BUILD
    return CSystemUtils::GetSaveDir();
#else
    std::string savegameDir;

    auto envUSERPROFILE = GetEnvVar("USERPROFILE");
    if (envUSERPROFILE.empty())
    {
        GetLogger()->Warn("Unable to find directory for saves - using default directory");
        savegameDir = CSystemUtils::GetSaveDir();
    }
    else
    {
        savegameDir = envUSERPROFILE + "\\colobot";
    }
    GetLogger()->Trace("Saved game files are going to %s\n", savegameDir.c_str());

    return savegameDir;
<<<<<<< HEAD
#endif
}

std::string CSystemUtilsWindows::GetEnvVar(const std::string& name)
{
    std::wstring wname(name.begin(), name.end());
    wchar_t* envVar = _wgetenv(wname.c_str());
    if (envVar == nullptr)
    {
        return "";
    }
    else
    {
        std::string var = UTF8_Encode(std::wstring(envVar));
        GetLogger()->Trace("Detected environment variable %s = %s\n", name.c_str(), var.c_str());
        return var;
    }
}

bool CSystemUtilsWindows::OpenPath(const std::string& path)
{
    int result = system(("start explorer \"" + boost::filesystem::path(path).make_preferred().string() + "\"").c_str());
    if (result != 0)
    {
        GetLogger()->Error("Failed to open path: %s, error code: %i\n", path.c_str(), result);
        return false;
    }
    return true;
}

bool CSystemUtilsWindows::OpenWebsite(const std::string& url)
{
    int result = system(("rundll32 url.dll,FileProtocolHandler \"" + url + "\"").c_str());
    if (result != 0)
    {
        GetLogger()->Error("Failed to open website: %s, error code: %i\n", url.c_str(), result);
        return false;
    }
    return true;
}

void CSystemUtilsWindows::Usleep(int usec)
{
   LARGE_INTEGER ft;
   ft.QuadPart = -(10 * usec); // Convert to 100 nanosecond interval, negative value indicates relative time

   HANDLE timer = CreateWaitableTimer(nullptr, TRUE, nullptr);
   SetWaitableTimer(timer, &ft, 0, nullptr, nullptr, 0);
   WaitForSingleObject(timer, INFINITE);
   CloseHandle(timer);
=======
>>>>>>> 4119e669
}<|MERGE_RESOLUTION|>--- conflicted
+++ resolved
@@ -72,27 +72,6 @@
     return SDR_OK;
 }
 
-<<<<<<< HEAD
-void CSystemUtilsWindows::GetCurrentTimeStamp(SystemTimeStamp* stamp)
-{
-    LARGE_INTEGER value;
-    QueryPerformanceCounter(&value);
-    stamp->counterValue = value.QuadPart;
-}
-
-void CSystemUtilsWindows::InterpolateTimeStamp(SystemTimeStamp *dst, SystemTimeStamp *a, SystemTimeStamp *b, float i)
-{
-    dst->counterValue = a->counterValue + static_cast<long long>((b->counterValue - a->counterValue) * static_cast<double>(i));
-}
-
-long long int CSystemUtilsWindows::TimeStampExactDiff(SystemTimeStamp* before, SystemTimeStamp* after)
-{
-    float floatValue = static_cast<double>(after->counterValue - before->counterValue) * (1e9 / static_cast<double>(m_counterFrequency));
-    return static_cast<long long>(floatValue);
-}
-
-=======
->>>>>>> 4119e669
 //! Converts a wide Unicode string to an UTF8 string
 std::string CSystemUtilsWindows::UTF8_Encode(const std::wstring& wstr)
 {
@@ -132,7 +111,6 @@
     GetLogger()->Trace("Saved game files are going to %s\n", savegameDir.c_str());
 
     return savegameDir;
-<<<<<<< HEAD
 #endif
 }
 
@@ -173,16 +151,3 @@
     }
     return true;
 }
-
-void CSystemUtilsWindows::Usleep(int usec)
-{
-   LARGE_INTEGER ft;
-   ft.QuadPart = -(10 * usec); // Convert to 100 nanosecond interval, negative value indicates relative time
-
-   HANDLE timer = CreateWaitableTimer(nullptr, TRUE, nullptr);
-   SetWaitableTimer(timer, &ft, 0, nullptr, nullptr, 0);
-   WaitForSingleObject(timer, INFINITE);
-   CloseHandle(timer);
-=======
->>>>>>> 4119e669
-}