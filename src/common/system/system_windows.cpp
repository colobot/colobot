--- conflicted
+++ resolved
@@ -136,7 +136,6 @@
 #endif
 }
 
-<<<<<<< HEAD
 std::string CSystemUtilsWindows::GetEnvVar(const std::string& name)
 {
     std::wstring wname(name.begin(), name.end());
@@ -150,7 +149,9 @@
         std::string var = UTF8_Encode(std::wstring(envVar));
         GetLogger()->Trace("Detected environment variable %s = %s\n", name.c_str(), var.c_str());
         return var;
-=======
+    }
+}
+
 void CSystemUtilsWindows::OpenPath(std::string path)
 {
     int result;
@@ -170,7 +171,6 @@
     if (result == -1)
     {
         GetLogger()->Error("Failed to open website: %s\n", website.c_str());
->>>>>>> 50c3c45e
     }
 }
 
