/*
 * This file is part of the Colobot: Gold Edition source code
 * Copyright (C) 2001-2020, Daniel Roux, EPSITEC SA & TerranovaTeam
 * http://epsitec.ch; http://colobot.info; http://github.com/colobot
 *
 * This program is free software: you can redistribute it and/or modify
 * it under the terms of the GNU General Public License as published by
 * the Free Software Foundation, either version 3 of the License, or
 * (at your option) any later version.
 *
 * This program is distributed in the hope that it will be useful,
 * but WITHOUT ANY WARRANTY; without even the implied warranty of
 * MERCHANTABILITY or FITNESS FOR A PARTICULAR PURPOSE.
 * See the GNU General Public License for more details.
 *
 * You should have received a copy of the GNU General Public License
 * along with this program. If not, see http://gnu.org/licenses
 */

#include "common/system/system_linux.h"

#include "common/logger.h"

#include <stdlib.h>
#include <unistd.h>
#include <time.h>


void CSystemUtilsLinux::Init()
{
    m_zenityAvailable = true;
    if (system("zenity --version 1> /dev/null 2> /dev/null") != 0)
    {
        m_zenityAvailable = false;
        GetLogger()->Warn("Zenity not available, will fallback to console users dialogs.\n");
    }
}

SystemDialogResult CSystemUtilsLinux::SystemDialog(SystemDialogType type, const std::string& title, const std::string& message)
{
    if (!m_zenityAvailable)
    {
        return ConsoleSystemDialog(type, title, message);
    }

    std::string options = "";
    switch (type)
    {
        case SDT_INFO:
        default:
            options = "--info";
            break;
        case SDT_WARNING:
            options = "--warning";
            break;
        case SDT_ERROR:
            options = "--error";
            break;
        case SDT_YES_NO:
            options = "--question --ok-label=\"Yes\" --cancel-label=\"No\"";
            break;
        case SDT_OK_CANCEL:
            options = "--question --ok-label=\"OK\" --cancel-label=\"Cancel\"";
            break;
    }

    std::string command = "zenity " + options + " --text=\"" + message + "\" --title=\"" + title + "\"";
    int code = system(command.c_str());

    SystemDialogResult result = SDR_OK;
    switch (type)
    {
        case SDT_YES_NO:
            result = code ? SDR_NO : SDR_YES;
            break;
        case SDT_OK_CANCEL:
            result = code ? SDR_CANCEL : SDR_OK;
            break;
        default:
            break;
    }

    return result;
}

<<<<<<< HEAD
void CSystemUtilsLinux::InterpolateTimeStamp(SystemTimeStamp *dst, SystemTimeStamp *a, SystemTimeStamp *b, float i)
{
    long long delta = TimeStampExactDiff(a, b);
    delta *= i; // truncates
    dst->clockTime.tv_sec = a->clockTime.tv_sec + delta / 1000000000;
    dst->clockTime.tv_nsec = a->clockTime.tv_nsec + delta % 1000000000;
    if(dst->clockTime.tv_nsec >= 1000000000)
    {
        dst->clockTime.tv_nsec -= 1000000000;
        dst->clockTime.tv_sec++;
    }
}

void CSystemUtilsLinux::GetCurrentTimeStamp(SystemTimeStamp *stamp)
{
    clock_gettime(CLOCK_MONOTONIC_RAW, &stamp->clockTime);
}

long long CSystemUtilsLinux::TimeStampExactDiff(SystemTimeStamp *before, SystemTimeStamp *after)
{
    return (after->clockTime.tv_nsec - before->clockTime.tv_nsec) +
           (after->clockTime.tv_sec  - before->clockTime.tv_sec) * 1000000000ll;
}

=======
>>>>>>> 4119e669
std::string CSystemUtilsLinux::GetSaveDir()
{
#if PORTABLE_SAVES || DEV_BUILD
    return CSystemUtils::GetSaveDir();
#else
    std::string savegameDir;

    // Determine savegame dir according to XDG Base Directory Specification
    auto envXDG_DATA_HOME = GetEnvVar("XDG_DATA_HOME");
    if (envXDG_DATA_HOME.empty())
    {
        auto envHOME = GetEnvVar("HOME");
        if (envHOME.empty())
        {
            GetLogger()->Warn("Unable to find directory for saves - using default directory");
            savegameDir = CSystemUtils::GetSaveDir();
        }
        else
        {
            savegameDir = envHOME + "/.local/share/colobot";
        }
    }
    else
    {
        savegameDir = envXDG_DATA_HOME + "/colobot";
    }
    GetLogger()->Trace("Saved game files are going to %s\n", savegameDir.c_str());

    return savegameDir;
<<<<<<< HEAD
#endif
}

std::string CSystemUtilsLinux::GetEnvVar(const std::string& name)
{
    char* envVar = getenv(name.c_str());
    if (envVar != nullptr)
    {
        GetLogger()->Trace("Detected environment variable %s = %s\n", name.c_str(), envVar);
        return std::string(envVar);
    }
    return "";
}

bool CSystemUtilsLinux::OpenPath(const std::string& path)
{
    int result = system(("xdg-open \"" + path + "\"").c_str());
    if (result != 0)
    {
        GetLogger()->Error("Failed to open path: %s, error code: %i\n", path.c_str(), result);
        return false;
    }
    return true;
}

bool CSystemUtilsLinux::OpenWebsite(const std::string& url)
{
    int result = system(("xdg-open \"" + url + "\"").c_str());
    if (result != 0)
    {
        GetLogger()->Error("Failed to open website: %s, error code: %i\n", url.c_str(), result);
        return false;
    }
    return true;
}

void CSystemUtilsLinux::Usleep(int usec)
{
    usleep(usec);
=======
>>>>>>> 4119e669
}<|MERGE_RESOLUTION|>--- conflicted
+++ resolved
@@ -83,7 +83,6 @@
     return result;
 }
 
-<<<<<<< HEAD
 void CSystemUtilsLinux::InterpolateTimeStamp(SystemTimeStamp *dst, SystemTimeStamp *a, SystemTimeStamp *b, float i)
 {
     long long delta = TimeStampExactDiff(a, b);
@@ -108,8 +107,6 @@
            (after->clockTime.tv_sec  - before->clockTime.tv_sec) * 1000000000ll;
 }
 
-=======
->>>>>>> 4119e669
 std::string CSystemUtilsLinux::GetSaveDir()
 {
 #if PORTABLE_SAVES || DEV_BUILD
@@ -139,7 +136,6 @@
     GetLogger()->Trace("Saved game files are going to %s\n", savegameDir.c_str());
 
     return savegameDir;
-<<<<<<< HEAD
 #endif
 }
 
@@ -175,10 +171,3 @@
     }
     return true;
 }
-
-void CSystemUtilsLinux::Usleep(int usec)
-{
-    usleep(usec);
-=======
->>>>>>> 4119e669
-}