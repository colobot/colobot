/*
 * This file is part of the Colobot: Gold Edition source code
 * Copyright (C) 2001-2020, Daniel Roux, EPSITEC SA & TerranovaTeam
 * http://epsitec.ch; http://colobot.info; http://github.com/colobot
 *
 * This program is free software: you can redistribute it and/or modify
 * it under the terms of the GNU General Public License as published by
 * the Free Software Foundation, either version 3 of the License, or
 * (at your option) any later version.
 *
 * This program is distributed in the hope that it will be useful,
 * but WITHOUT ANY WARRANTY; without even the implied warranty of
 * MERCHANTABILITY or FITNESS FOR A PARTICULAR PURPOSE.
 * See the GNU General Public License for more details.
 *
 * You should have received a copy of the GNU General Public License
 * along with this program. If not, see http://gnu.org/licenses
 */


#include "common/system/system.h"

#include "common/make_unique.h"

#if defined(PLATFORM_WINDOWS)
    #include "common/system/system_windows.h"
#elif defined(PLATFORM_LINUX)
    #include "common/system/system_linux.h"
#elif defined(PLATFORM_MACOSX)
    #include "common/system/system_macosx.h"
#else
    #include "common/system/system_other.h"
#endif

#include <cassert>
#include <iostream>
#include <algorithm>
#include <thread>

#include <SDL2/SDL.h>

std::unique_ptr<CSystemUtils> CSystemUtils::Create()
{
    std::unique_ptr<CSystemUtils> instance;
#if defined(PLATFORM_WINDOWS)
    instance = MakeUnique<CSystemUtilsWindows>();
#elif defined(PLATFORM_LINUX)
    instance = MakeUnique<CSystemUtilsLinux>();
#elif defined(PLATFORM_MACOSX)
    instance = MakeUnique<CSystemUtilsMacOSX>();
#else
    instance = MakeUnique<CSystemUtilsOther>();
#endif
    return instance;
}

CSystemUtils::~CSystemUtils()
{}

SystemDialogResult CSystemUtils::ConsoleSystemDialog(SystemDialogType type, const std::string& title, const std::string& message)
{
    switch (type)
    {
        case SDT_INFO:
            std::cout << "INFO: ";
            break;
        case SDT_WARNING:
            std::cout << "WARNING:";
            break;
        case SDT_ERROR:
            std::cout << "ERROR: ";
            break;
        case SDT_YES_NO:
        case SDT_OK_CANCEL:
            std::cout << "QUESTION: ";
            break;
    }

    std::cout << message << std::endl;

    std::string line;

    SystemDialogResult result = SDR_OK;

    bool done = false;
    while (!done)
    {
        switch (type)
        {
            case SDT_INFO:
            case SDT_WARNING:
            case SDT_ERROR:
                std::cout << "Press ENTER to continue";
                break;

            case SDT_YES_NO:
                std::cout << "Type 'Y' for Yes or 'N' for No";
                break;

            case SDT_OK_CANCEL:
                std::cout << "Type 'O' for OK or 'C' for Cancel";
                break;
        }

        std::getline(std::cin, line);

        switch (type)
        {
            case SDT_INFO:
            case SDT_WARNING:
            case SDT_ERROR:
                done = true;
                break;

            case SDT_YES_NO:
                if (line == "Y" || line == "y")
                {
                    result = SDR_YES;
                    done = true;
                }
                else if (line == "N" || line == "n")
                {
                    result = SDR_NO;
                    done = true;
                }
                break;

            case SDT_OK_CANCEL:
                if (line == "O" || line == "o")
                {
                    done = true;
                    result = SDR_OK;
                }
                else if (line == "C" || line == "c")
                {
                    done = true;
                    result = SDR_CANCEL;
                }
                break;
        }
    }

    return result;
}

SystemTimeStamp CSystemUtils::GetCurrentTimeStamp()
{
    return std::chrono::high_resolution_clock::now();
}

long long CSystemUtils::TimeStampExactDiff(SystemTimeStamp before, SystemTimeStamp after)
{
    return std::chrono::duration_cast<std::chrono::nanoseconds>(after - before).count();
}

float CSystemUtils::TimeStampDiff(SystemTimeStamp before, SystemTimeStamp after, SystemTimeUnit unit)
{
    long long exact = TimeStampExactDiff(before, after);

    float result = 0.0f;
    if (unit == STU_SEC)
        result = exact * 1e-9;
    else if (unit == STU_MSEC)
        result = exact * 1e-6;
    else if (unit == STU_USEC)
        result = exact * 1e-3;
    else
        assert(false);

    return result;
}

std::string CSystemUtils::GetBasePath()
{
    if (m_basePath.empty())
    {
        auto* path = SDL_GetBasePath();
        m_basePath = path;
        SDL_free(path);
    }
    return m_basePath;
}

std::string CSystemUtils::GetDataPath()
{
#ifdef USE_RELATIVE_PATHS
    return GetBasePath() + COLOBOT_DEFAULT_DATADIR;
#else
    return COLOBOT_DEFAULT_DATADIR;
#endif
}

std::string CSystemUtils::GetLangPath()
{
#ifdef USE_RELATIVE_PATHS
    return GetBasePath() + COLOBOT_I18N_DIR;
#else
    return COLOBOT_I18N_DIR;
#endif
}

std::string CSystemUtils::GetSaveDir()
{
<<<<<<< HEAD
    return GetBasePath() + "saves";
}

std::string CSystemUtils::GetEnvVar(const std::string& name)
{
    return "";
}

bool CSystemUtils::OpenPath(const std::string& path)
{
    return false;
}

bool CSystemUtils::OpenWebsite(const std::string& url)
{
    return false;
=======
    return std::string("saves");
}

void CSystemUtils::Usleep(int usecs)
{
    std::this_thread::sleep_for(std::chrono::microseconds{usecs});
>>>>>>> 4119e669
}<|MERGE_RESOLUTION|>--- conflicted
+++ resolved
@@ -201,7 +201,6 @@
 
 std::string CSystemUtils::GetSaveDir()
 {
-<<<<<<< HEAD
     return GetBasePath() + "saves";
 }
 
@@ -218,12 +217,9 @@
 bool CSystemUtils::OpenWebsite(const std::string& url)
 {
     return false;
-=======
-    return std::string("saves");
 }
 
 void CSystemUtils::Usleep(int usecs)
 {
     std::this_thread::sleep_for(std::chrono::microseconds{usecs});
->>>>>>> 4119e669
 }