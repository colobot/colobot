--- conflicted
+++ resolved
@@ -24,12 +24,9 @@
 
 #pragma once
 
-<<<<<<< HEAD
 #include "common/config.h"
 
-=======
 #include <chrono>
->>>>>>> 4119e669
 #include <memory>
 #include <string>
 #include <vector>
@@ -106,21 +103,9 @@
     //! Displays a fallback system dialog using console
     TEST_VIRTUAL SystemDialogResult ConsoleSystemDialog(SystemDialogType type, const std::string& title, const std::string& message);
 
-<<<<<<< HEAD
-    //! Creates a new time stamp object
-    TEST_VIRTUAL SystemTimeStamp* CreateTimeStamp();
-
-    //! Destroys a time stamp object
-    TEST_VIRTUAL void DestroyTimeStamp(SystemTimeStamp *stamp);
-
-    //! Copies the time stamp from \a src to \a dst
-    TEST_VIRTUAL void CopyTimeStamp(SystemTimeStamp *dst, SystemTimeStamp *src);
-
     //! Interpolates between two timestamps. If i=0 then dst=a. If i=1 then dst=b. If i=0.5 then dst is halfway between.
     virtual void InterpolateTimeStamp(SystemTimeStamp *dst, SystemTimeStamp *a, SystemTimeStamp *b, float i) = 0;
 
-=======
->>>>>>> 4119e669
     //! Returns a time stamp associated with current time
     TEST_VIRTUAL SystemTimeStamp GetCurrentTimeStamp();
 
@@ -131,9 +116,6 @@
     //! Returns the exact (in nanosecond units) difference between two timestamps
     /** The difference is \a after - \a before. */
     long long TimeStampExactDiff(SystemTimeStamp before, SystemTimeStamp after);
-
-    //! Returns the path where the executable binary is located (ends with the path separator)
-    virtual std::string GetBasePath();
 
     //! Returns the data path (containing textures, levels, helpfiles, etc)
     virtual std::string GetDataPath();
@@ -156,13 +138,9 @@
     virtual bool OpenWebsite(const std::string& url);
 
     //! Sleep for given amount of microseconds
-<<<<<<< HEAD
-    virtual void Usleep(int usecs) = 0;
+    void Usleep(int usecs);
 
 private:
     std::string m_basePath;
     std::vector<std::unique_ptr<SystemTimeStamp>> m_timeStamps;
-=======
-    void Usleep(int usecs);
->>>>>>> 4119e669
 };