--- conflicted
+++ resolved
@@ -36,12 +36,10 @@
     std::string GetLangPath() override;
     std::string GetSaveDir() override;
 
-<<<<<<< HEAD
     std::string GetEnvVar(const std::string& name) override;
-=======
+
     void OpenPath(std::string path) override;
     void OpenWebsite(std::string website) override;
->>>>>>> 50c3c45e
 
     void Usleep(int usec) override;
 
