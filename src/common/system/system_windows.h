/*
 * This file is part of the Colobot: Gold Edition source code
 * Copyright (C) 2001-2020, Daniel Roux, EPSITEC SA & TerranovaTeam
 * http://epsitec.ch; http://colobot.info; http://github.com/colobot
 *
 * This program is free software: you can redistribute it and/or modify
 * it under the terms of the GNU General Public License as published by
 * the Free Software Foundation, either version 3 of the License, or
 * (at your option) any later version.
 *
 * This program is distributed in the hope that it will be useful,
 * but WITHOUT ANY WARRANTY; without even the implied warranty of
 * MERCHANTABILITY or FITNESS FOR A PARTICULAR PURPOSE.
 * See the GNU General Public License for more details.
 *
 * You should have received a copy of the GNU General Public License
 * along with this program. If not, see http://gnu.org/licenses
 */

/**
 * \file common/system/system_windows.h
 * \brief Windows-specific implementation of system functions
 */

#include "common/system/system.h"

//@colobot-lint-exclude UndefinedFunctionRule

class CSystemUtilsWindows : public CSystemUtils
{
public:
    void Init() override;

    SystemDialogResult SystemDialog(SystemDialogType type, const std::string& title, const std::string& message) override;

<<<<<<< HEAD
    void InterpolateTimeStamp(SystemTimeStamp *dst, SystemTimeStamp *a, SystemTimeStamp *b, float i) override;
    void GetCurrentTimeStamp(SystemTimeStamp *stamp) override;
    long long TimeStampExactDiff(SystemTimeStamp *before, SystemTimeStamp *after) override;

    std::string GetSaveDir() override;

    std::string GetEnvVar(const std::string& name) override;

    bool OpenPath(const std::string& path) override;
    bool OpenWebsite(const std::string& url) override;

    void Usleep(int usec) override;

=======
    std::string GetSaveDir() override;

>>>>>>> 4119e669
public:
    static std::string UTF8_Encode(const std::wstring &wstr);
    static std::wstring UTF8_Decode(const std::string &str);
};

//@end-colobot-lint-exclude<|MERGE_RESOLUTION|>--- conflicted
+++ resolved
@@ -33,11 +33,6 @@
 
     SystemDialogResult SystemDialog(SystemDialogType type, const std::string& title, const std::string& message) override;
 
-<<<<<<< HEAD
-    void InterpolateTimeStamp(SystemTimeStamp *dst, SystemTimeStamp *a, SystemTimeStamp *b, float i) override;
-    void GetCurrentTimeStamp(SystemTimeStamp *stamp) override;
-    long long TimeStampExactDiff(SystemTimeStamp *before, SystemTimeStamp *after) override;
-
     std::string GetSaveDir() override;
 
     std::string GetEnvVar(const std::string& name) override;
@@ -45,12 +40,6 @@
     bool OpenPath(const std::string& path) override;
     bool OpenWebsite(const std::string& url) override;
 
-    void Usleep(int usec) override;
-
-=======
-    std::string GetSaveDir() override;
-
->>>>>>> 4119e669
 public:
     static std::string UTF8_Encode(const std::wstring &wstr);
     static std::wstring UTF8_Decode(const std::string &str);
