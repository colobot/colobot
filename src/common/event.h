/*
 * This file is part of the Colobot: Gold Edition source code
 * Copyright (C) 2001-2020, Daniel Roux, EPSITEC SA & TerranovaTeam
 * http://epsitec.ch; http://colobot.info; http://github.com/colobot
 *
 * This program is free software: you can redistribute it and/or modify
 * it under the terms of the GNU General Public License as published by
 * the Free Software Foundation, either version 3 of the License, or
 * (at your option) any later version.
 *
 * This program is distributed in the hope that it will be useful,
 * but WITHOUT ANY WARRANTY; without even the implied warranty of
 * MERCHANTABILITY or FITNESS FOR A PARTICULAR PURPOSE.
 * See the GNU General Public License for more details.
 *
 * You should have received a copy of the GNU General Public License
 * along with this program. If not, see http://gnu.org/licenses
 */

/**
 * \file common/event.h
 * \brief Event types, structs and event queue
 */

#pragma once

#include "common/key.h"
#include "common/make_unique.h"

#include "common/thread/sdl_mutex_wrapper.h"

#include "math/point.h"
#include "math/vector.h"

#include <memory>

/**
  \enum EventType
  \brief Type of event message
 */
enum EventType
{

// TODO: document the meaning of each value

    //! Invalid event / no event
    EVENT_NULL              = 0,

    // System events (originating in CApplication)

    //! Event sent on system quit request
    EVENT_SYS_QUIT          = 1,

    //! Frame update event
    EVENT_FRAME             = 2,

    //! Event sent after pressing a mouse button
    EVENT_MOUSE_BUTTON_DOWN = 3,
    //! Event sent after releasing a mouse button
    EVENT_MOUSE_BUTTON_UP   = 4,
    //! Event sent after moving mouse wheel up or down
    EVENT_MOUSE_WHEEL       = 5,
    //! Event sent after moving the mouse
    EVENT_MOUSE_MOVE        = 7,
    //! Event sent when mouse enters the window
    EVENT_MOUSE_ENTER       = 8,
    //! Event sent when mouse leaves the window
    EVENT_MOUSE_LEAVE       = 9,

    //! Event sent after pressing a key
    EVENT_KEY_DOWN          = 10,
    //! Event sent after releasing a key
    EVENT_KEY_UP            = 11,
    //! Event sent when user inputs some character
    EVENT_TEXT_INPUT        = 12,

    //! Event sent after moving joystick axes
    EVENT_JOY_AXIS          = 13,
    //! Event sent after pressing a joystick button
    EVENT_JOY_BUTTON_DOWN   = 14,
    //! Event sent after releasing a joystick button
    EVENT_JOY_BUTTON_UP     = 15,

    //! Event sent when the app winddow gains focus
    EVENT_FOCUS_GAINED      = 16,
    //! Event sent when the app winddow loses focus
    EVENT_FOCUS_LOST        = 17,

    //!< Maximum value of system events
    EVENT_SYS_MAX,


    /* Events sent/received in game and user interface */

    //! Event sent on user quit request
    EVENT_QUIT              = 20,
    EVENT_UPDINTERFACE      = 21,
    //! Event sent on resolution change
    EVENT_RESOLUTION_CHANGED = 22,
    //! Event sent when textures have to be reloaded
    EVENT_RELOAD_TEXTURES   = 23,
    EVENT_WIN               = 30,
    EVENT_LOST              = 31,

    //! CEdit focus
    EVENT_FOCUS             = 35,

    EVENT_BUTTON_OK         = 40,
    EVENT_BUTTON_CANCEL     = 41,
    EVENT_BUTTON_NEXT       = 42,
    EVENT_BUTTON_PREV       = 43,

    EVENT_BUTTON0           = 50,
    EVENT_BUTTON1           = 51,
    EVENT_BUTTON2           = 52,
    EVENT_BUTTON3           = 53,
    EVENT_BUTTON4           = 54,
    EVENT_BUTTON5           = 55,
    EVENT_BUTTON6           = 56,
    EVENT_BUTTON7           = 57,
    EVENT_BUTTON8           = 58,
    EVENT_BUTTON9           = 59,
    EVENT_BUTTON10          = 60,
    EVENT_BUTTON11          = 61,
    EVENT_BUTTON12          = 62,
    EVENT_BUTTON13          = 63,
    EVENT_BUTTON14          = 64,
    EVENT_BUTTON15          = 65,
    EVENT_BUTTON16          = 66,
    EVENT_BUTTON17          = 67,
    EVENT_BUTTON18          = 68,
    EVENT_BUTTON19          = 69,

    EVENT_EDIT0             = 70,
    EVENT_EDIT1             = 71,
    EVENT_EDIT2             = 72,
    EVENT_EDIT3             = 73,
    EVENT_EDIT4             = 74,
    EVENT_EDIT5             = 75,
    EVENT_EDIT6             = 76,
    EVENT_EDIT7             = 77,
    EVENT_EDIT8             = 78,
    EVENT_EDIT9             = 79,

    EVENT_WINDOW0           = 80,   //!< object interface (CObjectInterface + CAuto classes)
    EVENT_WINDOW1           = 81,   //!< CMainMap
    EVENT_WINDOW2           = 82,   //!< CDisplayText
    EVENT_WINDOW3           = 83,   //!< CStudio
    EVENT_WINDOW4           = 84,   //!< CDisplayInfo
    EVENT_WINDOW5           = 85,   //!< all menu windows
    EVENT_WINDOW6           = 86,   //!< code battle interface
    EVENT_WINDOW7           = 87,   //!< debug interface
    EVENT_WINDOW8           = 88,   //!< (unused)
    EVENT_WINDOW9           = 89,   //!< CMainDialog and CStudio file selector

    EVENT_LABEL0            = 90,
    EVENT_LABEL1            = 91,
    EVENT_LABEL2            = 92,
    EVENT_LABEL3            = 93,
    EVENT_LABEL4            = 94,
    EVENT_LABEL5            = 95,
    EVENT_LABEL6            = 96,
    EVENT_LABEL7            = 97,
    EVENT_LABEL8            = 98,
    EVENT_LABEL9            = 99,
    EVENT_LABEL10           = 100,
    EVENT_LABEL11           = 101,
    EVENT_LABEL12           = 102,
    EVENT_LABEL13           = 103,
    EVENT_LABEL14           = 104,
    EVENT_LABEL15           = 105,
    EVENT_LABEL16           = 106,
    EVENT_LABEL17           = 107,
    EVENT_LABEL18           = 108,
    EVENT_LABEL19           = 109, // cursor position overlay

    EVENT_LIST0             = 110,
    EVENT_LIST1             = 111,
    EVENT_LIST2             = 112, // list of resolutions
    EVENT_LIST3             = 113,
    EVENT_LIST4             = 114,
    EVENT_LIST5             = 115,
    EVENT_LIST6             = 116,
    EVENT_LIST7             = 117,
    EVENT_LIST8             = 118,
    EVENT_LIST9             = 119,

    EVENT_LOADING           = 120,

    EVENT_LABEL_CODE_BATTLE = 121,

    EVENT_SCOREBOARD        = 130,
    EVENT_SCOREBOARD_MAX    = 169,

    EVENT_TOOLTIP           = 200,

    EVENT_DIALOG_OK         = 300,
    EVENT_DIALOG_CANCEL     = 301,
    EVENT_DIALOG_LABEL      = 302,
    EVENT_DIALOG_LABEL1     = 303,
    EVENT_DIALOG_LABEL2     = 304,
    EVENT_DIALOG_LABEL3     = 305,
    EVENT_DIALOG_LIST       = 306,
    EVENT_DIALOG_EDIT       = 307,
    EVENT_DIALOG_EDIT2      = 308,
    EVENT_DIALOG_CHECK1     = 309,
    EVENT_DIALOG_CHECK2     = 310,
    EVENT_DIALOG_GROUP1     = 320,
    EVENT_DIALOG_NEWDIR     = 330,
    EVENT_DIALOG_ACTION     = 348,
    EVENT_DIALOG_STOP       = 349,

    EVENT_INTERFACE_TRAINER = 400,
    EVENT_INTERFACE_DEFI    = 401,
    EVENT_INTERFACE_MISSION = 402,
    EVENT_INTERFACE_FREE    = 403,
    EVENT_INTERFACE_CODE_BATTLES = 404,
    EVENT_INTERFACE_NAME    = 405,
    EVENT_INTERFACE_SETUP   = 406,
    EVENT_INTERFACE_QUIT    = 407,
    EVENT_INTERFACE_BACK    = 408,
    EVENT_INTERFACE_AGAIN   = 409,
    EVENT_INTERFACE_WRITE   = 410,
    EVENT_INTERFACE_READ    = 411,
    EVENT_INTERFACE_ABORT   = 412,
    EVENT_INTERFACE_USER    = 413,
    EVENT_INTERFACE_SATCOM  = 414,
<<<<<<< HEAD
    EVENT_INTERFACE_PLUS    = 415,
=======
    EVENT_INTERFACE_MODS    = 416,
>>>>>>> 52446c10

    EVENT_INTERFACE_CHAP    = 420,
    EVENT_INTERFACE_LIST    = 421,
    EVENT_INTERFACE_RESUME  = 422,
    EVENT_INTERFACE_PLAY    = 423,

    EVENT_INTERFACE_SETUPd  = 430,
    EVENT_INTERFACE_SETUPg  = 431,
    EVENT_INTERFACE_SETUPp  = 432,
    EVENT_INTERFACE_SETUPc  = 433,
    EVENT_INTERFACE_SETUPs  = 434,

    EVENT_INTERFACE_DEVICE  = 440,
    EVENT_INTERFACE_RESOL   = 441,
    EVENT_INTERFACE_FULL    = 442,
    EVENT_INTERFACE_APPLY   = 443,

    EVENT_INTERFACE_SHADOW_SPOTS = 451,
    EVENT_INTERFACE_DIRTY   = 452,
    EVENT_INTERFACE_LIGHT   = 457,
    EVENT_INTERFACE_PARTI   = 458,
    EVENT_INTERFACE_CLIP    = 459,
    EVENT_INTERFACE_PAUSE_BLUR = 460,
    EVENT_INTERFACE_RAIN    = 462,
    EVENT_INTERFACE_GLINT   = 463,
    EVENT_INTERFACE_TOOLTIP = 464,
    EVENT_INTERFACE_MOVIES  = 465,
    EVENT_INTERFACE_SCROLL  = 467,
    EVENT_INTERFACE_INVERTX = 468,
    EVENT_INTERFACE_INVERTY = 469,
    EVENT_INTERFACE_EFFECT  = 470,
    EVENT_INTERFACE_BGPAUSE = 471,
    EVENT_INTERFACE_BGMUTE  = 472,
    EVENT_INTERFACE_FOG     = 474,
    EVENT_INTERFACE_EDITMODE= 476,
    EVENT_INTERFACE_EDITVALUE= 477,
    EVENT_INTERFACE_SOLUCE4 = 478,
    EVENT_INTERFACE_BLOOD   = 479,
    EVENT_INTERFACE_AUTOSAVE_ENABLE = 780,
    EVENT_INTERFACE_AUTOSAVE_INTERVAL = 781,
    EVENT_INTERFACE_AUTOSAVE_SLOTS = 782,
    EVENT_INTERFACE_TEXTURE_FILTER = 783,
    EVENT_INTERFACE_TEXTURE_MIPMAP = 784,
    EVENT_INTERFACE_TEXTURE_ANISOTROPY = 785,
    EVENT_INTERFACE_MSAA = 786,
    EVENT_INTERFACE_SHADOW_MAPPING = 787,
    EVENT_INTERFACE_SHADOW_MAPPING_QUALITY = 788,
    EVENT_INTERFACE_SHADOW_MAPPING_BUFFER = 789,
    EVENT_INTERFACE_LANGUAGE = 790,
    EVENT_INTERFACE_VSYNC = 791,

    EVENT_INTERFACE_KINFO1  = 500,
    EVENT_INTERFACE_KINFO2  = 501,
    EVENT_INTERFACE_KGROUP  = 502,
    EVENT_INTERFACE_KSCROLL = 503,
    EVENT_INTERFACE_KDEF    = 504,
    // Reserved space for keybindings
    // This is not the nicest solution, but it'll have to work like that until we move to CEGUI
    EVENT_INTERFACE_KEY     = 505,
    EVENT_INTERFACE_KEY_END = 539,

    EVENT_INTERFACE_MIN     = 540,
    EVENT_INTERFACE_NORM    = 541,
    EVENT_INTERFACE_MAX     = 542,

    EVENT_INTERFACE_VOLSOUND= 550,
    EVENT_INTERFACE_VOLMUSIC= 551,
    EVENT_INTERFACE_SILENT  = 552,
    EVENT_INTERFACE_NOISY   = 553,

    EVENT_INTERFACE_JOYSTICK= 560,
    EVENT_INTERFACE_SOLUCE  = 561,
    EVENT_INTERFACE_JOYSTICK_DEADZONE = 562,
    EVENT_INTERFACE_JOYSTICK_X = 563,
    EVENT_INTERFACE_JOYSTICK_Y = 564,
    EVENT_INTERFACE_JOYSTICK_Z = 565,
    EVENT_INTERFACE_JOYSTICK_CAM_X = 566,
    EVENT_INTERFACE_JOYSTICK_CAM_Y = 567,
    EVENT_INTERFACE_JOYSTICK_CAM_Z = 568,
    EVENT_INTERFACE_JOYSTICK_X_INVERT = 569,
    EVENT_INTERFACE_JOYSTICK_Y_INVERT = 570,
    EVENT_INTERFACE_JOYSTICK_Z_INVERT = 571,
    EVENT_INTERFACE_JOYSTICK_CAM_X_INVERT = 572,
    EVENT_INTERFACE_JOYSTICK_CAM_Y_INVERT = 573,
    EVENT_INTERFACE_JOYSTICK_CAM_Z_INVERT = 574,

<<<<<<< HEAD
    EVENT_INTERFACE_PLUS_TRAINER  = 575,
    EVENT_INTERFACE_PLUS_RESEARCH = 576,
    EVENT_INTERFACE_PLUS_EXPLORER = 577,
=======
    EVENT_INTERFACE_MOD_LIST = 580,
    EVENT_INTERFACE_WORKSHOP = 581,
    EVENT_INTERFACE_MODS_DIR = 582,
    EVENT_INTERFACE_MOD_ENABLE_OR_DISABLE = 583,
    EVENT_INTERFACE_MODS_APPLY = 584,
    EVENT_INTERFACE_MOD_SUMMARY = 585,
    EVENT_INTERFACE_MOD_DETAILS = 586,
    EVENT_INTERFACE_MOD_MOVE_UP = 587,
    EVENT_INTERFACE_MOD_MOVE_DOWN = 888,
    EVENT_INTERFACE_MODS_REFRESH = 589,
>>>>>>> 52446c10

    EVENT_INTERFACE_GLINTl  = 590,
    EVENT_INTERFACE_GLINTr  = 591,
    EVENT_INTERFACE_GLINTu  = 592,
    EVENT_INTERFACE_GLINTb  = 593,

    EVENT_INTERFACE_NEDIT   = 595,
    EVENT_INTERFACE_NLIST   = 596,
    EVENT_INTERFACE_NOK     = 597,
    EVENT_INTERFACE_NDELETE = 598,
    EVENT_INTERFACE_NLABEL  = 599,

    EVENT_INTERFACE_IOWRITE = 600,
    EVENT_INTERFACE_IOREAD  = 601,
    EVENT_INTERFACE_IOLIST  = 602,
    EVENT_INTERFACE_IONAME  = 603,
    EVENT_INTERFACE_IOLABEL = 604,
    EVENT_INTERFACE_IOIMAGE = 605,
    EVENT_INTERFACE_IODELETE= 606,

    EVENT_INTERFACE_PERSO   = 620,
    EVENT_INTERFACE_POK     = 621,
    EVENT_INTERFACE_PCANCEL = 622,
    EVENT_INTERFACE_PDEF    = 623,
    EVENT_INTERFACE_PHEAD   = 624,
    EVENT_INTERFACE_PBODY   = 625,
    EVENT_INTERFACE_PLROT   = 626,
    EVENT_INTERFACE_PRROT   = 627,
    EVENT_INTERFACE_PC0a    = 640,
    EVENT_INTERFACE_PC1a    = 641,
    EVENT_INTERFACE_PC2a    = 642,
    EVENT_INTERFACE_PC3a    = 643,
    EVENT_INTERFACE_PC4a    = 644,
    EVENT_INTERFACE_PC5a    = 645,
    EVENT_INTERFACE_PC6a    = 646,
    EVENT_INTERFACE_PC7a    = 647,
    EVENT_INTERFACE_PC8a    = 648,
    EVENT_INTERFACE_PC9a    = 649,
    EVENT_INTERFACE_PCRa    = 650,
    EVENT_INTERFACE_PCGa    = 651,
    EVENT_INTERFACE_PCBa    = 652,
    EVENT_INTERFACE_PC0b    = 660,
    EVENT_INTERFACE_PC1b    = 661,
    EVENT_INTERFACE_PC2b    = 662,
    EVENT_INTERFACE_PC3b    = 663,
    EVENT_INTERFACE_PC4b    = 664,
    EVENT_INTERFACE_PC5b    = 665,
    EVENT_INTERFACE_PC6b    = 666,
    EVENT_INTERFACE_PC7b    = 667,
    EVENT_INTERFACE_PC8b    = 668,
    EVENT_INTERFACE_PC9b    = 669,
    EVENT_INTERFACE_PCRb    = 670,
    EVENT_INTERFACE_PCGb    = 671,
    EVENT_INTERFACE_PCBb    = 672,
    EVENT_INTERFACE_PFACE1  = 680,
    EVENT_INTERFACE_PFACE2  = 681,
    EVENT_INTERFACE_PFACE3  = 682,
    EVENT_INTERFACE_PFACE4  = 683,
    EVENT_INTERFACE_PGLASS0 = 690,
    EVENT_INTERFACE_PGLASS1 = 691,
    EVENT_INTERFACE_PGLASS2 = 692,
    EVENT_INTERFACE_PGLASS3 = 693,
    EVENT_INTERFACE_PGLASS4 = 694,
    EVENT_INTERFACE_PGLASS5 = 695,
    EVENT_INTERFACE_PGLASS6 = 696,
    EVENT_INTERFACE_PGLASS7 = 697,
    EVENT_INTERFACE_PGLASS8 = 698,
    EVENT_INTERFACE_PGLASS9 = 699,

    EVENT_DT_GROUP0         = 700,
    EVENT_DT_GROUP1         = 701,
    EVENT_DT_GROUP2         = 702,
    EVENT_DT_GROUP3         = 703,
    EVENT_DT_GROUP4         = 704,
    EVENT_DT_LABEL0         = 710,
    EVENT_DT_LABEL1         = 711,
    EVENT_DT_LABEL2         = 712,
    EVENT_DT_LABEL3         = 713,
    EVENT_DT_LABEL4         = 714,
    EVENT_DT_VISIT0         = 720,
    EVENT_DT_VISIT1         = 721,
    EVENT_DT_VISIT2         = 722,
    EVENT_DT_VISIT3         = 723,
    EVENT_DT_VISIT4         = 724,
    EVENT_DT_END            = 725,

    EVENT_CMD               = 800,
    EVENT_SPEED             = 801,

    EVENT_DBG_STATS         = 850,
    EVENT_DBG_SPAWN_OBJ     = 851,
    EVENT_DBG_TELEPORT      = 852,
    EVENT_DBG_LIGHTNING     = 853,
    EVENT_DBG_RESOURCES     = 854,
    EVENT_DBG_GOTO          = 855,
    EVENT_DBG_CRASHSPHERES  = 856,
    EVENT_DBG_LIGHTS        = 857,
    EVENT_DBG_LIGHTS_DUMP   = 858,

    EVENT_SPAWN_CANCEL      = 860,
    EVENT_SPAWN_ME          = 861,
    EVENT_SPAWN_WHEELEDGRABBER = 862,
    EVENT_SPAWN_WHEELEDSHOOTER = 863,
    EVENT_SPAWN_PHAZERSHOOTER  = 864,
    EVENT_SPAWN_BOTFACTORY  = 865,
    EVENT_SPAWN_CONVERTER   = 866,
    EVENT_SPAWN_DERRICK     = 867,
    EVENT_SPAWN_POWERSTATION= 868,
    EVENT_SPAWN_TITANIUM    = 869,
    EVENT_SPAWN_TITANIUMORE = 870,
    EVENT_SPAWN_URANIUMORE  = 871,
    EVENT_SPAWN_POWERCELL   = 872,
    EVENT_SPAWN_NUCLEARCELL = 873,

    EVENT_HYPER_PREV        = 900,
    EVENT_HYPER_NEXT        = 901,
    EVENT_HYPER_HOME        = 902,
    EVENT_HYPER_COPY        = 903,
    EVENT_HYPER_SIZE1       = 904,
    EVENT_HYPER_SIZE2       = 905,
    EVENT_HYPER_SIZE3       = 906,
    EVENT_HYPER_SIZE4       = 907,
    EVENT_HYPER_SIZE5       = 908,

    EVENT_SATCOM_HUSTON     = 920,
    EVENT_SATCOM_SAT        = 921,
    EVENT_SATCOM_LOADING    = 922,
    EVENT_SATCOM_OBJECT     = 923,
    EVENT_SATCOM_PROG       = 924,
    EVENT_SATCOM_SOLUCE     = 925,

    EVENT_OBJECT_DESELECT   = 1000,
    EVENT_OBJECT_LEFT       = 1001,
    EVENT_OBJECT_RIGHT      = 1002,
    EVENT_OBJECT_UP         = 1003,
    EVENT_OBJECT_DOWN       = 1004,
    EVENT_OBJECT_GASUP      = 1005,
    EVENT_OBJECT_GASDOWN    = 1006,
    EVENT_OBJECT_HTAKE      = 1020,
    EVENT_OBJECT_MTAKE      = 1021,
    EVENT_OBJECT_MFRONT     = 1022,
    EVENT_OBJECT_MBACK      = 1023,
    EVENT_OBJECT_MPOWER     = 1024,
    EVENT_OBJECT_BHELP      = 1040,
    EVENT_OBJECT_BTAKEOFF   = 1041,
    EVENT_OBJECT_BDESTROY   = 1042,
    EVENT_OBJECT_BDERRICK   = 1050,
    EVENT_OBJECT_BSTATION   = 1051,
    EVENT_OBJECT_BFACTORY   = 1052,
    EVENT_OBJECT_BCONVERT   = 1053,
    EVENT_OBJECT_BTOWER     = 1054,
    EVENT_OBJECT_BREPAIR    = 1055,
    EVENT_OBJECT_BRESEARCH  = 1056,
    EVENT_OBJECT_BRADAR     = 1057,
    EVENT_OBJECT_BENERGY    = 1058,
    EVENT_OBJECT_BLABO      = 1059,
    EVENT_OBJECT_BNUCLEAR   = 1060,
    EVENT_OBJECT_BPARA      = 1061,
    EVENT_OBJECT_BINFO      = 1062,
    EVENT_OBJECT_BSAFE      = 1063,
    EVENT_OBJECT_GFLAT      = 1070,
    EVENT_OBJECT_FCREATE    = 1071,
    EVENT_OBJECT_FDELETE    = 1072,
    EVENT_OBJECT_FCOLORb    = 1073,
    EVENT_OBJECT_FCOLORr    = 1074,
    EVENT_OBJECT_FCOLORg    = 1075,
    EVENT_OBJECT_FCOLORy    = 1076,
    EVENT_OBJECT_FCOLORv    = 1077,
    EVENT_OBJECT_FACTORYwa  = 1080,
    EVENT_OBJECT_FACTORYta  = 1081,
    EVENT_OBJECT_FACTORYfa  = 1082,
    EVENT_OBJECT_FACTORYia  = 1083,
    EVENT_OBJECT_FACTORYwc  = 1084,
    EVENT_OBJECT_FACTORYtc  = 1085,
    EVENT_OBJECT_FACTORYfc  = 1086,
    EVENT_OBJECT_FACTORYic  = 1087,
    EVENT_OBJECT_FACTORYwi  = 1088,
    EVENT_OBJECT_FACTORYti  = 1089,
    EVENT_OBJECT_FACTORYfi  = 1090,
    EVENT_OBJECT_FACTORYii  = 1091,
    EVENT_OBJECT_FACTORYws  = 1092,
    EVENT_OBJECT_FACTORYts  = 1093,
    EVENT_OBJECT_FACTORYfs  = 1094,
    EVENT_OBJECT_FACTORYis  = 1095,
    EVENT_OBJECT_FACTORYrt  = 1096,
    EVENT_OBJECT_FACTORYrc  = 1097,
    EVENT_OBJECT_FACTORYrr  = 1098,
    EVENT_OBJECT_FACTORYrs  = 1099,
    EVENT_OBJECT_FACTORYsa  = 1100,
    EVENT_OBJECT_FACTORYwb  = 1101,
    EVENT_OBJECT_FACTORYtb  = 1102,
    EVENT_OBJECT_FACTORYfb  = 1103,
    EVENT_OBJECT_FACTORYib  = 1104,
    EVENT_OBJECT_FACTORYtg  = 1105,
    EVENT_OBJECT_SEARCH     = 1200,
    EVENT_OBJECT_TERRAFORM  = 1201,
    EVENT_OBJECT_FIRE       = 1202,
    EVENT_OBJECT_FIREANT    = 1203,
    EVENT_OBJECT_SPIDEREXPLO= 1204,
    EVENT_OBJECT_RECOVER    = 1220,
    EVENT_OBJECT_BEGSHIELD  = 1221,
    EVENT_OBJECT_ENDSHIELD  = 1222,
    EVENT_OBJECT_RTANK      = 1223,
    EVENT_OBJECT_RFLY       = 1224,
    EVENT_OBJECT_RTHUMP     = 1225,
    EVENT_OBJECT_RCANON     = 1226,
    EVENT_OBJECT_RTOWER     = 1227,
    EVENT_OBJECT_RPHAZER    = 1228,
    EVENT_OBJECT_RSHIELD    = 1229,
    EVENT_OBJECT_RATOMIC    = 1230,
    EVENT_OBJECT_RiPAW      = 1231,
    EVENT_OBJECT_RiGUN      = 1232,
    EVENT_OBJECT_RESET      = 1233,
    EVENT_OBJECT_DIMSHIELD  = 1234,
    EVENT_OBJECT_TARGET     = 1235,
    EVENT_OBJECT_DELSEARCH  = 1236, // delete mark on ground
    EVENT_OBJECT_PROGLIST   = 1310,
    EVENT_OBJECT_PROGRUN    = 1311,
    EVENT_OBJECT_PROGEDIT   = 1312,
    EVENT_OBJECT_PROGSTART  = 1313,
    EVENT_OBJECT_PROGSTOP   = 1314,
    EVENT_OBJECT_PROGADD    = 1315,
    EVENT_OBJECT_PROGREMOVE = 1316,
    EVENT_OBJECT_PROGCLONE  = 1317,
    EVENT_OBJECT_PROGMOVEUP = 1318,
    EVENT_OBJECT_PROGMOVEDOWN = 1319,
    EVENT_OBJECT_INFOOK     = 1340,
    EVENT_OBJECT_DELETE     = 1350,
    EVENT_OBJECT_GENERGY    = 1360,
    EVENT_OBJECT_GSHIELD    = 1361,
    EVENT_OBJECT_GRANGE     = 1362,
    EVENT_OBJECT_MAP        = 1364,
    EVENT_OBJECT_MAPZOOM    = 1365,
    EVENT_OBJECT_GPROGRESS  = 1366,
    EVENT_OBJECT_GRADAR     = 1367,
    EVENT_OBJECT_GINFO      = 1368,
    EVENT_OBJECT_TYPE       = 1369,
    EVENT_OBJECT_CROSSHAIR  = 1370,
    EVENT_OBJECT_CORNERul   = 1371,
    EVENT_OBJECT_CORNERur   = 1372,
    EVENT_OBJECT_CORNERdl   = 1373,
    EVENT_OBJECT_CORNERdr   = 1374,
    EVENT_OBJECT_MAPi       = 1375,
    EVENT_OBJECT_MAPg       = 1376,
    EVENT_OBJECT_CAMERA     = 1400,
    EVENT_OBJECT_HELP       = 1401,
    EVENT_OBJECT_SOLUCE     = 1402,
    EVENT_OBJECT_CAMERAleft = 1403,
    EVENT_OBJECT_CAMERAright= 1404,
    EVENT_OBJECT_CAMERAnear = 1405,
    EVENT_OBJECT_CAMERAaway = 1406,
    EVENT_OBJECT_SHORTCUT_MODE = 1500,
    EVENT_OBJECT_SHORTCUT   = 1501,
    EVENT_OBJECT_SHORTCUT_MAX = 1549,
    EVENT_OBJECT_MOVIELOCK  = 1550,
    EVENT_OBJECT_EDITLOCK   = 1551,
    EVENT_OBJECT_SAVING     = 1552,
    EVENT_OBJECT_LIMIT      = 1560,

    EVENT_OBJECT_PEN0       = 1570,
    EVENT_OBJECT_PEN1       = 1571,
    EVENT_OBJECT_PEN2       = 1572,
    EVENT_OBJECT_PEN3       = 1573,
    EVENT_OBJECT_PEN4       = 1574,
    EVENT_OBJECT_PEN5       = 1575,
    EVENT_OBJECT_PEN6       = 1576,
    EVENT_OBJECT_PEN7       = 1577,
    EVENT_OBJECT_PEN8       = 1578,
    EVENT_OBJECT_REC        = 1580,
    EVENT_OBJECT_STOP       = 1581,

    EVENT_STUDIO_OK         = 2000,
    EVENT_STUDIO_CANCEL     = 2001,
    EVENT_STUDIO_EDIT       = 2002,
    EVENT_STUDIO_LIST       = 2003,
    EVENT_STUDIO_CLONE      = 2004,
    EVENT_STUDIO_NEW        = 2010,
    EVENT_STUDIO_OPEN       = 2011,
    EVENT_STUDIO_SAVE       = 2012,
    EVENT_STUDIO_UNDO       = 2013,
    EVENT_STUDIO_CUT        = 2014,
    EVENT_STUDIO_COPY       = 2015,
    EVENT_STUDIO_PASTE      = 2016,
    EVENT_STUDIO_SIZE       = 2017,
    EVENT_STUDIO_TOOL       = 2018,
    EVENT_STUDIO_HELP       = 2019,
    EVENT_STUDIO_COMPILE    = 2050,
    EVENT_STUDIO_RUN        = 2051,
    EVENT_STUDIO_REALTIME   = 2052,
    EVENT_STUDIO_STEP       = 2053,

    EVENT_WRITE_SCENE_FINISHED = 2100, //!< indicates end of writing scene (writing screenshot image)

    EVENT_CODE_BATTLE_START = 2200, //!< button that starts the code battle
    EVENT_CODE_BATTLE_SPECTATOR = 2201, //!< button that controls the code battle spectator camera

    EVENT_OBJECT_RBUILDER       = 2300,
    EVENT_OBJECT_BUILD          = 2301,
    EVENT_OBJECT_RTARGET        = 2302,

    //! Buttons that switch viewpoints
    EVENT_VIEWPOINT0 = 3000,
    EVENT_VIEWPOINT1 = 3001,
    EVENT_VIEWPOINT2 = 3002,
    EVENT_VIEWPOINT3 = 3003,
    EVENT_VIEWPOINT4 = 3004,
    EVENT_VIEWPOINT5 = 3005,
    EVENT_VIEWPOINT6 = 3006,
    EVENT_VIEWPOINT7 = 3007,
    EVENT_VIEWPOINT8 = 3008,
    EVENT_VIEWPOINT9 = 3009,
    //! Maximum value of standard events
    EVENT_STD_MAX,

    EVENT_USER              = 10000,
    EVENT_FORCE_LONG        = 0x7fffffff
};

/**
 * \struct EventData
 * \brief Base class for additional event data
 */
struct EventData
{
    virtual ~EventData()
    {}

    virtual std::unique_ptr<EventData> Clone() const = 0;
};

/**
 * \struct KeyEventData
 * \brief Additional data for keyboard event
 */
struct KeyEventData : public EventData
{
    std::unique_ptr<EventData> Clone() const override
    {
        return MakeUnique<KeyEventData>(*this);
    }

    //! If true, the key is a virtual code generated by certain key modifiers or joystick buttons
    bool virt = false;
    //! Key symbol: KEY(...) macro value or virtual key VIRTUAL_... (from common/key.h)
    unsigned int key = 0;
    //! Input binding slot for this key
    InputSlot slot = INPUT_SLOT_MAX;
};

/**
 * \struct TextInputData
 * \brief Additional data for text input event
 */
 struct TextInputData : public EventData
 {
    std::unique_ptr<EventData> Clone() const override
    {
        return MakeUnique<TextInputData>(*this);
    }

    //! Text entered by the user (usually one character, UTF-8 encoded)
    std::string text = "";
 };

/**
 * \enum MouseButton
 * \brief Mouse button
 *
 * Values are a bitmask to have a state bitmask
 */
enum MouseButton
{
    MOUSE_BUTTON_LEFT   = (1<<1),
    MOUSE_BUTTON_MIDDLE = (1<<2),
    MOUSE_BUTTON_RIGHT  = (1<<3),
    //! There may be additional mouse buttons >= this value
    MOUSE_BUTTON_OTHER  = (1<<4)
};

/**
 * \struct MouseButtonEventData
 * \brief Additional data mouse button event
 */
struct MouseButtonEventData : public EventData
{
    std::unique_ptr<EventData> Clone() const override
    {
        return MakeUnique<MouseButtonEventData>(*this);
    }

    //! The mouse button
    MouseButton button = MOUSE_BUTTON_LEFT;
};

/**
 * \struct MouseWheelEventData
 * \brief Additional data for mouse wheel event.
 */
struct MouseWheelEventData : public EventData
{
    std::unique_ptr<EventData> Clone() const override
    {
        return MakeUnique<MouseWheelEventData>(*this);
    }

    //! Amount scrolled vertically, positive value is away from the user
    signed int y = 0;
    //! Amount scrolled horizontally (if the mouse supports it), positive value is to the right
    signed int x = 0;
};

/**
 * \struct JoyAxisEventData
 * \brief Additional data for joystick axis event
 */
struct JoyAxisEventData : public EventData
{
    std::unique_ptr<EventData> Clone() const override
    {
        return MakeUnique<JoyAxisEventData>(*this);
    }

    //! The joystick axis index
    unsigned char axis = 0;
    //! The axis value (range: -32768 to 32767)
    int value = 0;
};

/**
 * \struct JoyButtonEventData
 * \brief Additional data for joystick button event
 */
struct JoyButtonEventData : public EventData
{
    std::unique_ptr<EventData> Clone() const override
    {
        return MakeUnique<JoyButtonEventData>(*this);
    }

    //! The joystick button index
    unsigned char button = 0;
};

/**
 * \struct Event
 * \brief Event sent by system, interface or game
 *
 * Event is described by its type (EventType) and anonymous union that
 * contains additional data about the event.
 * Different members of the union are filled with different event types.
 * With some events, nothing is filled (it's zeroed out).
 * The union contains roughly the same information as SDL_Event struct
 * but packaged to independent structs and fields.
 **/
struct Event
{
    explicit Event(EventType type = EVENT_NULL)
     : type(type),
       rTime(0.0f),
       kmodState(0),
       mouseButtonsState(0),
       customParam(0)
    {}

    Event(const Event&) = delete;
    Event& operator=(const Event&) = delete;

    // Workaround for MSVC2013
    Event(Event&& other)
        : type(std::move(other.type)),
          rTime(std::move(other.rTime)),
          motionInput(std::move(other.motionInput)),
          cameraInput(std::move(other.cameraInput)),
          kmodState(std::move(other.kmodState)),
          mousePos(std::move(other.mousePos)),
          mouseButtonsState(std::move(other.mouseButtonsState)),
          customParam(std::move(other.customParam)),
          data(std::move(other.data))
    {}

    Event& operator=(Event&& other)
    {
        type = std::move(other.type);
        rTime = std::move(other.rTime);
        motionInput = std::move(other.motionInput);
        cameraInput = std::move(other.cameraInput);
        kmodState = std::move(other.kmodState);
        mousePos = std::move(other.mousePos);
        mouseButtonsState = std::move(other.mouseButtonsState);
        customParam = std::move(other.customParam);
        data = std::move(other.data);
        return *this;
    }

    //! Convenience function for getting appropriate EventData subclass
    template<typename EventDataSubclass>
    EventDataSubclass* GetData()
    {
        return static_cast<EventDataSubclass*>(data.get());
    }

    //! Convenience function for getting appropriate EventData subclass
    template<typename EventDataSubclass>
    const EventDataSubclass* GetData() const
    {
        return static_cast<EventDataSubclass*>(data.get());
    }

    //! Returns a clone of this event
    Event Clone() const
    {
        Event clone;

        clone.type = type;
        clone.rTime = rTime;
        clone.motionInput = motionInput;
        clone.cameraInput = cameraInput;
        clone.kmodState = kmodState;
        clone.mousePos = mousePos;
        clone.mouseButtonsState = mouseButtonsState;
        clone.customParam = customParam;

        if (data != nullptr)
        {
            clone.data = data->Clone();
        }

        return clone;
    }

    //! Type of event
    EventType type;

    //! Relative time since last EVENT_FRAME
    //! Scope: only EVENT_FRAME events
    // TODO: gradually replace the usage of this with new CApplication's time functions
    float        rTime;

    //! Motion vector set by keyboard or joystick (managed by CInput)
    //! Scope: all system events
    Math::Vector motionInput;

    //! Motion vector set by numeric keyboard (managed by CInput)
    //! Scope: all system events
    Math::Vector cameraInput;

    //! Current state of keyboard modifier keys: bitmask made of KEY_MOD(...) macro values (from common/key.h)
    //! Scope: all system events
    unsigned int kmodState;

    //! Current position of mouse cursor in interface coords
    //! Scope: all system events
    Math::Point  mousePos;

    //! Current state of mouse buttons: bitmask of MouseButton enum values
    //! Scope: all system events
    unsigned int mouseButtonsState;

    //! Custom parameter that may be set for some events
    //! Scope: some interface events
    long         customParam;

    //! Additional data for some events
    std::unique_ptr<EventData> data;
};


//! Returns an unique event type (above the standard IDs)
EventType GetUniqueEventType();

//! Initializes static array with event type strings
void InitializeEventTypeTexts();

//! Parses event type to string
std::string ParseEventType(EventType eventType);

/**
 * \class CEventQueue
 * \brief Global event queue
 *
 * Provides an interface to a global FIFO queue with events (both system- and user-generated).
 * The queue has a fixed maximum size but it should not be a problem.
 *
 * This class is thread-safe
 */
class CEventQueue
{
public:
    //! Constant maximum size of queue
    static const int MAX_EVENT_QUEUE = 100;

public:
    //! Object's constructor
    CEventQueue();
    //! Object's destructor
    ~CEventQueue();

    //! Checks if queue is empty
    bool IsEmpty();
    //! Adds an event to the queue
    bool AddEvent(Event&& event);
    //! Removes and returns an event from queue front; if queue is empty, returns event of type EVENT_NULL
    Event GetEvent();

protected:
    CSDLMutexWrapper m_mutex;
    Event        m_fifo[MAX_EVENT_QUEUE];
    int          m_head;
    int          m_tail;
    int          m_total;
};<|MERGE_RESOLUTION|>--- conflicted
+++ resolved
@@ -225,11 +225,8 @@
     EVENT_INTERFACE_ABORT   = 412,
     EVENT_INTERFACE_USER    = 413,
     EVENT_INTERFACE_SATCOM  = 414,
-<<<<<<< HEAD
     EVENT_INTERFACE_PLUS    = 415,
-=======
     EVENT_INTERFACE_MODS    = 416,
->>>>>>> 52446c10
 
     EVENT_INTERFACE_CHAP    = 420,
     EVENT_INTERFACE_LIST    = 421,
@@ -316,11 +313,10 @@
     EVENT_INTERFACE_JOYSTICK_CAM_Y_INVERT = 573,
     EVENT_INTERFACE_JOYSTICK_CAM_Z_INVERT = 574,
 
-<<<<<<< HEAD
     EVENT_INTERFACE_PLUS_TRAINER  = 575,
     EVENT_INTERFACE_PLUS_RESEARCH = 576,
     EVENT_INTERFACE_PLUS_EXPLORER = 577,
-=======
+
     EVENT_INTERFACE_MOD_LIST = 580,
     EVENT_INTERFACE_WORKSHOP = 581,
     EVENT_INTERFACE_MODS_DIR = 582,
@@ -331,7 +327,6 @@
     EVENT_INTERFACE_MOD_MOVE_UP = 587,
     EVENT_INTERFACE_MOD_MOVE_DOWN = 888,
     EVENT_INTERFACE_MODS_REFRESH = 589,
->>>>>>> 52446c10
 
     EVENT_INTERFACE_GLINTl  = 590,
     EVENT_INTERFACE_GLINTr  = 591,
