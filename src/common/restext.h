--- conflicted
+++ resolved
@@ -71,11 +71,8 @@
     RT_TITLE_WRITE          = 50,
     RT_TITLE_READ           = 51,
     RT_TITLE_USER           = 52,
-<<<<<<< HEAD
     RT_TITLE_PLUS           = 53,
-=======
     RT_TITLE_MODS           = 54,
->>>>>>> 52446c10
 
     RT_PLAY_CHAP_CHAPTERS   = 60,
     RT_PLAY_CHAP_PLANETS    = 61,
