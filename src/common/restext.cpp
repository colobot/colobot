/*
 * This file is part of the Colobot: Gold Edition source code
 * Copyright (C) 2001-2014, Daniel Roux, EPSITEC SA & TerranovaTeam
 * http://epsiteс.ch; http://colobot.info; http://github.com/colobot
 *
 * This program is free software: you can redistribute it and/or modify
 * it under the terms of the GNU General Public License as published by
 * the Free Software Foundation, either version 3 of the License, or
 * (at your option) any later version.
 *
 * This program is distributed in the hope that it will be useful,
 * but WITHOUT ANY WARRANTY; without even the implied warranty of
 * MERCHANTABILITY or FITNESS FOR A PARTICULAR PURPOSE.
 * See the GNU General Public License for more details.
 *
 * You should have received a copy of the GNU General Public License
 * along with this program. If not, see http://gnu.org/licenses
 */


#include "common/restext.h"

#include "common/config.h"

#include "common/global.h"
#include "common/event.h"
#include "common/logger.h"
#include "common/stringutils.h"

#include "CBot/resource.h"

#include "object/object.h"
#include "object/robotmain.h"

#include <libintl.h>
#include <SDL_keyboard.h>

const char* stringsText[RT_MAX]         = { nullptr };
const char* stringsEvent[EVENT_STD_MAX] = { nullptr };
const char* stringsObject[OBJECT_MAX]   = { nullptr };
const char* stringsErr[ERR_MAX]         = { nullptr };
const char* stringsCbot[TX_MAX]         = { nullptr };

/* Macro to mark which texts are translatable by gettext
 * It doesn't do anything at compile-time, as all texts represented here are used later
 * in explicit call to gettext(), but it is used by xgettext executable to filter extracted
 * texts from this file.
 */
#define TR(x) x


void InitializeRestext()
{
    stringsText[RT_VERSION_ID]       = COLOBOT_FULLNAME;

<<<<<<< HEAD
    stringsText[RT_DISINFO_TITLE]    = TR("SatCom");
    stringsText[RT_WINDOW_MAXIMIZED] = TR("Maximize");
    stringsText[RT_WINDOW_MINIMIZED] = TR("Minimize");
    stringsText[RT_WINDOW_STANDARD]  = TR("Normal size");
    stringsText[RT_WINDOW_CLOSE]     = TR("Close");

    stringsText[RT_STUDIO_TITLE]     = TR("Program editor");
    stringsText[RT_SCRIPT_NEW]       = TR("New");
    stringsText[RT_NAME_DEFAULT]     = TR("Player");
    stringsText[RT_IO_NEW]           = TR("New ...");
    stringsText[RT_KEY_OR]           = TR(" or ");

    stringsText[RT_TITLE_BASE]       = TR("COLOBOT");
    stringsText[RT_TITLE_INIT]       = TR("COLOBOT: Gold Edition");
    stringsText[RT_TITLE_TRAINER]    = TR("Programming exercises");
    stringsText[RT_TITLE_DEFI]       = TR("Challenges");
    stringsText[RT_TITLE_MISSION]    = TR("Missions");
    stringsText[RT_TITLE_FREE]       = TR("Free game");
    stringsText[RT_TITLE_USER]       = TR("User levels");
    stringsText[RT_TITLE_SETUP]      = TR("Options");
    stringsText[RT_TITLE_NAME]       = TR("Player's name");
    stringsText[RT_TITLE_PERSO]      = TR("Customize your appearance");
    stringsText[RT_TITLE_WRITE]      = TR("Save the current mission");
    stringsText[RT_TITLE_READ]       = TR("Load a saved mission");

    stringsText[RT_PLAY_CHAPt]       = TR(" Chapters:");
    stringsText[RT_PLAY_CHAPd]       = TR(" Chapters:");
    stringsText[RT_PLAY_CHAPm]       = TR(" Planets:");
    stringsText[RT_PLAY_CHAPf]       = TR(" Planets:");
    stringsText[RT_PLAY_CHAPu]       = TR(" User levels:");
    stringsText[RT_PLAY_CHAPte]      = TR(" Chapters:");
    stringsText[RT_PLAY_LISTt]       = TR(" Exercises in the chapter:");
    stringsText[RT_PLAY_LISTd]       = TR(" Challenges in the chapter:");
    stringsText[RT_PLAY_LISTm]       = TR(" Missions on this planet:");
    stringsText[RT_PLAY_LISTf]       = TR(" Free game on this planet:");
    stringsText[RT_PLAY_LISTu]       = TR(" Missions on this level:");
    stringsText[RT_PLAY_RESUME]      = TR(" Summary:");

    stringsText[RT_SETUP_DEVICE]     = TR(" Drivers:");
    stringsText[RT_SETUP_MODE]       = TR(" Resolution:");
    stringsText[RT_SETUP_KEY1]       = TR("1) First click on the key you want to redefine.");
    stringsText[RT_SETUP_KEY2]       = TR("2) Then press the key you want to use instead.");

    stringsText[RT_PERSO_FACE]       = TR("Face type:");
    stringsText[RT_PERSO_GLASSES]    = TR("Eyeglasses:");
    stringsText[RT_PERSO_HAIR]       = TR("Hair color:");
    stringsText[RT_PERSO_COMBI]      = TR("Suit color:");
    stringsText[RT_PERSO_BAND]       = TR("Strip color:");

    stringsText[RT_DIALOG_QUIT]      = TR("Do you want to quit COLOBOT ?");
    stringsText[RT_DIALOG_TITLE]     = TR("COLOBOT");
    stringsText[RT_DIALOG_YESQUIT]   = TR("Quit\\Quit COLOBOT");
    stringsText[RT_DIALOG_ABORT]     = TR("Quit the mission?");
    stringsText[RT_DIALOG_YES]       = TR("Abort\\Abort the current mission");
    stringsText[RT_DIALOG_NO]        = TR("Continue\\Continue the current mission");
    stringsText[RT_DIALOG_NOQUIT]    = TR("Continue\\Continue the game");
    stringsText[RT_DIALOG_DELOBJ]    = TR("Do you really want to destroy the selected building?");
    stringsText[RT_DIALOG_DELGAME]   = TR("Do you want to delete %s's saved games? ");
    stringsText[RT_DIALOG_YESDEL]    = TR("Delete");
    stringsText[RT_DIALOG_NODEL]     = TR("Cancel");
    stringsText[RT_DIALOG_LOADING]   = TR("LOADING");

    stringsText[RT_STUDIO_LISTTT]    = TR("Keyword help(\\key cbot;)");
    stringsText[RT_STUDIO_COMPOK]    = TR("Compilation ok (0 errors)");
    stringsText[RT_STUDIO_PROGSTOP]  = TR("Program finished");

    stringsText[RT_SATCOM_LIST]      = TR("\\b;List of objects\n");
    stringsText[RT_SATCOM_BOT]       = TR("\\b;Robots\n");
    stringsText[RT_SATCOM_BUILDING]  = TR("\\b;Buildings\n");
    stringsText[RT_SATCOM_FRET]      = TR("\\b;Moveable objects\n");
    stringsText[RT_SATCOM_ALIEN]     = TR("\\b;Aliens\n");
    stringsText[RT_SATCOM_NULL]      = TR("\\c; (none)\\n;\n");
    stringsText[RT_SATCOM_ERROR1]    = TR("\\b;Error\n");
    stringsText[RT_SATCOM_ERROR2]    = TR("The list is only available if a \\l;radar station\\u object\\radar; is working.\n");

    stringsText[RT_IO_OPEN]          = TR("Open");
    stringsText[RT_IO_SAVE]          = TR("Save");
    stringsText[RT_IO_LIST]          = TR("Folder: %s");
    stringsText[RT_IO_NAME]          = TR("Name:");
    stringsText[RT_IO_DIR]           = TR("Folder:");
    stringsText[RT_IO_PRIVATE]       = TR("Private\\Private folder");
    stringsText[RT_IO_PUBLIC]        = TR("Public\\Common folder");

    stringsText[RT_GENERIC_DEV1]     = TR("Developed by :");
    stringsText[RT_GENERIC_DEV2]     = TR("www.epsitec.com");
    stringsText[RT_GENERIC_EDIT1]    = TR(" ");
    stringsText[RT_GENERIC_EDIT2]    = TR(" ");

    stringsText[RT_INTERFACE_REC]    = TR("Recorder");



    stringsEvent[EVENT_BUTTON_OK]           = TR("OK");
    stringsEvent[EVENT_BUTTON_CANCEL]       = TR("Cancel");
    stringsEvent[EVENT_BUTTON_NEXT]         = TR("Next");
    stringsEvent[EVENT_BUTTON_PREV]         = TR("Previous");

    stringsEvent[EVENT_DIALOG_OK]           = TR("OK");
    stringsEvent[EVENT_DIALOG_CANCEL]       = TR("Cancel");

    stringsEvent[EVENT_INTERFACE_TRAINER]   = TR("Exercises\\Programming exercises");
    stringsEvent[EVENT_INTERFACE_DEFI]      = TR("Challenges\\Programming challenges");
    stringsEvent[EVENT_INTERFACE_MISSION]   = TR("Missions\\Select mission");
    stringsEvent[EVENT_INTERFACE_FREE]      = TR("Free game\\Free game without a specific goal");
    stringsEvent[EVENT_INTERFACE_USER]      = TR("User\\User levels");
    stringsEvent[EVENT_INTERFACE_NAME]      = TR("Change player\\Change player");
    stringsEvent[EVENT_INTERFACE_SETUP]     = TR("Options\\Preferences");
    stringsEvent[EVENT_INTERFACE_AGAIN]     = TR("Restart\\Restart the mission from the beginning");
    stringsEvent[EVENT_INTERFACE_WRITE]     = TR("Save\\Save the current mission ");
    stringsEvent[EVENT_INTERFACE_READ]      = TR("Load\\Load a saved mission");
    stringsEvent[EVENT_INTERFACE_ABORT]     = TR("\\Return to COLOBOT");
    stringsEvent[EVENT_INTERFACE_QUIT]      = TR("Quit\\Quit COLOBOT");
    stringsEvent[EVENT_INTERFACE_BACK]      = TR("<<  Back  \\Back to the previous screen");
    stringsEvent[EVENT_INTERFACE_PLAY]      = TR("Play\\Start mission!");
    stringsEvent[EVENT_INTERFACE_SETUPd]    = TR("Device\\Driver and resolution settings");
    stringsEvent[EVENT_INTERFACE_SETUPg]    = TR("Graphics\\Graphics settings");
    stringsEvent[EVENT_INTERFACE_SETUPp]    = TR("Game\\Game settings");
    stringsEvent[EVENT_INTERFACE_SETUPc]    = TR("Controls\\Keyboard, joystick and mouse settings");
    stringsEvent[EVENT_INTERFACE_SETUPs]    = TR("Sound\\Music and game sound volume");
    stringsEvent[EVENT_INTERFACE_DEVICE]    = TR("Unit");
    stringsEvent[EVENT_INTERFACE_RESOL]     = TR("Resolution");
    stringsEvent[EVENT_INTERFACE_FULL]      = TR("Full screen\\Full screen or window mode");
    stringsEvent[EVENT_INTERFACE_APPLY]     = TR("Apply changes\\Activates the changed settings");

    stringsEvent[EVENT_INTERFACE_TOTO]      = TR("Robbie\\Your assistant");
    stringsEvent[EVENT_INTERFACE_SHADOW]    = TR("Shadows\\Shadows on the ground");
    stringsEvent[EVENT_INTERFACE_GROUND]    = TR("Marks on the ground\\Marks on the ground");
    stringsEvent[EVENT_INTERFACE_DIRTY]     = TR("Dust\\Dust and dirt on bots and buildings");
    stringsEvent[EVENT_INTERFACE_FOG]       = TR("Fog\\Fog");
    stringsEvent[EVENT_INTERFACE_LENS]      = TR("Sunbeams\\Sunbeams in the sky");
    stringsEvent[EVENT_INTERFACE_SKY]       = TR("Sky\\Clouds and nebulae");
    stringsEvent[EVENT_INTERFACE_PLANET]    = TR("Planets and stars\\Astronomical objects in the sky");
    stringsEvent[EVENT_INTERFACE_LIGHT]     = TR("Dynamic lighting\\Mobile light sources");
    stringsEvent[EVENT_INTERFACE_PARTI]     = TR("Number of particles\\Explosions, dust, reflections, etc.");
    stringsEvent[EVENT_INTERFACE_CLIP]      = TR("Depth of field\\Maximum visibility");
    stringsEvent[EVENT_INTERFACE_DETAIL]    = TR("Details\\Visual quality of 3D objects");
    stringsEvent[EVENT_INTERFACE_TEXTURE]   = TR("Textures\\Quality of textures ");
    stringsEvent[EVENT_INTERFACE_GADGET]    = TR("Num of decorative objects\\Number of purely ornamental objects");
    stringsEvent[EVENT_INTERFACE_RAIN]      = TR("Particles in the interface\\Steam clouds and sparks in the interface");
    stringsEvent[EVENT_INTERFACE_GLINT]     = TR("Reflections on the buttons \\Shiny buttons");
    stringsEvent[EVENT_INTERFACE_TOOLTIP]   = TR("Help balloons\\Explain the function of the buttons");
    stringsEvent[EVENT_INTERFACE_MOVIES]    = TR("Film sequences\\Films before and after the missions");
    stringsEvent[EVENT_INTERFACE_NICERST]   = TR("Exit film\\Film at the exit of exercises");
    stringsEvent[EVENT_INTERFACE_HIMSELF]   = TR("Friendly fire\\Your shooting can damage your own objects ");
    stringsEvent[EVENT_INTERFACE_SCROLL]    = TR("Scrolling\\Scrolling when the mouse touches right or left border");
    stringsEvent[EVENT_INTERFACE_INVERTX]   = TR("Mouse inversion X\\Inversion of the scrolling direction on the X axis");
    stringsEvent[EVENT_INTERFACE_INVERTY]   = TR("Mouse inversion Y\\Inversion of the scrolling direction on the Y axis");
    stringsEvent[EVENT_INTERFACE_EFFECT]    = TR("Quake at explosions\\The screen shakes at explosions");
    stringsEvent[EVENT_INTERFACE_MOUSE]     = TR("Mouse shadow\\Gives the mouse a shadow");
    stringsEvent[EVENT_INTERFACE_EDITMODE]  = TR("Automatic indent\\When program editing");
    stringsEvent[EVENT_INTERFACE_EDITVALUE] = TR("Big indent\\Indent 2 or 4 spaces per level defined by braces");
    stringsEvent[EVENT_INTERFACE_SOLUCE4]   = TR("Access to solutions\\Show program \"4: Solution\" in the exercises");

    stringsEvent[EVENT_INTERFACE_KDEF]      = TR("Standard controls\\Standard key functions");
    stringsEvent[EVENT_INTERFACE_KLEFT]     = TR("Turn left\\turns the bot to the left");
    stringsEvent[EVENT_INTERFACE_KRIGHT]    = TR("Turn right\\turns the bot to the right");
    stringsEvent[EVENT_INTERFACE_KUP]       = TR("Forward\\Moves forward");
    stringsEvent[EVENT_INTERFACE_KDOWN]     = TR("Backward\\Moves backward");
    stringsEvent[EVENT_INTERFACE_KGUP]      = TR("Climb\\Increases the power of the jet");
    stringsEvent[EVENT_INTERFACE_KGDOWN]    = TR("Descend\\Reduces the power of the jet");
    stringsEvent[EVENT_INTERFACE_KCAMERA]   = TR("Change camera\\Switches between onboard camera and following camera");
    stringsEvent[EVENT_INTERFACE_KDESEL]    = TR("Previous object\\Selects the previous object");
    stringsEvent[EVENT_INTERFACE_KACTION]   = TR("Standard action\\Standard action of the bot (take/grab, shoot, sniff, etc)");
    stringsEvent[EVENT_INTERFACE_KNEAR]     = TR("Camera closer\\Moves the camera forward");
    stringsEvent[EVENT_INTERFACE_KAWAY]     = TR("Camera back\\Moves the camera backward");
    stringsEvent[EVENT_INTERFACE_KNEXT]     = TR("Next object\\Selects the next object");
    stringsEvent[EVENT_INTERFACE_KHUMAN]    = TR("Select the astronaut\\Selects the astronaut");
    stringsEvent[EVENT_INTERFACE_KQUIT]     = TR("Quit\\Quit the current mission or exercise");
    stringsEvent[EVENT_INTERFACE_KHELP]     = TR("Instructions\\Shows the instructions for the current mission");
    stringsEvent[EVENT_INTERFACE_KPROG]     = TR("Programming help\\Gives more detailed help with programming");
    stringsEvent[EVENT_INTERFACE_KCBOT]     = TR("Key word help\\More detailed help about key words");
    stringsEvent[EVENT_INTERFACE_KVISIT]    = TR("Origin of last message\\Shows where the last message was sent from");
    stringsEvent[EVENT_INTERFACE_KSPEED10]  = TR("Speed 1.0x\\Normal speed");
    stringsEvent[EVENT_INTERFACE_KSPEED15]  = TR("Speed 1.5x\\1.5 times faster");
    stringsEvent[EVENT_INTERFACE_KSPEED20]  = TR("Speed 2.0x\\Double speed");
    stringsEvent[EVENT_INTERFACE_KSPEED30]  = TR("Speed 3.0x\\Three times faster");

    stringsEvent[EVENT_INTERFACE_VOLSOUND]  = TR("Sound effects:\\Volume of engines, voice, shooting, etc.");
    stringsEvent[EVENT_INTERFACE_VOLMUSIC]  = TR("Background sound :\\Volume of audio tracks on the CD");
    stringsEvent[EVENT_INTERFACE_SOUND3D]   = TR("3D sound\\3D positioning of the sound");

    stringsEvent[EVENT_INTERFACE_MIN]       = TR("Lowest\\Minimum graphic quality (highest frame rate)");
    stringsEvent[EVENT_INTERFACE_NORM]      = TR("Normal\\Normal graphic quality");
    stringsEvent[EVENT_INTERFACE_MAX]       = TR("Highest\\Highest graphic quality (lowest frame rate)");

    stringsEvent[EVENT_INTERFACE_SILENT]    = TR("Mute\\No sound");
    stringsEvent[EVENT_INTERFACE_NOISY]     = TR("Normal\\Normal sound volume");

    stringsEvent[EVENT_INTERFACE_JOYSTICK]  = TR("Use a joystick\\Joystick or keyboard");
    stringsEvent[EVENT_INTERFACE_SOLUCE]    = TR("Access to solution\\Shows the solution (detailed instructions for missions)");

    stringsEvent[EVENT_INTERFACE_NEDIT]     = TR("\\New player name");
    stringsEvent[EVENT_INTERFACE_NOK]       = TR("OK\\Choose the selected player");
    stringsEvent[EVENT_INTERFACE_NCANCEL]   = TR("Cancel\\Keep current player name");
    stringsEvent[EVENT_INTERFACE_NDELETE]   = TR("Delete player\\Deletes the player from the list");
    stringsEvent[EVENT_INTERFACE_NLABEL]    = TR("Player name");

    stringsEvent[EVENT_INTERFACE_IOWRITE]   = TR("Save\\Saves the current mission");
    stringsEvent[EVENT_INTERFACE_IOREAD]    = TR("Load\\Loads the selected mission");
    stringsEvent[EVENT_INTERFACE_IOLIST]    = TR("List of saved missions");
    stringsEvent[EVENT_INTERFACE_IOLABEL]   = TR("Filename:");
    stringsEvent[EVENT_INTERFACE_IONAME]    = TR("Mission name");
    stringsEvent[EVENT_INTERFACE_IOIMAGE]   = TR("Photography");
    stringsEvent[EVENT_INTERFACE_IODELETE]  = TR("Delete\\Deletes the selected file");

    stringsEvent[EVENT_INTERFACE_PERSO]     = TR("Appearance\\Choose your appearance");
    stringsEvent[EVENT_INTERFACE_POK]       = TR("OK");
    stringsEvent[EVENT_INTERFACE_PCANCEL]   = TR("Cancel");
    stringsEvent[EVENT_INTERFACE_PDEF]      = TR("Standard\\Standard appearance settings");
    stringsEvent[EVENT_INTERFACE_PHEAD]     = TR("Head\\Face and hair");
    stringsEvent[EVENT_INTERFACE_PBODY]     = TR("Suit\\Astronaut suit");
    stringsEvent[EVENT_INTERFACE_PLROT]     = TR("\\Turn left");
    stringsEvent[EVENT_INTERFACE_PRROT]     = TR("\\Turn right");
    stringsEvent[EVENT_INTERFACE_PCRa]      = TR("Red");
    stringsEvent[EVENT_INTERFACE_PCGa]      = TR("Green");
    stringsEvent[EVENT_INTERFACE_PCBa]      = TR("Blue");
    stringsEvent[EVENT_INTERFACE_PCRb]      = TR("Red");
    stringsEvent[EVENT_INTERFACE_PCGb]      = TR("Green");
    stringsEvent[EVENT_INTERFACE_PCBb]      = TR("Blue");
    stringsEvent[EVENT_INTERFACE_PFACE1]    = TR("\\Face 1");
    stringsEvent[EVENT_INTERFACE_PFACE2]    = TR("\\Face 4");
    stringsEvent[EVENT_INTERFACE_PFACE3]    = TR("\\Face 3");
    stringsEvent[EVENT_INTERFACE_PFACE4]    = TR("\\Face 2");
    stringsEvent[EVENT_INTERFACE_PGLASS0]   = TR("\\No eyeglasses");
    stringsEvent[EVENT_INTERFACE_PGLASS1]   = TR("\\Eyeglasses 1");
    stringsEvent[EVENT_INTERFACE_PGLASS2]   = TR("\\Eyeglasses 2");
    stringsEvent[EVENT_INTERFACE_PGLASS3]   = TR("\\Eyeglasses 3");
    stringsEvent[EVENT_INTERFACE_PGLASS4]   = TR("\\Eyeglasses 4");
    stringsEvent[EVENT_INTERFACE_PGLASS5]   = TR("\\Eyeglasses 5");

    stringsEvent[EVENT_OBJECT_DESELECT]     = TR("Previous selection (\\key desel;)");
    stringsEvent[EVENT_OBJECT_LEFT]         = TR("Turn left (\\key left;)");
    stringsEvent[EVENT_OBJECT_RIGHT]        = TR("Turn right (\\key right;)");
    stringsEvent[EVENT_OBJECT_UP]           = TR("Forward (\\key up;)");
    stringsEvent[EVENT_OBJECT_DOWN]         = TR("Backward (\\key down;)");
    stringsEvent[EVENT_OBJECT_GASUP]        = TR("Up (\\key gup;)");
    stringsEvent[EVENT_OBJECT_GASDOWN]      = TR("Down (\\key gdown;)");
    stringsEvent[EVENT_OBJECT_HTAKE]        = TR("Grab or drop (\\key action;)");
    stringsEvent[EVENT_OBJECT_MTAKE]        = TR("Grab or drop (\\key action;)");
    stringsEvent[EVENT_OBJECT_MFRONT]       = TR("..in front");
    stringsEvent[EVENT_OBJECT_MBACK]        = TR("..behind");
    stringsEvent[EVENT_OBJECT_MPOWER]       = TR("..power cell");
    stringsEvent[EVENT_OBJECT_BHELP]        = TR("Instructions for the mission (\\key help;)");
    stringsEvent[EVENT_OBJECT_BTAKEOFF]     = TR("Take off to finish the mission");
    stringsEvent[EVENT_OBJECT_BDESTROY]     = TR("Destroy");
    stringsEvent[EVENT_OBJECT_BDERRICK]     = TR("Build a derrick");
    stringsEvent[EVENT_OBJECT_BSTATION]     = TR("Build a power station");
    stringsEvent[EVENT_OBJECT_BFACTORY]     = TR("Build a bot factory");
    stringsEvent[EVENT_OBJECT_BREPAIR]      = TR("Build a repair center");
    stringsEvent[EVENT_OBJECT_BCONVERT]     = TR("Build a converter");
    stringsEvent[EVENT_OBJECT_BTOWER]       = TR("Build a defense tower");
    stringsEvent[EVENT_OBJECT_BRESEARCH]    = TR("Build a research center");
    stringsEvent[EVENT_OBJECT_BRADAR]       = TR("Build a radar station");
    stringsEvent[EVENT_OBJECT_BENERGY]      = TR("Build a power cell factory");
    stringsEvent[EVENT_OBJECT_BLABO]        = TR("Build an autolab");
    stringsEvent[EVENT_OBJECT_BNUCLEAR]     = TR("Build a nuclear power plant");
    stringsEvent[EVENT_OBJECT_BPARA]        = TR("Build a lightning conductor");
    stringsEvent[EVENT_OBJECT_BINFO]        = TR("Build a exchange post");
    stringsEvent[EVENT_OBJECT_BDESTROYER]   = TR("Build a destroyer");
    stringsEvent[EVENT_OBJECT_GFLAT]        = TR("Show if the ground is flat");
    stringsEvent[EVENT_OBJECT_FCREATE]      = TR("Plant a flag");
    stringsEvent[EVENT_OBJECT_FDELETE]      = TR("Remove a flag");
    stringsEvent[EVENT_OBJECT_FCOLORb]      = TR("\\Blue flags");
    stringsEvent[EVENT_OBJECT_FCOLORr]      = TR("\\Red flags");
    stringsEvent[EVENT_OBJECT_FCOLORg]      = TR("\\Green flags");
    stringsEvent[EVENT_OBJECT_FCOLORy]      = TR("\\Yellow flags");
    stringsEvent[EVENT_OBJECT_FCOLORv]      = TR("\\Violet flags");
    stringsEvent[EVENT_OBJECT_FACTORYfa]    = TR("Build a winged grabber");
    stringsEvent[EVENT_OBJECT_FACTORYta]    = TR("Build a tracked grabber");
    stringsEvent[EVENT_OBJECT_FACTORYwa]    = TR("Build a wheeled grabber");
    stringsEvent[EVENT_OBJECT_FACTORYia]    = TR("Build a legged grabber");
    stringsEvent[EVENT_OBJECT_FACTORYfc]    = TR("Build a winged shooter");
    stringsEvent[EVENT_OBJECT_FACTORYtc]    = TR("Build a tracked shooter");
    stringsEvent[EVENT_OBJECT_FACTORYwc]    = TR("Build a wheeled shooter");
    stringsEvent[EVENT_OBJECT_FACTORYic]    = TR("Build a legged shooter");
    stringsEvent[EVENT_OBJECT_FACTORYfi]    = TR("Build a winged orga shooter");
    stringsEvent[EVENT_OBJECT_FACTORYti]    = TR("Build a tracked orga shooter");
    stringsEvent[EVENT_OBJECT_FACTORYwi]    = TR("Build a wheeled orga shooter");
    stringsEvent[EVENT_OBJECT_FACTORYii]    = TR("Build a legged orga shooter");
    stringsEvent[EVENT_OBJECT_FACTORYfs]    = TR("Build a winged sniffer");
    stringsEvent[EVENT_OBJECT_FACTORYts]    = TR("Build a tracked sniffer");
    stringsEvent[EVENT_OBJECT_FACTORYws]    = TR("Build a wheeled sniffer");
    stringsEvent[EVENT_OBJECT_FACTORYis]    = TR("Build a legged sniffer");
    stringsEvent[EVENT_OBJECT_FACTORYrt]    = TR("Build a thumper");
    stringsEvent[EVENT_OBJECT_FACTORYrc]    = TR("Build a phazer shooter");
    stringsEvent[EVENT_OBJECT_FACTORYrr]    = TR("Build a recycler");
    stringsEvent[EVENT_OBJECT_FACTORYrs]    = TR("Build a shielder");
    stringsEvent[EVENT_OBJECT_FACTORYsa]    = TR("Build a subber");
    stringsEvent[EVENT_OBJECT_RTANK]        = TR("Run research program for tracked bots");
    stringsEvent[EVENT_OBJECT_RFLY]         = TR("Run research program for winged bots");
    stringsEvent[EVENT_OBJECT_RTHUMP]       = TR("Run research program for thumper");
    stringsEvent[EVENT_OBJECT_RCANON]       = TR("Run research program for shooter");
    stringsEvent[EVENT_OBJECT_RTOWER]       = TR("Run research program for defense tower");
    stringsEvent[EVENT_OBJECT_RPHAZER]      = TR("Run research program for phazer shooter");
    stringsEvent[EVENT_OBJECT_RSHIELD]      = TR("Run research program for shielder");
    stringsEvent[EVENT_OBJECT_RATOMIC]      = TR("Run research program for nuclear power");
    stringsEvent[EVENT_OBJECT_RiPAW]        = TR("Run research program for legged bots");
    stringsEvent[EVENT_OBJECT_RiGUN]        = TR("Run research program for orga shooter");
    stringsEvent[EVENT_OBJECT_RESET]        = TR("Return to start");
    stringsEvent[EVENT_OBJECT_SEARCH]       = TR("Sniff (\\key action;)");
    stringsEvent[EVENT_OBJECT_TERRAFORM]    = TR("Thump (\\key action;)");
    stringsEvent[EVENT_OBJECT_FIRE]         = TR("Shoot (\\key action;)");
    stringsEvent[EVENT_OBJECT_SPIDEREXPLO]  = TR("Explode (\\key action;)");
    stringsEvent[EVENT_OBJECT_RECOVER]      = TR("Recycle (\\key action;)");
    stringsEvent[EVENT_OBJECT_BEGSHIELD]    = TR("Extend shield (\\key action;)");
    stringsEvent[EVENT_OBJECT_ENDSHIELD]    = TR("Withdraw shield (\\key action;)");
    stringsEvent[EVENT_OBJECT_DIMSHIELD]    = TR("Shield radius");
    stringsEvent[EVENT_OBJECT_PROGRUN]      = TR("Execute the selected program");
    stringsEvent[EVENT_OBJECT_PROGEDIT]     = TR("Edit the selected program");
    stringsEvent[EVENT_OBJECT_INFOOK]       = TR("\\SatCom on standby");
    stringsEvent[EVENT_OBJECT_DELETE]       = TR("Destroy the building");
    stringsEvent[EVENT_OBJECT_GENERGY]      = TR("Energy level");
    stringsEvent[EVENT_OBJECT_GSHIELD]      = TR("Shield level");
    stringsEvent[EVENT_OBJECT_GRANGE]       = TR("Jet temperature");
    stringsEvent[EVENT_OBJECT_GPROGRESS]    = TR("Still working ...");
    stringsEvent[EVENT_OBJECT_GRADAR]       = TR("Number of insects detected");
    stringsEvent[EVENT_OBJECT_GINFO]        = TR("Transmitted information");
    stringsEvent[EVENT_OBJECT_COMPASS]      = TR("Compass");
    stringsEvent[EVENT_OBJECT_MAPZOOM]      = TR("Zoom mini-map");
    stringsEvent[EVENT_OBJECT_CAMERA]       = TR("Camera (\\key camera;)");
    stringsEvent[EVENT_OBJECT_CAMERAleft]   = TR("Camera to left");
    stringsEvent[EVENT_OBJECT_CAMERAright]  = TR("Camera to right");
    stringsEvent[EVENT_OBJECT_CAMERAnear]   = TR("Camera nearest");
    stringsEvent[EVENT_OBJECT_CAMERAaway]   = TR("Camera awayest");
    stringsEvent[EVENT_OBJECT_HELP]         = TR("Help about selected object");
    stringsEvent[EVENT_OBJECT_SOLUCE]       = TR("Show the solution");
    stringsEvent[EVENT_OBJECT_SHORTCUT00]   = TR("Switch bots <-> buildings");
    stringsEvent[EVENT_OBJECT_LIMIT]        = TR("Show the range");
    stringsEvent[EVENT_OBJECT_PEN0]         = TR("\\Raise the pencil");
    stringsEvent[EVENT_OBJECT_PEN1]         = TR("\\Use the black pencil");
    stringsEvent[EVENT_OBJECT_PEN2]         = TR("\\Use the yellow pencil");
    stringsEvent[EVENT_OBJECT_PEN3]         = TR("\\Use the orange pencil");
    stringsEvent[EVENT_OBJECT_PEN4]         = TR("\\Use the red pencil");
    stringsEvent[EVENT_OBJECT_PEN5]         = TR("\\Use the purple pencil");
    stringsEvent[EVENT_OBJECT_PEN6]         = TR("\\Use the blue pencil");
    stringsEvent[EVENT_OBJECT_PEN7]         = TR("\\Use the green pencil");
    stringsEvent[EVENT_OBJECT_PEN8]         = TR("\\Use the brown pencil");
    stringsEvent[EVENT_OBJECT_REC]          = TR("\\Start recording");
    stringsEvent[EVENT_OBJECT_STOP]         = TR("\\Stop recording");
    stringsEvent[EVENT_DT_VISIT0]           = TR("Show the place");
    stringsEvent[EVENT_DT_VISIT1]           = TR("Show the place");
    stringsEvent[EVENT_DT_VISIT2]           = TR("Show the place");
    stringsEvent[EVENT_DT_VISIT3]           = TR("Show the place");
    stringsEvent[EVENT_DT_VISIT4]           = TR("Show the place");
    stringsEvent[EVENT_DT_END]              = TR("Continue");
    stringsEvent[EVENT_CMD]                 = TR("Command line");
    stringsEvent[EVENT_SPEED]               = TR("Game speed");

    stringsEvent[EVENT_HYPER_PREV]          = TR("Back");
    stringsEvent[EVENT_HYPER_NEXT]          = TR("Forward");
    stringsEvent[EVENT_HYPER_HOME]          = TR("Home");
    stringsEvent[EVENT_HYPER_COPY]          = TR("Copy");
    stringsEvent[EVENT_HYPER_SIZE1]         = TR("Size 1");
    stringsEvent[EVENT_HYPER_SIZE2]         = TR("Size 2");
    stringsEvent[EVENT_HYPER_SIZE3]         = TR("Size 3");
    stringsEvent[EVENT_HYPER_SIZE4]         = TR("Size 4");
    stringsEvent[EVENT_HYPER_SIZE5]         = TR("Size 5");
    stringsEvent[EVENT_SATCOM_HUSTON]       = TR("Instructions from Houston");
    stringsEvent[EVENT_SATCOM_SAT]          = TR("Satellite report");
    stringsEvent[EVENT_SATCOM_LOADING]      = TR("Programs dispatched by Houston");
    stringsEvent[EVENT_SATCOM_OBJECT]       = TR("List of objects");
    stringsEvent[EVENT_SATCOM_PROG]         = TR("Programming help");
    stringsEvent[EVENT_SATCOM_SOLUCE]       = TR("Solution");

    stringsEvent[EVENT_STUDIO_OK]           = TR("OK\\Close program editor and return to game");
    stringsEvent[EVENT_STUDIO_CANCEL]       = TR("Cancel\\Cancel all changes");
    stringsEvent[EVENT_STUDIO_NEW]          = TR("New");
    stringsEvent[EVENT_STUDIO_OPEN]         = TR("Open (Ctrl+o)");
    stringsEvent[EVENT_STUDIO_SAVE]         = TR("Save (Ctrl+s)");
    stringsEvent[EVENT_STUDIO_UNDO]         = TR("Undo (Ctrl+z)");
    stringsEvent[EVENT_STUDIO_CUT]          = TR("Cut (Ctrl+x)");
    stringsEvent[EVENT_STUDIO_COPY]         = TR("Copy (Ctrl+c)");
    stringsEvent[EVENT_STUDIO_PASTE]        = TR("Paste (Ctrl+v)");
    stringsEvent[EVENT_STUDIO_SIZE]         = TR("Font size");
    stringsEvent[EVENT_STUDIO_TOOL]         = TR("Instructions (\\key help;)");
    stringsEvent[EVENT_STUDIO_HELP]         = TR("Programming help  (\\key prog;)");
    stringsEvent[EVENT_STUDIO_COMPILE]      = TR("Compile");
    stringsEvent[EVENT_STUDIO_RUN]          = TR("Execute/stop");
    stringsEvent[EVENT_STUDIO_REALTIME]     = TR("Pause/continue");
    stringsEvent[EVENT_STUDIO_STEP]         = TR("One step");



    stringsObject[OBJECT_PORTICO]      = TR("Gantry crane");
    stringsObject[OBJECT_BASE]         = TR("Spaceship");
    stringsObject[OBJECT_DERRICK]      = TR("Derrick");
    stringsObject[OBJECT_FACTORY]      = TR("Bot factory");
    stringsObject[OBJECT_REPAIR]       = TR("Repair center");
    stringsObject[OBJECT_DESTROYER]    = TR("Destroyer");
    stringsObject[OBJECT_STATION]      = TR("Power station");
    stringsObject[OBJECT_CONVERT]      = TR("Converts ore to titanium");
    stringsObject[OBJECT_TOWER]        = TR("Defense tower");
    stringsObject[OBJECT_NEST]         = TR("Nest");
    stringsObject[OBJECT_RESEARCH]     = TR("Research center");
    stringsObject[OBJECT_RADAR]        = TR("Radar station");
    stringsObject[OBJECT_INFO]         = TR("Information exchange post");
    stringsObject[OBJECT_ENERGY]       = TR("Power cell factory");
    stringsObject[OBJECT_LABO]         = TR("Autolab");
    stringsObject[OBJECT_NUCLEAR]      = TR("Nuclear power station");
    stringsObject[OBJECT_PARA]         = TR("Lightning conductor");
    stringsObject[OBJECT_SAFE]         = TR("Vault");
    stringsObject[OBJECT_HUSTON]       = TR("Houston Mission Control");
    stringsObject[OBJECT_TARGET1]      = TR("Target");
    stringsObject[OBJECT_TARGET2]      = TR("Target");
    stringsObject[OBJECT_START]        = TR("Start");
    stringsObject[OBJECT_END]          = TR("Finish");
    stringsObject[OBJECT_STONE]        = TR("Titanium ore");
    stringsObject[OBJECT_URANIUM]      = TR("Uranium ore");
    stringsObject[OBJECT_BULLET]       = TR("Organic matter");
    stringsObject[OBJECT_METAL]        = TR("Titanium");
    stringsObject[OBJECT_POWER]        = TR("Power cell");
    stringsObject[OBJECT_ATOMIC]       = TR("Nuclear power cell");
    stringsObject[OBJECT_BBOX]         = TR("Black box");
    stringsObject[OBJECT_KEYa]         = TR("Key A");
    stringsObject[OBJECT_KEYb]         = TR("Key B");
    stringsObject[OBJECT_KEYc]         = TR("Key C");
    stringsObject[OBJECT_KEYd]         = TR("Key D");
    stringsObject[OBJECT_TNT]          = TR("Explosive");
    stringsObject[OBJECT_BOMB]         = TR("Fixed mine");
    stringsObject[OBJECT_BAG]          = TR("Survival kit");
    stringsObject[OBJECT_WAYPOINT]     = TR("Checkpoint");
    stringsObject[OBJECT_FLAGb]        = TR("Blue flag");
    stringsObject[OBJECT_FLAGr]        = TR("Red flag");
    stringsObject[OBJECT_FLAGg]        = TR("Green flag");
    stringsObject[OBJECT_FLAGy]        = TR("Yellow flag");
    stringsObject[OBJECT_FLAGv]        = TR("Violet flag");
    stringsObject[OBJECT_MARKPOWER]    = TR("Energy deposit (site for power station)");
    stringsObject[OBJECT_MARKURANIUM]  = TR("Uranium deposit (site for derrick)");
    stringsObject[OBJECT_MARKKEYa]     = TR("Found key A (site for derrick)");
    stringsObject[OBJECT_MARKKEYb]     = TR("Found key B (site for derrick)");
    stringsObject[OBJECT_MARKKEYc]     = TR("Found key C (site for derrick)");
    stringsObject[OBJECT_MARKKEYd]     = TR("Found key D (site for derrick)");
    stringsObject[OBJECT_MARKSTONE]    = TR("Titanium deposit (site for derrick)");
    stringsObject[OBJECT_MOBILEft]     = TR("Practice bot");
    stringsObject[OBJECT_MOBILEtt]     = TR("Practice bot");
    stringsObject[OBJECT_MOBILEwt]     = TR("Practice bot");
    stringsObject[OBJECT_MOBILEit]     = TR("Practice bot");
    stringsObject[OBJECT_MOBILEfa]     = TR("Winged grabber");
    stringsObject[OBJECT_MOBILEta]     = TR("Tracked grabber");
    stringsObject[OBJECT_MOBILEwa]     = TR("Wheeled grabber");
    stringsObject[OBJECT_MOBILEia]     = TR("Legged grabber");
    stringsObject[OBJECT_MOBILEfc]     = TR("Winged shooter");
    stringsObject[OBJECT_MOBILEtc]     = TR("Tracked shooter");
    stringsObject[OBJECT_MOBILEwc]     = TR("Wheeled shooter");
    stringsObject[OBJECT_MOBILEic]     = TR("Legged shooter");
    stringsObject[OBJECT_MOBILEfi]     = TR("Winged orga shooter");
    stringsObject[OBJECT_MOBILEti]     = TR("Tracked orga shooter");
    stringsObject[OBJECT_MOBILEwi]     = TR("Wheeled orga shooter");
    stringsObject[OBJECT_MOBILEii]     = TR("Legged orga shooter");
    stringsObject[OBJECT_MOBILEfs]     = TR("Winged sniffer");
    stringsObject[OBJECT_MOBILEts]     = TR("Tracked sniffer");
    stringsObject[OBJECT_MOBILEws]     = TR("Wheeled sniffer");
    stringsObject[OBJECT_MOBILEis]     = TR("Legged sniffer");
    stringsObject[OBJECT_MOBILErt]     = TR("Thumper");
    stringsObject[OBJECT_MOBILErc]     = TR("Phazer shooter");
    stringsObject[OBJECT_MOBILErr]     = TR("Recycler");
    stringsObject[OBJECT_MOBILErs]     = TR("Shielder");
    stringsObject[OBJECT_MOBILEsa]     = TR("Subber");
    stringsObject[OBJECT_MOBILEtg]     = TR("Target bot");
    stringsObject[OBJECT_MOBILEdr]     = TR("Drawer bot");
    stringsObject[OBJECT_TECH]         = TR("Engineer");
    stringsObject[OBJECT_TOTO]         = TR("Robbie");
    stringsObject[OBJECT_MOTHER]       = TR("Alien Queen");
    stringsObject[OBJECT_ANT]          = TR("Ant");
    stringsObject[OBJECT_SPIDER]       = TR("Spider");
    stringsObject[OBJECT_BEE]          = TR("Wasp");
    stringsObject[OBJECT_WORM]         = TR("Worm");
    stringsObject[OBJECT_EGG]          = TR("Egg");
    stringsObject[OBJECT_RUINmobilew1] = TR("Wreckage");
    stringsObject[OBJECT_RUINmobilew2] = TR("Wreckage");
    stringsObject[OBJECT_RUINmobilet1] = TR("Wreckage");
    stringsObject[OBJECT_RUINmobilet2] = TR("Wreckage");
    stringsObject[OBJECT_RUINmobiler1] = TR("Wreckage");
    stringsObject[OBJECT_RUINmobiler2] = TR("Wreckage");
    stringsObject[OBJECT_RUINfactory]  = TR("Ruin");
    stringsObject[OBJECT_RUINdoor]     = TR("Ruin");
    stringsObject[OBJECT_RUINsupport]  = TR("Waste");
    stringsObject[OBJECT_RUINradar]    = TR("Ruin");
    stringsObject[OBJECT_RUINconvert]  = TR("Ruin");
    stringsObject[OBJECT_RUINbase]     = TR("Spaceship ruin");
    stringsObject[OBJECT_RUINhead]     = TR("Spaceship ruin");
    stringsObject[OBJECT_APOLLO1]      = TR("Remains of Apollo mission");
    stringsObject[OBJECT_APOLLO3]      = TR("Remains of Apollo mission");
    stringsObject[OBJECT_APOLLO4]      = TR("Remains of Apollo mission");
    stringsObject[OBJECT_APOLLO5]      = TR("Remains of Apollo mission");
    stringsObject[OBJECT_APOLLO2]      = TR("Lunar Roving Vehicle");



    stringsErr[ERR_GENERIC]         = TR("Internal error - tell the developers");
    stringsErr[ERR_CMD]             = TR("Unknown command");
    stringsErr[ERR_MANIP_VEH]       = TR("Inappropriate bot");
    stringsErr[ERR_MANIP_FLY]       = TR("Impossible when flying");
    stringsErr[ERR_MANIP_BUSY]      = TR("Already carrying something");
    stringsErr[ERR_MANIP_NIL]       = TR("Nothing to grab");
    stringsErr[ERR_MANIP_MOTOR]     = TR("Impossible when moving");
    stringsErr[ERR_MANIP_OCC]       = TR("Place occupied");
    stringsErr[ERR_MANIP_FRIEND]    = TR("No other robot");
    stringsErr[ERR_MANIP_RADIO]     = TR("You can not carry a radioactive object");
    stringsErr[ERR_MANIP_WATER]     = TR("You can not carry an object under water");
    stringsErr[ERR_MANIP_EMPTY]     = TR("Nothing to drop");
    stringsErr[ERR_BUILD_FLY]       = TR("Impossible when flying");
    stringsErr[ERR_BUILD_WATER]     = TR("Impossible under water");
    stringsErr[ERR_BUILD_ENERGY]    = TR("Not enough energy");
    stringsErr[ERR_BUILD_METALAWAY] = TR("Titanium too far away");
    stringsErr[ERR_BUILD_METALNEAR] = TR("Titanium too close");
    stringsErr[ERR_BUILD_METALINEX] = TR("No titanium around");
    stringsErr[ERR_BUILD_FLAT]      = TR("Ground not flat enough");
    stringsErr[ERR_BUILD_FLATLIT]   = TR("Flat ground not large enough");
    stringsErr[ERR_BUILD_BUSY]      = TR("Place occupied");
    stringsErr[ERR_BUILD_BASE]      = TR("Too close to space ship");
    stringsErr[ERR_BUILD_NARROW]    = TR("Too close to a building");
    stringsErr[ERR_BUILD_MOTOR]     = TR("Impossible when moving");
    stringsErr[ERR_SEARCH_FLY]      = TR("Impossible when flying");
    stringsErr[ERR_BUILD_DISABLED]  = TR("Can not produce this object in this mission");
    stringsErr[ERR_BUILD_RESEARCH]  = TR("Can not produce not researched object");
    stringsErr[ERR_SEARCH_VEH]      = TR("Inappropriate bot");
    stringsErr[ERR_SEARCH_MOTOR]    = TR("Impossible when moving");
    stringsErr[ERR_TERRA_VEH]       = TR("Inappropriate bot");
    stringsErr[ERR_TERRA_ENERGY]    = TR("Not enough energy");
    stringsErr[ERR_TERRA_FLOOR]     = TR("Ground inappropriate");
    stringsErr[ERR_TERRA_BUILDING]  = TR("Building too close");
    stringsErr[ERR_TERRA_OBJECT]    = TR("Object too close");
    stringsErr[ERR_RECOVER_VEH]     = TR("Inappropriate bot");
    stringsErr[ERR_RECOVER_ENERGY]  = TR("Not enough energy");
    stringsErr[ERR_RECOVER_NULL]    = TR("Nothing to recycle");
    stringsErr[ERR_SHIELD_VEH]      = TR("Inappropriate bot");
    stringsErr[ERR_SHIELD_ENERGY]   = TR("No more energy");
    stringsErr[ERR_MOVE_IMPOSSIBLE] = TR("Error in instruction move");
    stringsErr[ERR_FIND_IMPOSSIBLE] = TR("Object not found");
    stringsErr[ERR_GOTO_IMPOSSIBLE] = TR("Goto: inaccessible destination");
    stringsErr[ERR_GOTO_ITER]       = TR("Goto: inaccessible destination");
    stringsErr[ERR_GOTO_BUSY]       = TR("Goto: destination occupied");
    stringsErr[ERR_FIRE_VEH]        = TR("Inappropriate bot");
    stringsErr[ERR_FIRE_ENERGY]     = TR("Not enough energy");
    stringsErr[ERR_FIRE_FLY]        = TR("Impossible when flying");
    stringsErr[ERR_CONVERT_EMPTY]   = TR("No titanium ore to convert");
    stringsErr[ERR_DERRICK_NULL]    = TR("No ore in the subsoil");
    stringsErr[ERR_STATION_NULL]    = TR("No energy in the subsoil");
    stringsErr[ERR_TOWER_POWER]     = TR("No power cell");
    stringsErr[ERR_TOWER_ENERGY]    = TR("No more energy");
    stringsErr[ERR_RESEARCH_POWER]  = TR("No power cell");
    stringsErr[ERR_RESEARCH_ENERGY] = TR("Not enough energy");
    stringsErr[ERR_RESEARCH_TYPE]   = TR("Inappropriate cell type");
    stringsErr[ERR_RESEARCH_ALREADY]= TR("Research program already performed");
    stringsErr[ERR_ENERGY_NULL]     = TR("No energy in the subsoil");
    stringsErr[ERR_ENERGY_LOW]      = TR("Not enough energy yet");
    stringsErr[ERR_ENERGY_EMPTY]    = TR("No titanium to transform");
    stringsErr[ERR_ENERGY_BAD]      = TR("Transforms only titanium");
    stringsErr[ERR_BASE_DLOCK]      = TR("Doors blocked by a robot or another object ");
    stringsErr[ERR_BASE_DHUMAN]     = TR("You must get on the spaceship to take off ");
    stringsErr[ERR_LABO_NULL]       = TR("Nothing to analyze");
    stringsErr[ERR_LABO_BAD]        = TR("Analyzes only organic matter");
    stringsErr[ERR_LABO_ALREADY]    = TR("Analysis already performed");
    stringsErr[ERR_NUCLEAR_NULL]    = TR("No energy in the subsoil");
    stringsErr[ERR_NUCLEAR_LOW]     = TR("Not yet enough energy");
    stringsErr[ERR_NUCLEAR_EMPTY]   = TR("No uranium to transform");
    stringsErr[ERR_NUCLEAR_BAD]     = TR("Transforms only uranium");
    stringsErr[ERR_FACTORY_NULL]    = TR("No titanium");
    stringsErr[ERR_FACTORY_NEAR]    = TR("Object too close");
    stringsErr[ERR_RESET_NEAR]      = TR("Place occupied");
    stringsErr[ERR_INFO_NULL]       = TR("No information exchange post within range");
    stringsErr[ERR_VEH_VIRUS]       = TR("Program infected by a virus");
    stringsErr[ERR_BAT_VIRUS]       = TR("Infected by a virus; temporarily out of order");
    stringsErr[ERR_VEH_POWER]       = TR("No power cell");
    stringsErr[ERR_VEH_ENERGY]      = TR("No more energy");
    stringsErr[ERR_FLAG_FLY]        = TR("Impossible when flying");
    stringsErr[ERR_FLAG_WATER]      = TR("Impossible when swimming");
    stringsErr[ERR_FLAG_MOTOR]      = TR("Impossible when moving");
    stringsErr[ERR_FLAG_BUSY]       = TR("Impossible when carrying an object");
    stringsErr[ERR_FLAG_CREATE]     = TR("Too many flags of this color (maximum 5)");
    stringsErr[ERR_FLAG_PROXY]      = TR("Too close to an existing flag");
    stringsErr[ERR_FLAG_DELETE]     = TR("No flag nearby");
    stringsErr[ERR_DESTROY_NOTFOUND]= TR("Not found anything to destroy");
    stringsErr[ERR_WRONG_OBJ]       = TR("Inappropriate object");
    stringsErr[ERR_MISSION_NOTERM]  = TR("The mission is not accomplished yet (press \\key help; for more details)");
    stringsErr[ERR_DELETEMOBILE]    = TR("Bot destroyed");
    stringsErr[ERR_DELETEBUILDING]  = TR("Building destroyed");
    stringsErr[ERR_TOOMANY]         = TR("Can not create this; there are too many objects");
    stringsErr[ERR_OBLIGATORYTOKEN] = TR("\"%s\" missing in this exercise");
    stringsErr[ERR_PROHIBITEDTOKEN] = TR("Do not use in this exercise");

    stringsErr[INFO_BUILD]          = TR("Building completed");
    stringsErr[INFO_CONVERT]        = TR("Titanium available");
    stringsErr[INFO_RESEARCH]       = TR("Research program completed");
    stringsErr[INFO_RESEARCHTANK]   = TR("Plans for tracked robots available ");
    stringsErr[INFO_RESEARCHFLY]    = TR("You can fly with the keys (\\key gup;) and (\\key gdown;)");
    stringsErr[INFO_RESEARCHTHUMP]  = TR("Plans for thumper available");
    stringsErr[INFO_RESEARCHCANON]  = TR("Plans for shooter available");
    stringsErr[INFO_RESEARCHTOWER]  = TR("Plans for defense tower available");
    stringsErr[INFO_RESEARCHPHAZER] = TR("Plans for phazer shooter available");
    stringsErr[INFO_RESEARCHSHIELD] = TR("Plans for shielder available");
    stringsErr[INFO_RESEARCHATOMIC] = TR("Plans for nuclear power plant available");
    stringsErr[INFO_FACTORY]        = TR("New bot available");
    stringsErr[INFO_LABO]           = TR("Analysis performed");
    stringsErr[INFO_ENERGY]         = TR("Power cell available");
    stringsErr[INFO_NUCLEAR]        = TR("Nuclear power cell available");
    stringsErr[INFO_FINDING]        = TR("You found a usable object");
    stringsErr[INFO_MARKPOWER]      = TR("Found a site for power station");
    stringsErr[INFO_MARKURANIUM]    = TR("Found a site for a derrick");
    stringsErr[INFO_MARKSTONE]      = TR("Found a site for a derrick");
    stringsErr[INFO_MARKKEYa]       = TR("Found a site for a derrick");
    stringsErr[INFO_MARKKEYb]       = TR("Found a site for a derrick");
    stringsErr[INFO_MARKKEYc]       = TR("Found a site for a derrick");
    stringsErr[INFO_MARKKEYd]       = TR("Found a site for a derrick");
    stringsErr[INFO_WIN]            = TR("<<< Well done; mission accomplished >>>");
    stringsErr[INFO_LOST]           = TR("<<< Sorry; mission failed >>>");
    stringsErr[INFO_LOSTq]          = TR("<<< Sorry; mission failed >>>");
    stringsErr[INFO_WRITEOK]        = TR("Current mission saved");
    stringsErr[INFO_DELETEPATH]     = TR("Checkpoint crossed");
    stringsErr[INFO_DELETEMOTHER]   = TR("Alien Queen killed");
    stringsErr[INFO_DELETEANT]      = TR("Ant fatally wounded");
    stringsErr[INFO_DELETEBEE]      = TR("Wasp fatally wounded");
    stringsErr[INFO_DELETEWORM]     = TR("Worm fatally wounded");
    stringsErr[INFO_DELETESPIDER]   = TR("Spider fatally wounded");
    stringsErr[INFO_BEGINSATCOM]    = TR("Press \\key help; to read instructions on your SatCom");



    stringsCbot[TX_OPENPAR]       = TR("Opening bracket missing");
    stringsCbot[TX_CLOSEPAR]      = TR("Closing bracket missing ");
    stringsCbot[TX_NOTBOOL]       = TR("The expression must return a boolean value");
    stringsCbot[TX_UNDEFVAR]      = TR("Variable not declared");
    stringsCbot[TX_BADLEFT]       = TR("Assignment impossible");
    stringsCbot[TX_ENDOF]         = TR("Semicolon terminator missing");
    stringsCbot[TX_OUTCASE]       = TR("Instruction \"case\" outside a block \"switch\"");
    stringsCbot[TX_NOTERM]        = TR("Instructions after the final closing brace");
    stringsCbot[TX_CLOSEBLK]      = TR("End of block missing");
    stringsCbot[TX_ELSEWITHOUTIF] = TR("Instruction \"else\" without corresponding \"if\" ");
    stringsCbot[TX_OPENBLK]       = TR("Opening brace missing ");
    stringsCbot[TX_BADTYPE]       = TR("Wrong type for the assignment");
    stringsCbot[TX_REDEFVAR]      = TR("A variable can not be declared twice");
    stringsCbot[TX_BAD2TYPE]      = TR("The types of the two operands are incompatible ");
    stringsCbot[TX_UNDEFCALL]     = TR("Unknown function");
    stringsCbot[TX_MISDOTS]       = TR("Sign \" : \" missing");
    stringsCbot[TX_WHILE]         = TR("Keyword \"while\" missing");
    stringsCbot[TX_BREAK]         = TR("Instruction \"break\" outside a loop");
    stringsCbot[TX_LABEL]         = TR("A label must be followed by \"for\"; \"while\"; \"do\" or \"switch\"");
    stringsCbot[TX_NOLABEL]       = TR("This label does not exist");
    stringsCbot[TX_NOCASE]        = TR("Instruction \"case\" missing");
    stringsCbot[TX_BADNUM]        = TR("Number missing");
    stringsCbot[TX_VOID]          = TR("Void parameter");
    stringsCbot[TX_NOTYP]         = TR("Type declaration missing");
    stringsCbot[TX_NOVAR]         = TR("Variable name missing");
    stringsCbot[TX_NOFONC]        = TR("Function name missing");
    stringsCbot[TX_OVERPARAM]     = TR("Too many parameters");
    stringsCbot[TX_REDEF]         = TR("Function already exists");
    stringsCbot[TX_LOWPARAM]      = TR("Parameters missing ");
    stringsCbot[TX_BADPARAM]      = TR("No function with this name accepts this kind of parameter");
    stringsCbot[TX_NUMPARAM]      = TR("No function with this name accepts this number of parameters");
    stringsCbot[TX_NOITEM]        = TR("This is not a member of this class");
    stringsCbot[TX_DOT]           = TR("This object is not a member of a class");
    stringsCbot[TX_NOCONST]       = TR("Appropriate constructor missing");
    stringsCbot[TX_REDEFCLASS]    = TR("This class already exists");
    stringsCbot[TX_CLBRK]         = TR("\" ] \" missing");
    stringsCbot[TX_RESERVED]      = TR("Reserved keyword of CBOT language");
    stringsCbot[TX_BADNEW]        = TR("Bad argument for \"new\"");
    stringsCbot[TX_OPBRK]         = TR("\" [ \" expected");
    stringsCbot[TX_BADSTRING]     = TR("String missing");
    stringsCbot[TX_BADINDEX]      = TR("Incorrect index type");
    stringsCbot[TX_PRIVATE]       = TR("Private element");
    stringsCbot[TX_NOPUBLIC]      = TR("Public required");
    stringsCbot[TX_DIVZERO]       = TR("Dividing by zero");
    stringsCbot[TX_NOTINIT]       = TR("Variable not initialized");
    stringsCbot[TX_BADTHROW]      = TR("Negative value rejected by \"throw\"");
    stringsCbot[TX_NORETVAL]      = TR("The function returned no value ");
    stringsCbot[TX_NORUN]         = TR("No function running");
    stringsCbot[TX_NOCALL]        = TR("Calling an unknown function");
    stringsCbot[TX_NOCLASS]       = TR("This class does not exist");
    stringsCbot[TX_NULLPT]        = TR("Unknown Object");
    stringsCbot[TX_OPNAN]         = TR("Operation impossible with value \"nan\"");
    stringsCbot[TX_OUTARRAY]      = TR("Access beyond array limit");
    stringsCbot[TX_STACKOVER]     = TR("Stack overflow");
    stringsCbot[TX_DELETEDPT]     = TR("Illegal object");
    stringsCbot[TX_FILEOPEN]      = TR("Can't open file");
    stringsCbot[TX_NOTOPEN]       = TR("File not open");
    stringsCbot[TX_ERRREAD]       = TR("Read error");
    stringsCbot[TX_ERRWRITE]      = TR("Write error");
=======
    stringsText[RT_DISINFO_TITLE]    = "SatCom";
    stringsText[RT_WINDOW_MAXIMIZED] = "Maximize";
    stringsText[RT_WINDOW_MINIMIZED] = "Minimize";
    stringsText[RT_WINDOW_STANDARD]  = "Normal size";
    stringsText[RT_WINDOW_CLOSE]     = "Close";

    stringsText[RT_STUDIO_TITLE]     = "Program editor";
    stringsText[RT_SCRIPT_NEW]       = "New";
    stringsText[RT_NAME_DEFAULT]     = "Player";
    stringsText[RT_IO_NEW]           = "New ...";
    stringsText[RT_KEY_OR]           = " or ";

    stringsText[RT_TITLE_BASE]       = "COLOBOT";
    stringsText[RT_TITLE_INIT]       = "COLOBOT: Gold Edition";
    stringsText[RT_TITLE_TRAINER]    = "Programming exercises";
    stringsText[RT_TITLE_DEFI]       = "Challenges";
    stringsText[RT_TITLE_MISSION]    = "Missions";
    stringsText[RT_TITLE_FREE]       = "Free game";
    stringsText[RT_TITLE_TEEN]       = "Free game";
    stringsText[RT_TITLE_USER]       = "User levels";
    stringsText[RT_TITLE_SETUP]      = "Options";
    stringsText[RT_TITLE_NAME]       = "Player's name";
    stringsText[RT_TITLE_PERSO]      = "Customize your appearance";
    stringsText[RT_TITLE_WRITE]      = "Save the current mission";
    stringsText[RT_TITLE_READ]       = "Load a saved mission";

    stringsText[RT_PLAY_CHAPt]       = " Chapters:";
    stringsText[RT_PLAY_CHAPd]       = " Chapters:";
    stringsText[RT_PLAY_CHAPm]       = " Planets:";
    stringsText[RT_PLAY_CHAPf]       = " Planets:";
    stringsText[RT_PLAY_CHAPu]       = " User levels:";
    stringsText[RT_PLAY_CHAPte]      = " Chapters:";
    stringsText[RT_PLAY_LISTt]       = " Exercises in the chapter:";
    stringsText[RT_PLAY_LISTd]       = " Challenges in the chapter:";
    stringsText[RT_PLAY_LISTm]       = " Missions on this planet:";
    stringsText[RT_PLAY_LISTf]       = " Free game on this planet:";
    stringsText[RT_PLAY_LISTu]       = " Missions on this level:";
    stringsText[RT_PLAY_LISTk]       = " Free game on this chapter:";
    stringsText[RT_PLAY_RESUME]      = " Summary:";

    stringsText[RT_SETUP_DEVICE]     = " Drivers:";
    stringsText[RT_SETUP_MODE]       = " Resolution:";
    stringsText[RT_SETUP_KEY1]       = "1) First click on the key you want to redefine.";
    stringsText[RT_SETUP_KEY2]       = "2) Then press the key you want to use instead.";

    stringsText[RT_PERSO_FACE]       = "Face type:";
    stringsText[RT_PERSO_GLASSES]    = "Eyeglasses:";
    stringsText[RT_PERSO_HAIR]       = "Hair color:";
    stringsText[RT_PERSO_COMBI]      = "Suit color:";
    stringsText[RT_PERSO_BAND]       = "Strip color:";

    stringsText[RT_DIALOG_QUIT]      = "Do you want to quit COLOBOT ?";
    stringsText[RT_DIALOG_TITLE]     = "COLOBOT";
    stringsText[RT_DIALOG_YESQUIT]   = "Quit\\Quit COLOBOT";
    stringsText[RT_DIALOG_ABORT]     = "Quit the mission?";
    stringsText[RT_DIALOG_YES]       = "Abort\\Abort the current mission";
    stringsText[RT_DIALOG_NO]        = "Continue\\Continue the current mission";
    stringsText[RT_DIALOG_NOQUIT]    = "Continue\\Continue the game";
    stringsText[RT_DIALOG_DELOBJ]    = "Do you really want to destroy the selected building?";
    stringsText[RT_DIALOG_DELGAME]   = "Do you want to delete %s's saved games? ";
    stringsText[RT_DIALOG_YESDEL]    = "Delete";
    stringsText[RT_DIALOG_NODEL]     = "Cancel";
    stringsText[RT_DIALOG_LOADING]   = "LOADING";

    stringsText[RT_STUDIO_LISTTT]    = "Keyword help(\\key cbot;)";
    stringsText[RT_STUDIO_COMPOK]    = "Compilation ok (0 errors)";
    stringsText[RT_STUDIO_PROGSTOP]  = "Program finished";

    stringsText[RT_SATCOM_LIST]      = "\\b;List of objects\n";
    stringsText[RT_SATCOM_BOT]       = "\\b;Robots\n";
    stringsText[RT_SATCOM_BUILDING]  = "\\b;Buildings\n";
    stringsText[RT_SATCOM_FRET]      = "\\b;Moveable objects\n";
    stringsText[RT_SATCOM_ALIEN]     = "\\b;Aliens\n";
    stringsText[RT_SATCOM_NULL]      = "\\c; (none)\\n;\n";
    stringsText[RT_SATCOM_ERROR1]    = "\\b;Error\n";
    stringsText[RT_SATCOM_ERROR2]    = "The list is only available if a \\l;radar station\\u object\\radar; is working.\n";

    stringsText[RT_IO_OPEN]          = "Open";
    stringsText[RT_IO_SAVE]          = "Save";
    stringsText[RT_IO_LIST]          = "Folder: %s";
    stringsText[RT_IO_NAME]          = "Name:";
    stringsText[RT_IO_DIR]           = "Folder:";
    stringsText[RT_IO_PRIVATE]       = "Private\\Private folder";
    stringsText[RT_IO_PUBLIC]        = "Public\\Common folder";

    stringsText[RT_GENERIC_DEV1]     = "Developed by :";
    stringsText[RT_GENERIC_DEV2]     = "www.epsitec.com";
    stringsText[RT_GENERIC_EDIT1]    = " ";
    stringsText[RT_GENERIC_EDIT2]    = " ";

    stringsText[RT_INTERFACE_REC]    = "Recorder";



    stringsEvent[EVENT_BUTTON_OK]           = "OK";
    stringsEvent[EVENT_BUTTON_CANCEL]       = "Cancel";
    stringsEvent[EVENT_BUTTON_NEXT]         = "Next";
    stringsEvent[EVENT_BUTTON_PREV]         = "Previous";
    stringsEvent[EVENT_BUTTON_QUIT]         = "Menu (\\key quit;)";

    stringsEvent[EVENT_DIALOG_OK]           = "OK";
    stringsEvent[EVENT_DIALOG_CANCEL]       = "Cancel";

    stringsEvent[EVENT_INTERFACE_TRAINER]   = "Exercises\\Programming exercises";
    stringsEvent[EVENT_INTERFACE_DEFI]      = "Challenges\\Programming challenges";
    stringsEvent[EVENT_INTERFACE_MISSION]   = "Missions\\Select mission";
    stringsEvent[EVENT_INTERFACE_FREE]      = "Free game\\Free game without a specific goal";
    stringsEvent[EVENT_INTERFACE_TEEN]      = "Free game\\Free game without a specific goal";
    stringsEvent[EVENT_INTERFACE_USER]      = "User\\User levels";
    stringsEvent[EVENT_INTERFACE_NAME]      = "Change player\\Change player";
    stringsEvent[EVENT_INTERFACE_SETUP]     = "Options\\Preferences";
    stringsEvent[EVENT_INTERFACE_AGAIN]     = "Restart\\Restart the mission from the beginning";
    stringsEvent[EVENT_INTERFACE_WRITE]     = "Save\\Save the current mission ";
    stringsEvent[EVENT_INTERFACE_READ]      = "Load\\Load a saved mission";
    stringsEvent[EVENT_INTERFACE_ABORT]     = "\\Return to COLOBOT";
    stringsEvent[EVENT_INTERFACE_QUIT]      = "Quit\\Quit COLOBOT";
    stringsEvent[EVENT_INTERFACE_BACK]      = "<<  Back  \\Back to the previous screen";
    stringsEvent[EVENT_INTERFACE_PLAY]      = "Play\\Start mission!";
    stringsEvent[EVENT_INTERFACE_SETUPd]    = "Device\\Driver and resolution settings";
    stringsEvent[EVENT_INTERFACE_SETUPg]    = "Graphics\\Graphics settings";
    stringsEvent[EVENT_INTERFACE_SETUPp]    = "Game\\Game settings";
    stringsEvent[EVENT_INTERFACE_SETUPc]    = "Controls\\Keyboard, joystick and mouse settings";
    stringsEvent[EVENT_INTERFACE_SETUPs]    = "Sound\\Music and game sound volume";
    stringsEvent[EVENT_INTERFACE_DEVICE]    = "Unit";
    stringsEvent[EVENT_INTERFACE_RESOL]     = "Resolution";
    stringsEvent[EVENT_INTERFACE_FULL]      = "Full screen\\Full screen or window mode";
    stringsEvent[EVENT_INTERFACE_APPLY]     = "Apply changes\\Activates the changed settings";

    stringsEvent[EVENT_INTERFACE_TOTO]      = "Robbie\\Your assistant";
    stringsEvent[EVENT_INTERFACE_SHADOW]    = "Shadows\\Shadows on the ground";
    stringsEvent[EVENT_INTERFACE_GROUND]    = "Marks on the ground\\Marks on the ground";
    stringsEvent[EVENT_INTERFACE_DIRTY]     = "Dust\\Dust and dirt on bots and buildings";
    stringsEvent[EVENT_INTERFACE_FOG]       = "Fog\\Fog";
    stringsEvent[EVENT_INTERFACE_LENS]      = "Sunbeams\\Sunbeams in the sky";
    stringsEvent[EVENT_INTERFACE_SKY]       = "Sky\\Clouds and nebulae";
    stringsEvent[EVENT_INTERFACE_PLANET]    = "Planets and stars\\Astronomical objects in the sky";
    stringsEvent[EVENT_INTERFACE_LIGHT]     = "Dynamic lighting\\Mobile light sources";
    stringsEvent[EVENT_INTERFACE_PARTI]     = "Number of particles\\Explosions, dust, reflections, etc.";
    stringsEvent[EVENT_INTERFACE_CLIP]      = "Depth of field\\Maximum visibility";
    stringsEvent[EVENT_INTERFACE_DETAIL]    = "Details\\Visual quality of 3D objects";
    stringsEvent[EVENT_INTERFACE_TEXTURE]   = "Textures\\Quality of textures ";
    stringsEvent[EVENT_INTERFACE_GADGET]    = "Num of decorative objects\\Number of purely ornamental objects";
    stringsEvent[EVENT_INTERFACE_RAIN]      = "Particles in the interface\\Steam clouds and sparks in the interface";
    stringsEvent[EVENT_INTERFACE_GLINT]     = "Reflections on the buttons \\Shiny buttons";
    stringsEvent[EVENT_INTERFACE_TOOLTIP]   = "Help balloons\\Explain the function of the buttons";
    stringsEvent[EVENT_INTERFACE_MOVIES]    = "Film sequences\\Films before and after the missions";
    stringsEvent[EVENT_INTERFACE_NICERST]   = "Exit film\\Film at the exit of exercises";
    stringsEvent[EVENT_INTERFACE_HIMSELF]   = "Friendly fire\\Your shooting can damage your own objects ";
    stringsEvent[EVENT_INTERFACE_SCROLL]    = "Scrolling\\Scrolling when the mouse touches right or left border";
    stringsEvent[EVENT_INTERFACE_INVERTX]   = "Mouse inversion X\\Inversion of the scrolling direction on the X axis";
    stringsEvent[EVENT_INTERFACE_INVERTY]   = "Mouse inversion Y\\Inversion of the scrolling direction on the Y axis";
    stringsEvent[EVENT_INTERFACE_EFFECT]    = "Quake at explosions\\The screen shakes at explosions";
    stringsEvent[EVENT_INTERFACE_MOUSE]     = "Mouse shadow\\Gives the mouse a shadow";
    stringsEvent[EVENT_INTERFACE_EDITMODE]  = "Automatic indent\\When program editing";
    stringsEvent[EVENT_INTERFACE_EDITVALUE] = "Big indent\\Indent 2 or 4 spaces per level defined by braces";
    stringsEvent[EVENT_INTERFACE_SOLUCE4]   = "Access to solutions\\Show program \"4: Solution\" in the exercises";
    stringsEvent[EVENT_INTERFACE_BLOOD]     = "Blood\\Display blood when the astronaut or the alien queen is hit";

    stringsEvent[EVENT_INTERFACE_KDEF]      = "Standard controls\\Standard key functions";
    stringsEvent[EVENT_INTERFACE_KLEFT]     = "Turn left\\turns the bot to the left";
    stringsEvent[EVENT_INTERFACE_KRIGHT]    = "Turn right\\turns the bot to the right";
    stringsEvent[EVENT_INTERFACE_KUP]       = "Forward\\Moves forward";
    stringsEvent[EVENT_INTERFACE_KDOWN]     = "Backward\\Moves backward";
    stringsEvent[EVENT_INTERFACE_KGUP]      = "Climb\\Increases the power of the jet";
    stringsEvent[EVENT_INTERFACE_KGDOWN]    = "Descend\\Reduces the power of the jet";
    stringsEvent[EVENT_INTERFACE_KCAMERA]   = "Change camera\\Switches between onboard camera and following camera";
    stringsEvent[EVENT_INTERFACE_KDESEL]    = "Previous object\\Selects the previous object";
    stringsEvent[EVENT_INTERFACE_KACTION]   = "Standard action\\Standard action of the bot (take/grab, shoot, sniff, etc)";
    stringsEvent[EVENT_INTERFACE_KNEAR]     = "Camera closer\\Moves the camera forward";
    stringsEvent[EVENT_INTERFACE_KAWAY]     = "Camera back\\Moves the camera backward";
    stringsEvent[EVENT_INTERFACE_KNEXT]     = "Next object\\Selects the next object";
    stringsEvent[EVENT_INTERFACE_KHUMAN]    = "Select the astronaut\\Selects the astronaut";
    stringsEvent[EVENT_INTERFACE_KQUIT]     = "Quit\\Quit the current mission or exercise";
    stringsEvent[EVENT_INTERFACE_KHELP]     = "Instructions\\Shows the instructions for the current mission";
    stringsEvent[EVENT_INTERFACE_KPROG]     = "Programming help\\Gives more detailed help with programming";
    stringsEvent[EVENT_INTERFACE_KCBOT]     = "Key word help\\More detailed help about key words";
    stringsEvent[EVENT_INTERFACE_KVISIT]    = "Origin of last message\\Shows where the last message was sent from";
    stringsEvent[EVENT_INTERFACE_KSPEED10]  = "Speed 1.0x\\Normal speed";
    stringsEvent[EVENT_INTERFACE_KSPEED15]  = "Speed 1.5x\\1.5 times faster";
    stringsEvent[EVENT_INTERFACE_KSPEED20]  = "Speed 2.0x\\Double speed";
    stringsEvent[EVENT_INTERFACE_KSPEED30]  = "Speed 3.0x\\Three times faster";

    stringsEvent[EVENT_INTERFACE_VOLSOUND]  = "Sound effects:\\Volume of engines, voice, shooting, etc.";
    stringsEvent[EVENT_INTERFACE_VOLMUSIC]  = "Background sound :\\Volume of audio tracks on the CD";
    stringsEvent[EVENT_INTERFACE_SOUND3D]   = "3D sound\\3D positioning of the sound";

    stringsEvent[EVENT_INTERFACE_MIN]       = "Lowest\\Minimum graphic quality (highest frame rate)";
    stringsEvent[EVENT_INTERFACE_NORM]      = "Normal\\Normal graphic quality";
    stringsEvent[EVENT_INTERFACE_MAX]       = "Highest\\Highest graphic quality (lowest frame rate)";

    stringsEvent[EVENT_INTERFACE_SILENT]    = "Mute\\No sound";
    stringsEvent[EVENT_INTERFACE_NOISY]     = "Normal\\Normal sound volume";

    stringsEvent[EVENT_INTERFACE_JOYSTICK]  = "Use a joystick\\Joystick or keyboard";
    stringsEvent[EVENT_INTERFACE_SOLUCE]    = "Access to solution\\Shows the solution (detailed instructions for missions)";

    stringsEvent[EVENT_INTERFACE_NEDIT]     = "\\New player name";
    stringsEvent[EVENT_INTERFACE_NOK]       = "OK\\Choose the selected player";
    stringsEvent[EVENT_INTERFACE_NCANCEL]   = "Cancel\\Keep current player name";
    stringsEvent[EVENT_INTERFACE_NDELETE]   = "Delete player\\Deletes the player from the list";
    stringsEvent[EVENT_INTERFACE_NLABEL]    = "Player name";

    stringsEvent[EVENT_INTERFACE_IOWRITE]   = "Save\\Saves the current mission";
    stringsEvent[EVENT_INTERFACE_IOREAD]    = "Load\\Loads the selected mission";
    stringsEvent[EVENT_INTERFACE_IOLIST]    = "List of saved missions";
    stringsEvent[EVENT_INTERFACE_IOLABEL]   = "Filename:";
    stringsEvent[EVENT_INTERFACE_IONAME]    = "Mission name";
    stringsEvent[EVENT_INTERFACE_IOIMAGE]   = "Photography";
    stringsEvent[EVENT_INTERFACE_IODELETE]  = "Delete\\Deletes the selected file";

    stringsEvent[EVENT_INTERFACE_PERSO]     = "Appearance\\Choose your appearance";
    stringsEvent[EVENT_INTERFACE_POK]       = "OK";
    stringsEvent[EVENT_INTERFACE_PCANCEL]   = "Cancel";
    stringsEvent[EVENT_INTERFACE_PDEF]      = "Standard\\Standard appearance settings";
    stringsEvent[EVENT_INTERFACE_PHEAD]     = "Head\\Face and hair";
    stringsEvent[EVENT_INTERFACE_PBODY]     = "Suit\\Astronaut suit";
    stringsEvent[EVENT_INTERFACE_PLROT]     = "\\Turn left";
    stringsEvent[EVENT_INTERFACE_PRROT]     = "\\Turn right";
    stringsEvent[EVENT_INTERFACE_PCRa]      = "Red";
    stringsEvent[EVENT_INTERFACE_PCGa]      = "Green";
    stringsEvent[EVENT_INTERFACE_PCBa]      = "Blue";
    stringsEvent[EVENT_INTERFACE_PCRb]      = "Red";
    stringsEvent[EVENT_INTERFACE_PCGb]      = "Green";
    stringsEvent[EVENT_INTERFACE_PCBb]      = "Blue";
    stringsEvent[EVENT_INTERFACE_PFACE1]    = "\\Face 1";
    stringsEvent[EVENT_INTERFACE_PFACE2]    = "\\Face 4";
    stringsEvent[EVENT_INTERFACE_PFACE3]    = "\\Face 3";
    stringsEvent[EVENT_INTERFACE_PFACE4]    = "\\Face 2";
    stringsEvent[EVENT_INTERFACE_PGLASS0]   = "\\No eyeglasses";
    stringsEvent[EVENT_INTERFACE_PGLASS1]   = "\\Eyeglasses 1";
    stringsEvent[EVENT_INTERFACE_PGLASS2]   = "\\Eyeglasses 2";
    stringsEvent[EVENT_INTERFACE_PGLASS3]   = "\\Eyeglasses 3";
    stringsEvent[EVENT_INTERFACE_PGLASS4]   = "\\Eyeglasses 4";
    stringsEvent[EVENT_INTERFACE_PGLASS5]   = "\\Eyeglasses 5";

    stringsEvent[EVENT_OBJECT_DESELECT]     = "Previous selection (\\key desel;)";
    stringsEvent[EVENT_OBJECT_LEFT]         = "Turn left (\\key left;)";
    stringsEvent[EVENT_OBJECT_RIGHT]        = "Turn right (\\key right;)";
    stringsEvent[EVENT_OBJECT_UP]           = "Forward (\\key up;)";
    stringsEvent[EVENT_OBJECT_DOWN]         = "Backward (\\key down;)";
    stringsEvent[EVENT_OBJECT_GASUP]        = "Up (\\key gup;)";
    stringsEvent[EVENT_OBJECT_GASDOWN]      = "Down (\\key gdown;)";
    stringsEvent[EVENT_OBJECT_HTAKE]        = "Grab or drop (\\key action;)";
    stringsEvent[EVENT_OBJECT_MTAKE]        = "Grab or drop (\\key action;)";
    stringsEvent[EVENT_OBJECT_MFRONT]       = "..in front";
    stringsEvent[EVENT_OBJECT_MBACK]        = "..behind";
    stringsEvent[EVENT_OBJECT_MPOWER]       = "..power cell";
    stringsEvent[EVENT_OBJECT_BHELP]        = "Instructions for the mission (\\key help;)";
    stringsEvent[EVENT_OBJECT_BTAKEOFF]     = "Take off to finish the mission";
    stringsEvent[EVENT_OBJECT_BDESTROY]     = "Destroy";
    stringsEvent[EVENT_OBJECT_BDERRICK]     = "Build a derrick";
    stringsEvent[EVENT_OBJECT_BSTATION]     = "Build a power station";
    stringsEvent[EVENT_OBJECT_BFACTORY]     = "Build a bot factory";
    stringsEvent[EVENT_OBJECT_BREPAIR]      = "Build a repair center";
    stringsEvent[EVENT_OBJECT_BCONVERT]     = "Build a converter";
    stringsEvent[EVENT_OBJECT_BTOWER]       = "Build a defense tower";
    stringsEvent[EVENT_OBJECT_BRESEARCH]    = "Build a research center";
    stringsEvent[EVENT_OBJECT_BRADAR]       = "Build a radar station";
    stringsEvent[EVENT_OBJECT_BENERGY]      = "Build a power cell factory";
    stringsEvent[EVENT_OBJECT_BLABO]        = "Build an autolab";
    stringsEvent[EVENT_OBJECT_BNUCLEAR]     = "Build a nuclear power plant";
    stringsEvent[EVENT_OBJECT_BPARA]        = "Build a lightning conductor";
    stringsEvent[EVENT_OBJECT_BINFO]        = "Build a exchange post";
    stringsEvent[EVENT_OBJECT_BDESTROYER]   = "Build a destroyer";
    stringsEvent[EVENT_OBJECT_GFLAT]        = "Show if the ground is flat";
    stringsEvent[EVENT_OBJECT_FCREATE]      = "Plant a flag";
    stringsEvent[EVENT_OBJECT_FDELETE]      = "Remove a flag";
    stringsEvent[EVENT_OBJECT_FCOLORb]      = "\\Blue flags";
    stringsEvent[EVENT_OBJECT_FCOLORr]      = "\\Red flags";
    stringsEvent[EVENT_OBJECT_FCOLORg]      = "\\Green flags";
    stringsEvent[EVENT_OBJECT_FCOLORy]      = "\\Yellow flags";
    stringsEvent[EVENT_OBJECT_FCOLORv]      = "\\Violet flags";
    stringsEvent[EVENT_OBJECT_FACTORYfa]    = "Build a winged grabber";
    stringsEvent[EVENT_OBJECT_FACTORYta]    = "Build a tracked grabber";
    stringsEvent[EVENT_OBJECT_FACTORYwa]    = "Build a wheeled grabber";
    stringsEvent[EVENT_OBJECT_FACTORYia]    = "Build a legged grabber";
    stringsEvent[EVENT_OBJECT_FACTORYfc]    = "Build a winged shooter";
    stringsEvent[EVENT_OBJECT_FACTORYtc]    = "Build a tracked shooter";
    stringsEvent[EVENT_OBJECT_FACTORYwc]    = "Build a wheeled shooter";
    stringsEvent[EVENT_OBJECT_FACTORYic]    = "Build a legged shooter";
    stringsEvent[EVENT_OBJECT_FACTORYfi]    = "Build a winged orga shooter";
    stringsEvent[EVENT_OBJECT_FACTORYti]    = "Build a tracked orga shooter";
    stringsEvent[EVENT_OBJECT_FACTORYwi]    = "Build a wheeled orga shooter";
    stringsEvent[EVENT_OBJECT_FACTORYii]    = "Build a legged orga shooter";
    stringsEvent[EVENT_OBJECT_FACTORYfs]    = "Build a winged sniffer";
    stringsEvent[EVENT_OBJECT_FACTORYts]    = "Build a tracked sniffer";
    stringsEvent[EVENT_OBJECT_FACTORYws]    = "Build a wheeled sniffer";
    stringsEvent[EVENT_OBJECT_FACTORYis]    = "Build a legged sniffer";
    stringsEvent[EVENT_OBJECT_FACTORYrt]    = "Build a thumper";
    stringsEvent[EVENT_OBJECT_FACTORYrc]    = "Build a phazer shooter";
    stringsEvent[EVENT_OBJECT_FACTORYrr]    = "Build a recycler";
    stringsEvent[EVENT_OBJECT_FACTORYrs]    = "Build a shielder";
    stringsEvent[EVENT_OBJECT_FACTORYsa]    = "Build a subber";
    stringsEvent[EVENT_OBJECT_RTANK]        = "Run research program for tracked bots";
    stringsEvent[EVENT_OBJECT_RFLY]         = "Run research program for winged bots";
    stringsEvent[EVENT_OBJECT_RTHUMP]       = "Run research program for thumper";
    stringsEvent[EVENT_OBJECT_RCANON]       = "Run research program for shooter";
    stringsEvent[EVENT_OBJECT_RTOWER]       = "Run research program for defense tower";
    stringsEvent[EVENT_OBJECT_RPHAZER]      = "Run research program for phazer shooter";
    stringsEvent[EVENT_OBJECT_RSHIELD]      = "Run research program for shielder";
    stringsEvent[EVENT_OBJECT_RATOMIC]      = "Run research program for nuclear power";
    stringsEvent[EVENT_OBJECT_RiPAW]        = "Run research program for legged bots";
    stringsEvent[EVENT_OBJECT_RiGUN]        = "Run research program for orga shooter";
    stringsEvent[EVENT_OBJECT_RESET]        = "Return to start";
    stringsEvent[EVENT_OBJECT_SEARCH]       = "Sniff (\\key action;)";
    stringsEvent[EVENT_OBJECT_TERRAFORM]    = "Thump (\\key action;)";
    stringsEvent[EVENT_OBJECT_FIRE]         = "Shoot (\\key action;)";
    stringsEvent[EVENT_OBJECT_SPIDEREXPLO]  = "Explode (\\key action;)";
    stringsEvent[EVENT_OBJECT_RECOVER]      = "Recycle (\\key action;)";
    stringsEvent[EVENT_OBJECT_BEGSHIELD]    = "Extend shield (\\key action;)";
    stringsEvent[EVENT_OBJECT_ENDSHIELD]    = "Withdraw shield (\\key action;)";
    stringsEvent[EVENT_OBJECT_DIMSHIELD]    = "Shield radius";
    stringsEvent[EVENT_OBJECT_PROGRUN]      = "Execute the selected program";
    stringsEvent[EVENT_OBJECT_PROGEDIT]     = "Edit the selected program";
    stringsEvent[EVENT_OBJECT_INFOOK]       = "\\SatCom on standby";
    stringsEvent[EVENT_OBJECT_DELETE]       = "Destroy the building";
    stringsEvent[EVENT_OBJECT_GENERGY]      = "Energy level";
    stringsEvent[EVENT_OBJECT_GSHIELD]      = "Shield level";
    stringsEvent[EVENT_OBJECT_GRANGE]       = "Jet temperature";
    stringsEvent[EVENT_OBJECT_GPROGRESS]    = "Still working ...";
    stringsEvent[EVENT_OBJECT_GRADAR]       = "Number of insects detected";
    stringsEvent[EVENT_OBJECT_GINFO]        = "Transmitted information";
    stringsEvent[EVENT_OBJECT_COMPASS]      = "Compass";
    stringsEvent[EVENT_OBJECT_MAPZOOM]      = "Zoom mini-map";
    stringsEvent[EVENT_OBJECT_CAMERA]       = "Camera (\\key camera;)";
    stringsEvent[EVENT_OBJECT_CAMERAleft]   = "Camera to left";
    stringsEvent[EVENT_OBJECT_CAMERAright]  = "Camera to right";
    stringsEvent[EVENT_OBJECT_CAMERAnear]   = "Camera nearest";
    stringsEvent[EVENT_OBJECT_CAMERAaway]   = "Camera awayest";
    stringsEvent[EVENT_OBJECT_HELP]         = "Help about selected object";
    stringsEvent[EVENT_OBJECT_SOLUCE]       = "Show the solution";
    stringsEvent[EVENT_OBJECT_SHORTCUT00]   = "Switch bots <-> buildings";
    stringsEvent[EVENT_OBJECT_LIMIT]        = "Show the range";
    stringsEvent[EVENT_OBJECT_PEN0]         = "\\Raise the pencil";
    stringsEvent[EVENT_OBJECT_PEN1]         = "\\Use the black pencil";
    stringsEvent[EVENT_OBJECT_PEN2]         = "\\Use the yellow pencil";
    stringsEvent[EVENT_OBJECT_PEN3]         = "\\Use the orange pencil";
    stringsEvent[EVENT_OBJECT_PEN4]         = "\\Use the red pencil";
    stringsEvent[EVENT_OBJECT_PEN5]         = "\\Use the purple pencil";
    stringsEvent[EVENT_OBJECT_PEN6]         = "\\Use the blue pencil";
    stringsEvent[EVENT_OBJECT_PEN7]         = "\\Use the green pencil";
    stringsEvent[EVENT_OBJECT_PEN8]         = "\\Use the brown pencil";
    stringsEvent[EVENT_OBJECT_REC]          = "\\Start recording";
    stringsEvent[EVENT_OBJECT_STOP]         = "\\Stop recording";
    stringsEvent[EVENT_DT_VISIT0]           = "Show the place";
    stringsEvent[EVENT_DT_VISIT1]           = "Show the place";
    stringsEvent[EVENT_DT_VISIT2]           = "Show the place";
    stringsEvent[EVENT_DT_VISIT3]           = "Show the place";
    stringsEvent[EVENT_DT_VISIT4]           = "Show the place";
    stringsEvent[EVENT_DT_END]              = "Continue";
    stringsEvent[EVENT_CMD]                 = "Command line";
    stringsEvent[EVENT_SPEED]               = "Game speed";

    stringsEvent[EVENT_HYPER_PREV]          = "Back";
    stringsEvent[EVENT_HYPER_NEXT]          = "Forward";
    stringsEvent[EVENT_HYPER_HOME]          = "Home";
    stringsEvent[EVENT_HYPER_COPY]          = "Copy";
    stringsEvent[EVENT_HYPER_SIZE1]         = "Size 1";
    stringsEvent[EVENT_HYPER_SIZE2]         = "Size 2";
    stringsEvent[EVENT_HYPER_SIZE3]         = "Size 3";
    stringsEvent[EVENT_HYPER_SIZE4]         = "Size 4";
    stringsEvent[EVENT_HYPER_SIZE5]         = "Size 5";
    stringsEvent[EVENT_SATCOM_HUSTON]       = "Instructions from Houston";
    stringsEvent[EVENT_SATCOM_SAT]          = "Satellite report";
    stringsEvent[EVENT_SATCOM_LOADING]      = "Programs dispatched by Houston";
    stringsEvent[EVENT_SATCOM_OBJECT]       = "List of objects";
    stringsEvent[EVENT_SATCOM_PROG]         = "Programming help";
    stringsEvent[EVENT_SATCOM_SOLUCE]       = "Solution";

    stringsEvent[EVENT_STUDIO_OK]           = "OK\\Close program editor and return to game";
    stringsEvent[EVENT_STUDIO_CANCEL]       = "Cancel\\Cancel all changes";
    stringsEvent[EVENT_STUDIO_NEW]          = "New";
    stringsEvent[EVENT_STUDIO_OPEN]         = "Open (Ctrl+o)";
    stringsEvent[EVENT_STUDIO_SAVE]         = "Save (Ctrl+s)";
    stringsEvent[EVENT_STUDIO_UNDO]         = "Undo (Ctrl+z)";
    stringsEvent[EVENT_STUDIO_CUT]          = "Cut (Ctrl+x)";
    stringsEvent[EVENT_STUDIO_COPY]         = "Copy (Ctrl+c)";
    stringsEvent[EVENT_STUDIO_PASTE]        = "Paste (Ctrl+v)";
    stringsEvent[EVENT_STUDIO_SIZE]         = "Font size";
    stringsEvent[EVENT_STUDIO_TOOL]         = "Instructions (\\key help;)";
    stringsEvent[EVENT_STUDIO_HELP]         = "Programming help  (\\key prog;)";
    stringsEvent[EVENT_STUDIO_COMPILE]      = "Compile";
    stringsEvent[EVENT_STUDIO_RUN]          = "Execute/stop";
    stringsEvent[EVENT_STUDIO_REALTIME]     = "Pause/continue";
    stringsEvent[EVENT_STUDIO_STEP]         = "One step";



    stringsObject[OBJECT_PORTICO]      = "Gantry crane";
    stringsObject[OBJECT_BASE]         = "Spaceship";
    stringsObject[OBJECT_DERRICK]      = "Derrick";
    stringsObject[OBJECT_FACTORY]      = "Bot factory";
    stringsObject[OBJECT_REPAIR]       = "Repair center";
    stringsObject[OBJECT_DESTROYER]    = "Destroyer";
    stringsObject[OBJECT_STATION]      = "Power station";
    stringsObject[OBJECT_CONVERT]      = "Converts ore to titanium";
    stringsObject[OBJECT_TOWER]        = "Defense tower";
    stringsObject[OBJECT_NEST]         = "Nest";
    stringsObject[OBJECT_RESEARCH]     = "Research center";
    stringsObject[OBJECT_RADAR]        = "Radar station";
    stringsObject[OBJECT_INFO]         = "Information exchange post";
    stringsObject[OBJECT_ENERGY]       = "Power cell factory";
    stringsObject[OBJECT_LABO]         = "Autolab";
    stringsObject[OBJECT_NUCLEAR]      = "Nuclear power station";
    stringsObject[OBJECT_PARA]         = "Lightning conductor";
    stringsObject[OBJECT_SAFE]         = "Vault";
    stringsObject[OBJECT_HUSTON]       = "Houston Mission Control";
    stringsObject[OBJECT_TARGET1]      = "Target";
    stringsObject[OBJECT_TARGET2]      = "Target";
    stringsObject[OBJECT_START]        = "Start";
    stringsObject[OBJECT_END]          = "Finish";
    stringsObject[OBJECT_STONE]        = "Titanium ore";
    stringsObject[OBJECT_URANIUM]      = "Uranium ore";
    stringsObject[OBJECT_BULLET]       = "Organic matter";
    stringsObject[OBJECT_METAL]        = "Titanium";
    stringsObject[OBJECT_POWER]        = "Power cell";
    stringsObject[OBJECT_ATOMIC]       = "Nuclear power cell";
    stringsObject[OBJECT_BBOX]         = "Black box";
    stringsObject[OBJECT_KEYa]         = "Key A";
    stringsObject[OBJECT_KEYb]         = "Key B";
    stringsObject[OBJECT_KEYc]         = "Key C";
    stringsObject[OBJECT_KEYd]         = "Key D";
    stringsObject[OBJECT_TNT]          = "Explosive";
    stringsObject[OBJECT_BOMB]         = "Fixed mine";
    stringsObject[OBJECT_BAG]          = "Survival kit";
    stringsObject[OBJECT_WAYPOINT]     = "Checkpoint";
    stringsObject[OBJECT_FLAGb]        = "Blue flag";
    stringsObject[OBJECT_FLAGr]        = "Red flag";
    stringsObject[OBJECT_FLAGg]        = "Green flag";
    stringsObject[OBJECT_FLAGy]        = "Yellow flag";
    stringsObject[OBJECT_FLAGv]        = "Violet flag";
    stringsObject[OBJECT_MARKPOWER]    = "Energy deposit (site for power station)";
    stringsObject[OBJECT_MARKURANIUM]  = "Uranium deposit (site for derrick)";
    stringsObject[OBJECT_MARKKEYa]     = "Found key A (site for derrick)";
    stringsObject[OBJECT_MARKKEYb]     = "Found key B (site for derrick)";
    stringsObject[OBJECT_MARKKEYc]     = "Found key C (site for derrick)";
    stringsObject[OBJECT_MARKKEYd]     = "Found key D (site for derrick)";
    stringsObject[OBJECT_MARKSTONE]    = "Titanium deposit (site for derrick)";
    stringsObject[OBJECT_MOBILEft]     = "Practice bot";
    stringsObject[OBJECT_MOBILEtt]     = "Practice bot";
    stringsObject[OBJECT_MOBILEwt]     = "Practice bot";
    stringsObject[OBJECT_MOBILEit]     = "Practice bot";
    stringsObject[OBJECT_MOBILEfa]     = "Winged grabber";
    stringsObject[OBJECT_MOBILEta]     = "Tracked grabber";
    stringsObject[OBJECT_MOBILEwa]     = "Wheeled grabber";
    stringsObject[OBJECT_MOBILEia]     = "Legged grabber";
    stringsObject[OBJECT_MOBILEfc]     = "Winged shooter";
    stringsObject[OBJECT_MOBILEtc]     = "Tracked shooter";
    stringsObject[OBJECT_MOBILEwc]     = "Wheeled shooter";
    stringsObject[OBJECT_MOBILEic]     = "Legged shooter";
    stringsObject[OBJECT_MOBILEfi]     = "Winged orga shooter";
    stringsObject[OBJECT_MOBILEti]     = "Tracked orga shooter";
    stringsObject[OBJECT_MOBILEwi]     = "Wheeled orga shooter";
    stringsObject[OBJECT_MOBILEii]     = "Legged orga shooter";
    stringsObject[OBJECT_MOBILEfs]     = "Winged sniffer";
    stringsObject[OBJECT_MOBILEts]     = "Tracked sniffer";
    stringsObject[OBJECT_MOBILEws]     = "Wheeled sniffer";
    stringsObject[OBJECT_MOBILEis]     = "Legged sniffer";
    stringsObject[OBJECT_MOBILErt]     = "Thumper";
    stringsObject[OBJECT_MOBILErc]     = "Phazer shooter";
    stringsObject[OBJECT_MOBILErr]     = "Recycler";
    stringsObject[OBJECT_MOBILErs]     = "Shielder";
    stringsObject[OBJECT_MOBILEsa]     = "Subber";
    stringsObject[OBJECT_MOBILEtg]     = "Target bot";
    stringsObject[OBJECT_MOBILEdr]     = "Drawer bot";
    stringsObject[OBJECT_TECH]         = "Engineer";
    stringsObject[OBJECT_TOTO]         = "Robbie";
    stringsObject[OBJECT_MOTHER]       = "Alien Queen";
    stringsObject[OBJECT_ANT]          = "Ant";
    stringsObject[OBJECT_SPIDER]       = "Spider";
    stringsObject[OBJECT_BEE]          = "Wasp";
    stringsObject[OBJECT_WORM]         = "Worm";
    stringsObject[OBJECT_EGG]          = "Egg";
    stringsObject[OBJECT_RUINmobilew1] = "Wreckage";
    stringsObject[OBJECT_RUINmobilew2] = "Wreckage";
    stringsObject[OBJECT_RUINmobilet1] = "Wreckage";
    stringsObject[OBJECT_RUINmobilet2] = "Wreckage";
    stringsObject[OBJECT_RUINmobiler1] = "Wreckage";
    stringsObject[OBJECT_RUINmobiler2] = "Wreckage";
    stringsObject[OBJECT_RUINfactory]  = "Ruin";
    stringsObject[OBJECT_RUINdoor]     = "Ruin";
    stringsObject[OBJECT_RUINsupport]  = "Waste";
    stringsObject[OBJECT_RUINradar]    = "Ruin";
    stringsObject[OBJECT_RUINconvert]  = "Ruin";
    stringsObject[OBJECT_RUINbase]     = "Spaceship ruin";
    stringsObject[OBJECT_RUINhead]     = "Spaceship ruin";
    stringsObject[OBJECT_APOLLO1]      = "Remains of Apollo mission";
    stringsObject[OBJECT_APOLLO3]      = "Remains of Apollo mission";
    stringsObject[OBJECT_APOLLO4]      = "Remains of Apollo mission";
    stringsObject[OBJECT_APOLLO5]      = "Remains of Apollo mission";
    stringsObject[OBJECT_APOLLO2]      = "Lunar Roving Vehicle";



    stringsErr[ERR_GENERIC]         = "Internal error - tell the developers";
    stringsErr[ERR_CMD]             = "Unknown command";
    stringsErr[ERR_MANIP_VEH]       = "Inappropriate bot";
    stringsErr[ERR_MANIP_FLY]       = "Impossible when flying";
    stringsErr[ERR_MANIP_BUSY]      = "Already carrying something";
    stringsErr[ERR_MANIP_NIL]       = "Nothing to grab";
    stringsErr[ERR_MANIP_MOTOR]     = "Impossible when moving";
    stringsErr[ERR_MANIP_OCC]       = "Place occupied";
    stringsErr[ERR_MANIP_FRIEND]    = "No other robot";
    stringsErr[ERR_MANIP_RADIO]     = "You can not carry a radioactive object";
    stringsErr[ERR_MANIP_WATER]     = "You can not carry an object under water";
    stringsErr[ERR_MANIP_EMPTY]     = "Nothing to drop";
    stringsErr[ERR_BUILD_FLY]       = "Impossible when flying";
    stringsErr[ERR_BUILD_WATER]     = "Impossible under water";
    stringsErr[ERR_BUILD_ENERGY]    = "Not enough energy";
    stringsErr[ERR_BUILD_METALAWAY] = "Titanium too far away";
    stringsErr[ERR_BUILD_METALNEAR] = "Titanium too close";
    stringsErr[ERR_BUILD_METALINEX] = "No titanium around";
    stringsErr[ERR_BUILD_FLAT]      = "Ground not flat enough";
    stringsErr[ERR_BUILD_FLATLIT]   = "Flat ground not large enough";
    stringsErr[ERR_BUILD_BUSY]      = "Place occupied";
    stringsErr[ERR_BUILD_BASE]      = "Too close to space ship";
    stringsErr[ERR_BUILD_NARROW]    = "Too close to a building";
    stringsErr[ERR_BUILD_MOTOR]     = "Impossible when moving";
    stringsErr[ERR_SEARCH_FLY]      = "Impossible when flying";
    stringsErr[ERR_BUILD_DISABLED]  = "Can not produce this object in this mission";
    stringsErr[ERR_BUILD_RESEARCH]  = "Can not produce not researched object";
    stringsErr[ERR_SEARCH_VEH]      = "Inappropriate bot";
    stringsErr[ERR_SEARCH_MOTOR]    = "Impossible when moving";
    stringsErr[ERR_TERRA_VEH]       = "Inappropriate bot";
    stringsErr[ERR_TERRA_ENERGY]    = "Not enough energy";
    stringsErr[ERR_TERRA_FLOOR]     = "Ground inappropriate";
    stringsErr[ERR_TERRA_BUILDING]  = "Building too close";
    stringsErr[ERR_TERRA_OBJECT]    = "Object too close";
    stringsErr[ERR_RECOVER_VEH]     = "Inappropriate bot";
    stringsErr[ERR_RECOVER_ENERGY]  = "Not enough energy";
    stringsErr[ERR_RECOVER_NULL]    = "Nothing to recycle";
    stringsErr[ERR_SHIELD_VEH]      = "Inappropriate bot";
    stringsErr[ERR_SHIELD_ENERGY]   = "No more energy";
    stringsErr[ERR_MOVE_IMPOSSIBLE] = "Error in instruction move";
    stringsErr[ERR_FIND_IMPOSSIBLE] = "Object not found";
    stringsErr[ERR_GOTO_IMPOSSIBLE] = "Goto: inaccessible destination";
    stringsErr[ERR_GOTO_ITER]       = "Goto: inaccessible destination";
    stringsErr[ERR_GOTO_BUSY]       = "Goto: destination occupied";
    stringsErr[ERR_FIRE_VEH]        = "Inappropriate bot";
    stringsErr[ERR_FIRE_ENERGY]     = "Not enough energy";
    stringsErr[ERR_FIRE_FLY]        = "Impossible when flying";
    stringsErr[ERR_CONVERT_EMPTY]   = "No titanium ore to convert";
    stringsErr[ERR_DERRICK_NULL]    = "No ore in the subsoil";
    stringsErr[ERR_STATION_NULL]    = "No energy in the subsoil";
    stringsErr[ERR_TOWER_POWER]     = "No power cell";
    stringsErr[ERR_TOWER_ENERGY]    = "No more energy";
    stringsErr[ERR_RESEARCH_POWER]  = "No power cell";
    stringsErr[ERR_RESEARCH_ENERGY] = "Not enough energy";
    stringsErr[ERR_RESEARCH_TYPE]   = "Inappropriate cell type";
    stringsErr[ERR_RESEARCH_ALREADY]= "Research program already performed";
    stringsErr[ERR_ENERGY_NULL]     = "No energy in the subsoil";
    stringsErr[ERR_ENERGY_LOW]      = "Not enough energy yet";
    stringsErr[ERR_ENERGY_EMPTY]    = "No titanium to transform";
    stringsErr[ERR_ENERGY_BAD]      = "Transforms only titanium";
    stringsErr[ERR_BASE_DLOCK]      = "Doors blocked by a robot or another object ";
    stringsErr[ERR_BASE_DHUMAN]     = "You must get on the spaceship to take off ";
    stringsErr[ERR_LABO_NULL]       = "Nothing to analyze";
    stringsErr[ERR_LABO_BAD]        = "Analyzes only organic matter";
    stringsErr[ERR_LABO_ALREADY]    = "Analysis already performed";
    stringsErr[ERR_NUCLEAR_NULL]    = "No energy in the subsoil";
    stringsErr[ERR_NUCLEAR_LOW]     = "Not yet enough energy";
    stringsErr[ERR_NUCLEAR_EMPTY]   = "No uranium to transform";
    stringsErr[ERR_NUCLEAR_BAD]     = "Transforms only uranium";
    stringsErr[ERR_FACTORY_NULL]    = "No titanium";
    stringsErr[ERR_FACTORY_NEAR]    = "Object too close";
    stringsErr[ERR_RESET_NEAR]      = "Place occupied";
    stringsErr[ERR_INFO_NULL]       = "No information exchange post within range";
    stringsErr[ERR_VEH_VIRUS]       = "Program infected by a virus";
    stringsErr[ERR_BAT_VIRUS]       = "Infected by a virus; temporarily out of order";
    stringsErr[ERR_VEH_POWER]       = "No power cell";
    stringsErr[ERR_VEH_ENERGY]      = "No more energy";
    stringsErr[ERR_FLAG_FLY]        = "Impossible when flying";
    stringsErr[ERR_FLAG_WATER]      = "Impossible when swimming";
    stringsErr[ERR_FLAG_MOTOR]      = "Impossible when moving";
    stringsErr[ERR_FLAG_BUSY]       = "Impossible when carrying an object";
    stringsErr[ERR_FLAG_CREATE]     = "Too many flags of this color (maximum 5)";
    stringsErr[ERR_FLAG_PROXY]      = "Too close to an existing flag";
    stringsErr[ERR_FLAG_DELETE]     = "No flag nearby";
    stringsErr[ERR_DESTROY_NOTFOUND]= "Not found anything to destroy";
    stringsErr[ERR_WRONG_OBJ]       = "Inappropriate object";
    stringsErr[ERR_MISSION_NOTERM]  = "The mission is not accomplished yet (press \\key help; for more details)";
    stringsErr[ERR_DELETEMOBILE]    = "Bot destroyed";
    stringsErr[ERR_DELETEBUILDING]  = "Building destroyed";
    stringsErr[ERR_TOOMANY]         = "Can not create this; there are too many objects";
    stringsErr[ERR_OBLIGATORYTOKEN] = "\"%s\" missing in this exercise";
    stringsErr[ERR_PROHIBITEDTOKEN] = "Do not use in this exercise";

    stringsErr[INFO_BUILD]          = "Building completed";
    stringsErr[INFO_CONVERT]        = "Titanium available";
    stringsErr[INFO_RESEARCH]       = "Research program completed";
    stringsErr[INFO_RESEARCHTANK]   = "Plans for tracked robots available ";
    stringsErr[INFO_RESEARCHFLY]    = "You can fly with the keys (\\key gup;) and (\\key gdown;)";
    stringsErr[INFO_RESEARCHTHUMP]  = "Plans for thumper available";
    stringsErr[INFO_RESEARCHCANON]  = "Plans for shooter available";
    stringsErr[INFO_RESEARCHTOWER]  = "Plans for defense tower available";
    stringsErr[INFO_RESEARCHPHAZER] = "Plans for phazer shooter available";
    stringsErr[INFO_RESEARCHSHIELD] = "Plans for shielder available";
    stringsErr[INFO_RESEARCHATOMIC] = "Plans for nuclear power plant available";
    stringsErr[INFO_FACTORY]        = "New bot available";
    stringsErr[INFO_LABO]           = "Analysis performed";
    stringsErr[INFO_ENERGY]         = "Power cell available";
    stringsErr[INFO_NUCLEAR]        = "Nuclear power cell available";
    stringsErr[INFO_FINDING]        = "You found a usable object";
    stringsErr[INFO_MARKPOWER]      = "Found a site for power station";
    stringsErr[INFO_MARKURANIUM]    = "Found a site for a derrick";
    stringsErr[INFO_MARKSTONE]      = "Found a site for a derrick";
    stringsErr[INFO_MARKKEYa]       = "Found a site for a derrick";
    stringsErr[INFO_MARKKEYb]       = "Found a site for a derrick";
    stringsErr[INFO_MARKKEYc]       = "Found a site for a derrick";
    stringsErr[INFO_MARKKEYd]       = "Found a site for a derrick";
    stringsErr[INFO_WIN]            = "<<< Well done; mission accomplished >>>";
    stringsErr[INFO_LOST]           = "<<< Sorry; mission failed >>>";
    stringsErr[INFO_LOSTq]          = "<<< Sorry; mission failed >>>";
    stringsErr[INFO_WRITEOK]        = "Current mission saved";
    stringsErr[INFO_DELETEPATH]     = "Checkpoint crossed";
    stringsErr[INFO_DELETEMOTHER]   = "Alien Queen killed";
    stringsErr[INFO_DELETEANT]      = "Ant fatally wounded";
    stringsErr[INFO_DELETEBEE]      = "Wasp fatally wounded";
    stringsErr[INFO_DELETEWORM]     = "Worm fatally wounded";
    stringsErr[INFO_DELETESPIDER]   = "Spider fatally wounded";
    stringsErr[INFO_BEGINSATCOM]    = "Press \\key help; to read instructions on your SatCom";



    stringsCbot[TX_OPENPAR]       = "Opening bracket missing";
    stringsCbot[TX_CLOSEPAR]      = "Closing bracket missing ";
    stringsCbot[TX_NOTBOOL]       = "The expression must return a boolean value";
    stringsCbot[TX_UNDEFVAR]      = "Variable not declared";
    stringsCbot[TX_BADLEFT]       = "Assignment impossible";
    stringsCbot[TX_ENDOF]         = "Semicolon terminator missing";
    stringsCbot[TX_OUTCASE]       = "Instruction \"case\" outside a block \"switch\"";
    stringsCbot[TX_NOTERM]        = "Instructions after the final closing brace";
    stringsCbot[TX_CLOSEBLK]      = "End of block missing";
    stringsCbot[TX_ELSEWITHOUTIF] = "Instruction \"else\" without corresponding \"if\" ";
    stringsCbot[TX_OPENBLK]       = "Opening brace missing ";
    stringsCbot[TX_BADTYPE]       = "Wrong type for the assignment";
    stringsCbot[TX_REDEFVAR]      = "A variable can not be declared twice";
    stringsCbot[TX_BAD2TYPE]      = "The types of the two operands are incompatible ";
    stringsCbot[TX_UNDEFCALL]     = "Unknown function";
    stringsCbot[TX_MISDOTS]       = "Sign \" : \" missing";
    stringsCbot[TX_WHILE]         = "Keyword \"while\" missing";
    stringsCbot[TX_BREAK]         = "Instruction \"break\" outside a loop";
    stringsCbot[TX_LABEL]         = "A label must be followed by \"for\"; \"while\"; \"do\" or \"switch\"";
    stringsCbot[TX_NOLABEL]       = "This label does not exist";
    stringsCbot[TX_NOCASE]        = "Instruction \"case\" missing";
    stringsCbot[TX_BADNUM]        = "Number missing";
    stringsCbot[TX_VOID]          = "Void parameter";
    stringsCbot[TX_NOTYP]         = "Type declaration missing";
    stringsCbot[TX_NOVAR]         = "Variable name missing";
    stringsCbot[TX_NOFONC]        = "Function name missing";
    stringsCbot[TX_OVERPARAM]     = "Too many parameters";
    stringsCbot[TX_REDEF]         = "Function already exists";
    stringsCbot[TX_LOWPARAM]      = "Parameters missing ";
    stringsCbot[TX_BADPARAM]      = "No function with this name accepts this kind of parameter";
    stringsCbot[TX_NUMPARAM]      = "No function with this name accepts this number of parameters";
    stringsCbot[TX_NOITEM]        = "This is not a member of this class";
    stringsCbot[TX_DOT]           = "This object is not a member of a class";
    stringsCbot[TX_NOCONST]       = "Appropriate constructor missing";
    stringsCbot[TX_REDEFCLASS]    = "This class already exists";
    stringsCbot[TX_CLBRK]         = "\" ] \" missing";
    stringsCbot[TX_RESERVED]      = "Reserved keyword of CBOT language";
    stringsCbot[TX_BADNEW]        = "Bad argument for \"new\"";
    stringsCbot[TX_OPBRK]         = "\" [ \" expected";
    stringsCbot[TX_BADSTRING]     = "String missing";
    stringsCbot[TX_BADINDEX]      = "Incorrect index type";
    stringsCbot[TX_PRIVATE]       = "Private element";
    stringsCbot[TX_NOPUBLIC]      = "Public required";
    stringsCbot[TX_DIVZERO]       = "Dividing by zero";
    stringsCbot[TX_NOTINIT]       = "Variable not initialized";
    stringsCbot[TX_BADTHROW]      = "Negative value rejected by \"throw\"";
    stringsCbot[TX_NORETVAL]      = "The function returned no value ";
    stringsCbot[TX_NORUN]         = "No function running";
    stringsCbot[TX_NOCALL]        = "Calling an unknown function";
    stringsCbot[TX_NOCLASS]       = "This class does not exist";
    stringsCbot[TX_NULLPT]        = "Unknown Object";
    stringsCbot[TX_OPNAN]         = "Operation impossible with value \"nan\"";
    stringsCbot[TX_OUTARRAY]      = "Access beyond array limit";
    stringsCbot[TX_STACKOVER]     = "Stack overflow";
    stringsCbot[TX_DELETEDPT]     = "Illegal object";
    stringsCbot[TX_FILEOPEN]      = "Can't open file";
    stringsCbot[TX_NOTOPEN]       = "File not open";
    stringsCbot[TX_ERRREAD]       = "Read error";
    stringsCbot[TX_ERRWRITE]      = "Write error";
>>>>>>> d019a499
}



static char         g_gamerName[100];

void SetGlobalGamerName(std::string name)
{
    strcpy(g_gamerName, name.c_str());
}


struct KeyDesc
{
    InputSlot   key;
    char        name[20];
};

static KeyDesc keyTable[22] =
{
    { INPUT_SLOT_LEFT,     "left;"    },
    { INPUT_SLOT_RIGHT,    "right;"   },
    { INPUT_SLOT_UP,       "up;"      },
    { INPUT_SLOT_DOWN,     "down;"    },
    { INPUT_SLOT_GUP,      "gup;"     },
    { INPUT_SLOT_GDOWN,    "gdown;"   },
    { INPUT_SLOT_CAMERA,   "camera;"  },
    { INPUT_SLOT_DESEL,    "desel;"   },
    { INPUT_SLOT_ACTION,   "action;"  },
    { INPUT_SLOT_NEAR,     "near;"    },
    { INPUT_SLOT_AWAY,     "away;"    },
    { INPUT_SLOT_NEXT,     "next;"    },
    { INPUT_SLOT_HUMAN,    "human;"   },
    { INPUT_SLOT_QUIT,     "quit;"    },
    { INPUT_SLOT_HELP,     "help;"    },
    { INPUT_SLOT_PROG,     "prog;"    },
    { INPUT_SLOT_CBOT,     "cbot;"    },
    { INPUT_SLOT_VISIT,    "visit;"   },
    { INPUT_SLOT_SPEED10,  "speed10;" },
    { INPUT_SLOT_SPEED15,  "speed15;" },
    { INPUT_SLOT_SPEED20,  "speed20;" }
};

// Seeks a key.

bool SearchKey(const char *cmd, InputSlot &key)
{
    for (int i = 0; i < 22 ;i++)
    {
        if ( strstr(cmd, keyTable[i].name) == cmd )
        {
            key = keyTable[i].key;
            return true;
        }
    }
    return false;
}

// Replaces the commands "\key name;" in a text.

static void PutKeyName(std::string& dst, const char* src)
{
    dst.clear();

    int s = 0;
    while ( src[s] != 0 )
    {
        if ( src[s+0] == '\\' &&
             src[s+1] == 'k'  &&
             src[s+2] == 'e'  &&
             src[s+3] == 'y'  &&
             src[s+4] == ' '  )
        {
            InputSlot key;
            if ( SearchKey(src+s+5, key) )
            {
                unsigned int res = CRobotMain::GetInstancePointer()->GetInputBinding(key).primary;
                if (res != KEY_INVALID)
                {
                    std::string keyName;
                    if ( GetResource(RES_KEY, res, keyName) )
                    {
                        dst.append(keyName);
                        while ( src[s++] != ';' );
                        continue;
                    }
                }
            }
        }

        dst.append(1, src[s++]);
    }
}

// Returns the translated text of a resource that needs key substitution

static const char* GetResourceBase(ResType type, int num)
{
    const char *str = NULL;

    assert(num >= 0);

    switch (type)
    {
        case RES_TEXT:
            assert(num < RT_MAX);
            str = stringsText[num];
            break;

        case RES_EVENT:
            if (num >= EVENT_STD_MAX)
                return ""; // can be safely ignored (user events)

            str = stringsEvent[num];
            break;

        case RES_OBJECT:
            assert(num < OBJECT_MAX);
            if (num == OBJECT_HUMAN)
                return g_gamerName;

            str = stringsObject[num];
            break;

        case RES_ERR:
            assert(num < ERR_MAX);
            str = stringsErr[num];
            break;

        case RES_CBOT:
            assert(num < TX_MAX);
            str = stringsCbot[num];
            break;

        case RES_KEY:

            if (static_cast<unsigned int>(num) == KEY_INVALID)
                return "";
            else if (num == VIRTUAL_KMOD_CTRL)
                return "Ctrl";
            else if (num == VIRTUAL_KMOD_SHIFT)
                return "Shift";
            else if (num == VIRTUAL_KMOD_ALT)
                return "Alt";
            else if (num == VIRTUAL_KMOD_META)
                return "Win";
            else if (num > VIRTUAL_JOY(0))
            {
                // TODO: temporary fix
                static std::string sstr;
                sstr = gettext("Button %1");
                sstr = StrUtils::Replace(sstr, "%1", StrUtils::ToString<int>(1 + num - VIRTUAL_JOY(0)));
                return sstr.c_str();
            }
            else
                str = SDL_GetKeyName(static_cast<SDLKey>(num));

            break;

        default:
            assert(false);
    }

    return gettext(str);
}

// Returns the text of a resource.

bool GetResource(ResType type, int num, std::string& text)
{
    const char *tmpl = GetResourceBase(type, num);

    if (!tmpl)
    {
        text.clear();
        return false;
    }

    PutKeyName(text, tmpl);
    return true;
}
<|MERGE_RESOLUTION|>--- conflicted
+++ resolved
@@ -53,7 +53,6 @@
 {
     stringsText[RT_VERSION_ID]       = COLOBOT_FULLNAME;
 
-<<<<<<< HEAD
     stringsText[RT_DISINFO_TITLE]    = TR("SatCom");
     stringsText[RT_WINDOW_MAXIMIZED] = TR("Maximize");
     stringsText[RT_WINDOW_MINIMIZED] = TR("Minimize");
@@ -206,6 +205,7 @@
     stringsEvent[EVENT_INTERFACE_EDITMODE]  = TR("Automatic indent\\When program editing");
     stringsEvent[EVENT_INTERFACE_EDITVALUE] = TR("Big indent\\Indent 2 or 4 spaces per level defined by braces");
     stringsEvent[EVENT_INTERFACE_SOLUCE4]   = TR("Access to solutions\\Show program \"4: Solution\" in the exercises");
+    stringsEvent[EVENT_INTERFACE_BLOOD]     = TR("Blood\\Display blood when the astronaut or the alien queen is hit");
 
     stringsEvent[EVENT_INTERFACE_KDEF]      = TR("Standard controls\\Standard key functions");
     stringsEvent[EVENT_INTERFACE_KLEFT]     = TR("Turn left\\turns the bot to the left");
@@ -732,691 +732,6 @@
     stringsCbot[TX_NOTOPEN]       = TR("File not open");
     stringsCbot[TX_ERRREAD]       = TR("Read error");
     stringsCbot[TX_ERRWRITE]      = TR("Write error");
-=======
-    stringsText[RT_DISINFO_TITLE]    = "SatCom";
-    stringsText[RT_WINDOW_MAXIMIZED] = "Maximize";
-    stringsText[RT_WINDOW_MINIMIZED] = "Minimize";
-    stringsText[RT_WINDOW_STANDARD]  = "Normal size";
-    stringsText[RT_WINDOW_CLOSE]     = "Close";
-
-    stringsText[RT_STUDIO_TITLE]     = "Program editor";
-    stringsText[RT_SCRIPT_NEW]       = "New";
-    stringsText[RT_NAME_DEFAULT]     = "Player";
-    stringsText[RT_IO_NEW]           = "New ...";
-    stringsText[RT_KEY_OR]           = " or ";
-
-    stringsText[RT_TITLE_BASE]       = "COLOBOT";
-    stringsText[RT_TITLE_INIT]       = "COLOBOT: Gold Edition";
-    stringsText[RT_TITLE_TRAINER]    = "Programming exercises";
-    stringsText[RT_TITLE_DEFI]       = "Challenges";
-    stringsText[RT_TITLE_MISSION]    = "Missions";
-    stringsText[RT_TITLE_FREE]       = "Free game";
-    stringsText[RT_TITLE_TEEN]       = "Free game";
-    stringsText[RT_TITLE_USER]       = "User levels";
-    stringsText[RT_TITLE_SETUP]      = "Options";
-    stringsText[RT_TITLE_NAME]       = "Player's name";
-    stringsText[RT_TITLE_PERSO]      = "Customize your appearance";
-    stringsText[RT_TITLE_WRITE]      = "Save the current mission";
-    stringsText[RT_TITLE_READ]       = "Load a saved mission";
-
-    stringsText[RT_PLAY_CHAPt]       = " Chapters:";
-    stringsText[RT_PLAY_CHAPd]       = " Chapters:";
-    stringsText[RT_PLAY_CHAPm]       = " Planets:";
-    stringsText[RT_PLAY_CHAPf]       = " Planets:";
-    stringsText[RT_PLAY_CHAPu]       = " User levels:";
-    stringsText[RT_PLAY_CHAPte]      = " Chapters:";
-    stringsText[RT_PLAY_LISTt]       = " Exercises in the chapter:";
-    stringsText[RT_PLAY_LISTd]       = " Challenges in the chapter:";
-    stringsText[RT_PLAY_LISTm]       = " Missions on this planet:";
-    stringsText[RT_PLAY_LISTf]       = " Free game on this planet:";
-    stringsText[RT_PLAY_LISTu]       = " Missions on this level:";
-    stringsText[RT_PLAY_LISTk]       = " Free game on this chapter:";
-    stringsText[RT_PLAY_RESUME]      = " Summary:";
-
-    stringsText[RT_SETUP_DEVICE]     = " Drivers:";
-    stringsText[RT_SETUP_MODE]       = " Resolution:";
-    stringsText[RT_SETUP_KEY1]       = "1) First click on the key you want to redefine.";
-    stringsText[RT_SETUP_KEY2]       = "2) Then press the key you want to use instead.";
-
-    stringsText[RT_PERSO_FACE]       = "Face type:";
-    stringsText[RT_PERSO_GLASSES]    = "Eyeglasses:";
-    stringsText[RT_PERSO_HAIR]       = "Hair color:";
-    stringsText[RT_PERSO_COMBI]      = "Suit color:";
-    stringsText[RT_PERSO_BAND]       = "Strip color:";
-
-    stringsText[RT_DIALOG_QUIT]      = "Do you want to quit COLOBOT ?";
-    stringsText[RT_DIALOG_TITLE]     = "COLOBOT";
-    stringsText[RT_DIALOG_YESQUIT]   = "Quit\\Quit COLOBOT";
-    stringsText[RT_DIALOG_ABORT]     = "Quit the mission?";
-    stringsText[RT_DIALOG_YES]       = "Abort\\Abort the current mission";
-    stringsText[RT_DIALOG_NO]        = "Continue\\Continue the current mission";
-    stringsText[RT_DIALOG_NOQUIT]    = "Continue\\Continue the game";
-    stringsText[RT_DIALOG_DELOBJ]    = "Do you really want to destroy the selected building?";
-    stringsText[RT_DIALOG_DELGAME]   = "Do you want to delete %s's saved games? ";
-    stringsText[RT_DIALOG_YESDEL]    = "Delete";
-    stringsText[RT_DIALOG_NODEL]     = "Cancel";
-    stringsText[RT_DIALOG_LOADING]   = "LOADING";
-
-    stringsText[RT_STUDIO_LISTTT]    = "Keyword help(\\key cbot;)";
-    stringsText[RT_STUDIO_COMPOK]    = "Compilation ok (0 errors)";
-    stringsText[RT_STUDIO_PROGSTOP]  = "Program finished";
-
-    stringsText[RT_SATCOM_LIST]      = "\\b;List of objects\n";
-    stringsText[RT_SATCOM_BOT]       = "\\b;Robots\n";
-    stringsText[RT_SATCOM_BUILDING]  = "\\b;Buildings\n";
-    stringsText[RT_SATCOM_FRET]      = "\\b;Moveable objects\n";
-    stringsText[RT_SATCOM_ALIEN]     = "\\b;Aliens\n";
-    stringsText[RT_SATCOM_NULL]      = "\\c; (none)\\n;\n";
-    stringsText[RT_SATCOM_ERROR1]    = "\\b;Error\n";
-    stringsText[RT_SATCOM_ERROR2]    = "The list is only available if a \\l;radar station\\u object\\radar; is working.\n";
-
-    stringsText[RT_IO_OPEN]          = "Open";
-    stringsText[RT_IO_SAVE]          = "Save";
-    stringsText[RT_IO_LIST]          = "Folder: %s";
-    stringsText[RT_IO_NAME]          = "Name:";
-    stringsText[RT_IO_DIR]           = "Folder:";
-    stringsText[RT_IO_PRIVATE]       = "Private\\Private folder";
-    stringsText[RT_IO_PUBLIC]        = "Public\\Common folder";
-
-    stringsText[RT_GENERIC_DEV1]     = "Developed by :";
-    stringsText[RT_GENERIC_DEV2]     = "www.epsitec.com";
-    stringsText[RT_GENERIC_EDIT1]    = " ";
-    stringsText[RT_GENERIC_EDIT2]    = " ";
-
-    stringsText[RT_INTERFACE_REC]    = "Recorder";
-
-
-
-    stringsEvent[EVENT_BUTTON_OK]           = "OK";
-    stringsEvent[EVENT_BUTTON_CANCEL]       = "Cancel";
-    stringsEvent[EVENT_BUTTON_NEXT]         = "Next";
-    stringsEvent[EVENT_BUTTON_PREV]         = "Previous";
-    stringsEvent[EVENT_BUTTON_QUIT]         = "Menu (\\key quit;)";
-
-    stringsEvent[EVENT_DIALOG_OK]           = "OK";
-    stringsEvent[EVENT_DIALOG_CANCEL]       = "Cancel";
-
-    stringsEvent[EVENT_INTERFACE_TRAINER]   = "Exercises\\Programming exercises";
-    stringsEvent[EVENT_INTERFACE_DEFI]      = "Challenges\\Programming challenges";
-    stringsEvent[EVENT_INTERFACE_MISSION]   = "Missions\\Select mission";
-    stringsEvent[EVENT_INTERFACE_FREE]      = "Free game\\Free game without a specific goal";
-    stringsEvent[EVENT_INTERFACE_TEEN]      = "Free game\\Free game without a specific goal";
-    stringsEvent[EVENT_INTERFACE_USER]      = "User\\User levels";
-    stringsEvent[EVENT_INTERFACE_NAME]      = "Change player\\Change player";
-    stringsEvent[EVENT_INTERFACE_SETUP]     = "Options\\Preferences";
-    stringsEvent[EVENT_INTERFACE_AGAIN]     = "Restart\\Restart the mission from the beginning";
-    stringsEvent[EVENT_INTERFACE_WRITE]     = "Save\\Save the current mission ";
-    stringsEvent[EVENT_INTERFACE_READ]      = "Load\\Load a saved mission";
-    stringsEvent[EVENT_INTERFACE_ABORT]     = "\\Return to COLOBOT";
-    stringsEvent[EVENT_INTERFACE_QUIT]      = "Quit\\Quit COLOBOT";
-    stringsEvent[EVENT_INTERFACE_BACK]      = "<<  Back  \\Back to the previous screen";
-    stringsEvent[EVENT_INTERFACE_PLAY]      = "Play\\Start mission!";
-    stringsEvent[EVENT_INTERFACE_SETUPd]    = "Device\\Driver and resolution settings";
-    stringsEvent[EVENT_INTERFACE_SETUPg]    = "Graphics\\Graphics settings";
-    stringsEvent[EVENT_INTERFACE_SETUPp]    = "Game\\Game settings";
-    stringsEvent[EVENT_INTERFACE_SETUPc]    = "Controls\\Keyboard, joystick and mouse settings";
-    stringsEvent[EVENT_INTERFACE_SETUPs]    = "Sound\\Music and game sound volume";
-    stringsEvent[EVENT_INTERFACE_DEVICE]    = "Unit";
-    stringsEvent[EVENT_INTERFACE_RESOL]     = "Resolution";
-    stringsEvent[EVENT_INTERFACE_FULL]      = "Full screen\\Full screen or window mode";
-    stringsEvent[EVENT_INTERFACE_APPLY]     = "Apply changes\\Activates the changed settings";
-
-    stringsEvent[EVENT_INTERFACE_TOTO]      = "Robbie\\Your assistant";
-    stringsEvent[EVENT_INTERFACE_SHADOW]    = "Shadows\\Shadows on the ground";
-    stringsEvent[EVENT_INTERFACE_GROUND]    = "Marks on the ground\\Marks on the ground";
-    stringsEvent[EVENT_INTERFACE_DIRTY]     = "Dust\\Dust and dirt on bots and buildings";
-    stringsEvent[EVENT_INTERFACE_FOG]       = "Fog\\Fog";
-    stringsEvent[EVENT_INTERFACE_LENS]      = "Sunbeams\\Sunbeams in the sky";
-    stringsEvent[EVENT_INTERFACE_SKY]       = "Sky\\Clouds and nebulae";
-    stringsEvent[EVENT_INTERFACE_PLANET]    = "Planets and stars\\Astronomical objects in the sky";
-    stringsEvent[EVENT_INTERFACE_LIGHT]     = "Dynamic lighting\\Mobile light sources";
-    stringsEvent[EVENT_INTERFACE_PARTI]     = "Number of particles\\Explosions, dust, reflections, etc.";
-    stringsEvent[EVENT_INTERFACE_CLIP]      = "Depth of field\\Maximum visibility";
-    stringsEvent[EVENT_INTERFACE_DETAIL]    = "Details\\Visual quality of 3D objects";
-    stringsEvent[EVENT_INTERFACE_TEXTURE]   = "Textures\\Quality of textures ";
-    stringsEvent[EVENT_INTERFACE_GADGET]    = "Num of decorative objects\\Number of purely ornamental objects";
-    stringsEvent[EVENT_INTERFACE_RAIN]      = "Particles in the interface\\Steam clouds and sparks in the interface";
-    stringsEvent[EVENT_INTERFACE_GLINT]     = "Reflections on the buttons \\Shiny buttons";
-    stringsEvent[EVENT_INTERFACE_TOOLTIP]   = "Help balloons\\Explain the function of the buttons";
-    stringsEvent[EVENT_INTERFACE_MOVIES]    = "Film sequences\\Films before and after the missions";
-    stringsEvent[EVENT_INTERFACE_NICERST]   = "Exit film\\Film at the exit of exercises";
-    stringsEvent[EVENT_INTERFACE_HIMSELF]   = "Friendly fire\\Your shooting can damage your own objects ";
-    stringsEvent[EVENT_INTERFACE_SCROLL]    = "Scrolling\\Scrolling when the mouse touches right or left border";
-    stringsEvent[EVENT_INTERFACE_INVERTX]   = "Mouse inversion X\\Inversion of the scrolling direction on the X axis";
-    stringsEvent[EVENT_INTERFACE_INVERTY]   = "Mouse inversion Y\\Inversion of the scrolling direction on the Y axis";
-    stringsEvent[EVENT_INTERFACE_EFFECT]    = "Quake at explosions\\The screen shakes at explosions";
-    stringsEvent[EVENT_INTERFACE_MOUSE]     = "Mouse shadow\\Gives the mouse a shadow";
-    stringsEvent[EVENT_INTERFACE_EDITMODE]  = "Automatic indent\\When program editing";
-    stringsEvent[EVENT_INTERFACE_EDITVALUE] = "Big indent\\Indent 2 or 4 spaces per level defined by braces";
-    stringsEvent[EVENT_INTERFACE_SOLUCE4]   = "Access to solutions\\Show program \"4: Solution\" in the exercises";
-    stringsEvent[EVENT_INTERFACE_BLOOD]     = "Blood\\Display blood when the astronaut or the alien queen is hit";
-
-    stringsEvent[EVENT_INTERFACE_KDEF]      = "Standard controls\\Standard key functions";
-    stringsEvent[EVENT_INTERFACE_KLEFT]     = "Turn left\\turns the bot to the left";
-    stringsEvent[EVENT_INTERFACE_KRIGHT]    = "Turn right\\turns the bot to the right";
-    stringsEvent[EVENT_INTERFACE_KUP]       = "Forward\\Moves forward";
-    stringsEvent[EVENT_INTERFACE_KDOWN]     = "Backward\\Moves backward";
-    stringsEvent[EVENT_INTERFACE_KGUP]      = "Climb\\Increases the power of the jet";
-    stringsEvent[EVENT_INTERFACE_KGDOWN]    = "Descend\\Reduces the power of the jet";
-    stringsEvent[EVENT_INTERFACE_KCAMERA]   = "Change camera\\Switches between onboard camera and following camera";
-    stringsEvent[EVENT_INTERFACE_KDESEL]    = "Previous object\\Selects the previous object";
-    stringsEvent[EVENT_INTERFACE_KACTION]   = "Standard action\\Standard action of the bot (take/grab, shoot, sniff, etc)";
-    stringsEvent[EVENT_INTERFACE_KNEAR]     = "Camera closer\\Moves the camera forward";
-    stringsEvent[EVENT_INTERFACE_KAWAY]     = "Camera back\\Moves the camera backward";
-    stringsEvent[EVENT_INTERFACE_KNEXT]     = "Next object\\Selects the next object";
-    stringsEvent[EVENT_INTERFACE_KHUMAN]    = "Select the astronaut\\Selects the astronaut";
-    stringsEvent[EVENT_INTERFACE_KQUIT]     = "Quit\\Quit the current mission or exercise";
-    stringsEvent[EVENT_INTERFACE_KHELP]     = "Instructions\\Shows the instructions for the current mission";
-    stringsEvent[EVENT_INTERFACE_KPROG]     = "Programming help\\Gives more detailed help with programming";
-    stringsEvent[EVENT_INTERFACE_KCBOT]     = "Key word help\\More detailed help about key words";
-    stringsEvent[EVENT_INTERFACE_KVISIT]    = "Origin of last message\\Shows where the last message was sent from";
-    stringsEvent[EVENT_INTERFACE_KSPEED10]  = "Speed 1.0x\\Normal speed";
-    stringsEvent[EVENT_INTERFACE_KSPEED15]  = "Speed 1.5x\\1.5 times faster";
-    stringsEvent[EVENT_INTERFACE_KSPEED20]  = "Speed 2.0x\\Double speed";
-    stringsEvent[EVENT_INTERFACE_KSPEED30]  = "Speed 3.0x\\Three times faster";
-
-    stringsEvent[EVENT_INTERFACE_VOLSOUND]  = "Sound effects:\\Volume of engines, voice, shooting, etc.";
-    stringsEvent[EVENT_INTERFACE_VOLMUSIC]  = "Background sound :\\Volume of audio tracks on the CD";
-    stringsEvent[EVENT_INTERFACE_SOUND3D]   = "3D sound\\3D positioning of the sound";
-
-    stringsEvent[EVENT_INTERFACE_MIN]       = "Lowest\\Minimum graphic quality (highest frame rate)";
-    stringsEvent[EVENT_INTERFACE_NORM]      = "Normal\\Normal graphic quality";
-    stringsEvent[EVENT_INTERFACE_MAX]       = "Highest\\Highest graphic quality (lowest frame rate)";
-
-    stringsEvent[EVENT_INTERFACE_SILENT]    = "Mute\\No sound";
-    stringsEvent[EVENT_INTERFACE_NOISY]     = "Normal\\Normal sound volume";
-
-    stringsEvent[EVENT_INTERFACE_JOYSTICK]  = "Use a joystick\\Joystick or keyboard";
-    stringsEvent[EVENT_INTERFACE_SOLUCE]    = "Access to solution\\Shows the solution (detailed instructions for missions)";
-
-    stringsEvent[EVENT_INTERFACE_NEDIT]     = "\\New player name";
-    stringsEvent[EVENT_INTERFACE_NOK]       = "OK\\Choose the selected player";
-    stringsEvent[EVENT_INTERFACE_NCANCEL]   = "Cancel\\Keep current player name";
-    stringsEvent[EVENT_INTERFACE_NDELETE]   = "Delete player\\Deletes the player from the list";
-    stringsEvent[EVENT_INTERFACE_NLABEL]    = "Player name";
-
-    stringsEvent[EVENT_INTERFACE_IOWRITE]   = "Save\\Saves the current mission";
-    stringsEvent[EVENT_INTERFACE_IOREAD]    = "Load\\Loads the selected mission";
-    stringsEvent[EVENT_INTERFACE_IOLIST]    = "List of saved missions";
-    stringsEvent[EVENT_INTERFACE_IOLABEL]   = "Filename:";
-    stringsEvent[EVENT_INTERFACE_IONAME]    = "Mission name";
-    stringsEvent[EVENT_INTERFACE_IOIMAGE]   = "Photography";
-    stringsEvent[EVENT_INTERFACE_IODELETE]  = "Delete\\Deletes the selected file";
-
-    stringsEvent[EVENT_INTERFACE_PERSO]     = "Appearance\\Choose your appearance";
-    stringsEvent[EVENT_INTERFACE_POK]       = "OK";
-    stringsEvent[EVENT_INTERFACE_PCANCEL]   = "Cancel";
-    stringsEvent[EVENT_INTERFACE_PDEF]      = "Standard\\Standard appearance settings";
-    stringsEvent[EVENT_INTERFACE_PHEAD]     = "Head\\Face and hair";
-    stringsEvent[EVENT_INTERFACE_PBODY]     = "Suit\\Astronaut suit";
-    stringsEvent[EVENT_INTERFACE_PLROT]     = "\\Turn left";
-    stringsEvent[EVENT_INTERFACE_PRROT]     = "\\Turn right";
-    stringsEvent[EVENT_INTERFACE_PCRa]      = "Red";
-    stringsEvent[EVENT_INTERFACE_PCGa]      = "Green";
-    stringsEvent[EVENT_INTERFACE_PCBa]      = "Blue";
-    stringsEvent[EVENT_INTERFACE_PCRb]      = "Red";
-    stringsEvent[EVENT_INTERFACE_PCGb]      = "Green";
-    stringsEvent[EVENT_INTERFACE_PCBb]      = "Blue";
-    stringsEvent[EVENT_INTERFACE_PFACE1]    = "\\Face 1";
-    stringsEvent[EVENT_INTERFACE_PFACE2]    = "\\Face 4";
-    stringsEvent[EVENT_INTERFACE_PFACE3]    = "\\Face 3";
-    stringsEvent[EVENT_INTERFACE_PFACE4]    = "\\Face 2";
-    stringsEvent[EVENT_INTERFACE_PGLASS0]   = "\\No eyeglasses";
-    stringsEvent[EVENT_INTERFACE_PGLASS1]   = "\\Eyeglasses 1";
-    stringsEvent[EVENT_INTERFACE_PGLASS2]   = "\\Eyeglasses 2";
-    stringsEvent[EVENT_INTERFACE_PGLASS3]   = "\\Eyeglasses 3";
-    stringsEvent[EVENT_INTERFACE_PGLASS4]   = "\\Eyeglasses 4";
-    stringsEvent[EVENT_INTERFACE_PGLASS5]   = "\\Eyeglasses 5";
-
-    stringsEvent[EVENT_OBJECT_DESELECT]     = "Previous selection (\\key desel;)";
-    stringsEvent[EVENT_OBJECT_LEFT]         = "Turn left (\\key left;)";
-    stringsEvent[EVENT_OBJECT_RIGHT]        = "Turn right (\\key right;)";
-    stringsEvent[EVENT_OBJECT_UP]           = "Forward (\\key up;)";
-    stringsEvent[EVENT_OBJECT_DOWN]         = "Backward (\\key down;)";
-    stringsEvent[EVENT_OBJECT_GASUP]        = "Up (\\key gup;)";
-    stringsEvent[EVENT_OBJECT_GASDOWN]      = "Down (\\key gdown;)";
-    stringsEvent[EVENT_OBJECT_HTAKE]        = "Grab or drop (\\key action;)";
-    stringsEvent[EVENT_OBJECT_MTAKE]        = "Grab or drop (\\key action;)";
-    stringsEvent[EVENT_OBJECT_MFRONT]       = "..in front";
-    stringsEvent[EVENT_OBJECT_MBACK]        = "..behind";
-    stringsEvent[EVENT_OBJECT_MPOWER]       = "..power cell";
-    stringsEvent[EVENT_OBJECT_BHELP]        = "Instructions for the mission (\\key help;)";
-    stringsEvent[EVENT_OBJECT_BTAKEOFF]     = "Take off to finish the mission";
-    stringsEvent[EVENT_OBJECT_BDESTROY]     = "Destroy";
-    stringsEvent[EVENT_OBJECT_BDERRICK]     = "Build a derrick";
-    stringsEvent[EVENT_OBJECT_BSTATION]     = "Build a power station";
-    stringsEvent[EVENT_OBJECT_BFACTORY]     = "Build a bot factory";
-    stringsEvent[EVENT_OBJECT_BREPAIR]      = "Build a repair center";
-    stringsEvent[EVENT_OBJECT_BCONVERT]     = "Build a converter";
-    stringsEvent[EVENT_OBJECT_BTOWER]       = "Build a defense tower";
-    stringsEvent[EVENT_OBJECT_BRESEARCH]    = "Build a research center";
-    stringsEvent[EVENT_OBJECT_BRADAR]       = "Build a radar station";
-    stringsEvent[EVENT_OBJECT_BENERGY]      = "Build a power cell factory";
-    stringsEvent[EVENT_OBJECT_BLABO]        = "Build an autolab";
-    stringsEvent[EVENT_OBJECT_BNUCLEAR]     = "Build a nuclear power plant";
-    stringsEvent[EVENT_OBJECT_BPARA]        = "Build a lightning conductor";
-    stringsEvent[EVENT_OBJECT_BINFO]        = "Build a exchange post";
-    stringsEvent[EVENT_OBJECT_BDESTROYER]   = "Build a destroyer";
-    stringsEvent[EVENT_OBJECT_GFLAT]        = "Show if the ground is flat";
-    stringsEvent[EVENT_OBJECT_FCREATE]      = "Plant a flag";
-    stringsEvent[EVENT_OBJECT_FDELETE]      = "Remove a flag";
-    stringsEvent[EVENT_OBJECT_FCOLORb]      = "\\Blue flags";
-    stringsEvent[EVENT_OBJECT_FCOLORr]      = "\\Red flags";
-    stringsEvent[EVENT_OBJECT_FCOLORg]      = "\\Green flags";
-    stringsEvent[EVENT_OBJECT_FCOLORy]      = "\\Yellow flags";
-    stringsEvent[EVENT_OBJECT_FCOLORv]      = "\\Violet flags";
-    stringsEvent[EVENT_OBJECT_FACTORYfa]    = "Build a winged grabber";
-    stringsEvent[EVENT_OBJECT_FACTORYta]    = "Build a tracked grabber";
-    stringsEvent[EVENT_OBJECT_FACTORYwa]    = "Build a wheeled grabber";
-    stringsEvent[EVENT_OBJECT_FACTORYia]    = "Build a legged grabber";
-    stringsEvent[EVENT_OBJECT_FACTORYfc]    = "Build a winged shooter";
-    stringsEvent[EVENT_OBJECT_FACTORYtc]    = "Build a tracked shooter";
-    stringsEvent[EVENT_OBJECT_FACTORYwc]    = "Build a wheeled shooter";
-    stringsEvent[EVENT_OBJECT_FACTORYic]    = "Build a legged shooter";
-    stringsEvent[EVENT_OBJECT_FACTORYfi]    = "Build a winged orga shooter";
-    stringsEvent[EVENT_OBJECT_FACTORYti]    = "Build a tracked orga shooter";
-    stringsEvent[EVENT_OBJECT_FACTORYwi]    = "Build a wheeled orga shooter";
-    stringsEvent[EVENT_OBJECT_FACTORYii]    = "Build a legged orga shooter";
-    stringsEvent[EVENT_OBJECT_FACTORYfs]    = "Build a winged sniffer";
-    stringsEvent[EVENT_OBJECT_FACTORYts]    = "Build a tracked sniffer";
-    stringsEvent[EVENT_OBJECT_FACTORYws]    = "Build a wheeled sniffer";
-    stringsEvent[EVENT_OBJECT_FACTORYis]    = "Build a legged sniffer";
-    stringsEvent[EVENT_OBJECT_FACTORYrt]    = "Build a thumper";
-    stringsEvent[EVENT_OBJECT_FACTORYrc]    = "Build a phazer shooter";
-    stringsEvent[EVENT_OBJECT_FACTORYrr]    = "Build a recycler";
-    stringsEvent[EVENT_OBJECT_FACTORYrs]    = "Build a shielder";
-    stringsEvent[EVENT_OBJECT_FACTORYsa]    = "Build a subber";
-    stringsEvent[EVENT_OBJECT_RTANK]        = "Run research program for tracked bots";
-    stringsEvent[EVENT_OBJECT_RFLY]         = "Run research program for winged bots";
-    stringsEvent[EVENT_OBJECT_RTHUMP]       = "Run research program for thumper";
-    stringsEvent[EVENT_OBJECT_RCANON]       = "Run research program for shooter";
-    stringsEvent[EVENT_OBJECT_RTOWER]       = "Run research program for defense tower";
-    stringsEvent[EVENT_OBJECT_RPHAZER]      = "Run research program for phazer shooter";
-    stringsEvent[EVENT_OBJECT_RSHIELD]      = "Run research program for shielder";
-    stringsEvent[EVENT_OBJECT_RATOMIC]      = "Run research program for nuclear power";
-    stringsEvent[EVENT_OBJECT_RiPAW]        = "Run research program for legged bots";
-    stringsEvent[EVENT_OBJECT_RiGUN]        = "Run research program for orga shooter";
-    stringsEvent[EVENT_OBJECT_RESET]        = "Return to start";
-    stringsEvent[EVENT_OBJECT_SEARCH]       = "Sniff (\\key action;)";
-    stringsEvent[EVENT_OBJECT_TERRAFORM]    = "Thump (\\key action;)";
-    stringsEvent[EVENT_OBJECT_FIRE]         = "Shoot (\\key action;)";
-    stringsEvent[EVENT_OBJECT_SPIDEREXPLO]  = "Explode (\\key action;)";
-    stringsEvent[EVENT_OBJECT_RECOVER]      = "Recycle (\\key action;)";
-    stringsEvent[EVENT_OBJECT_BEGSHIELD]    = "Extend shield (\\key action;)";
-    stringsEvent[EVENT_OBJECT_ENDSHIELD]    = "Withdraw shield (\\key action;)";
-    stringsEvent[EVENT_OBJECT_DIMSHIELD]    = "Shield radius";
-    stringsEvent[EVENT_OBJECT_PROGRUN]      = "Execute the selected program";
-    stringsEvent[EVENT_OBJECT_PROGEDIT]     = "Edit the selected program";
-    stringsEvent[EVENT_OBJECT_INFOOK]       = "\\SatCom on standby";
-    stringsEvent[EVENT_OBJECT_DELETE]       = "Destroy the building";
-    stringsEvent[EVENT_OBJECT_GENERGY]      = "Energy level";
-    stringsEvent[EVENT_OBJECT_GSHIELD]      = "Shield level";
-    stringsEvent[EVENT_OBJECT_GRANGE]       = "Jet temperature";
-    stringsEvent[EVENT_OBJECT_GPROGRESS]    = "Still working ...";
-    stringsEvent[EVENT_OBJECT_GRADAR]       = "Number of insects detected";
-    stringsEvent[EVENT_OBJECT_GINFO]        = "Transmitted information";
-    stringsEvent[EVENT_OBJECT_COMPASS]      = "Compass";
-    stringsEvent[EVENT_OBJECT_MAPZOOM]      = "Zoom mini-map";
-    stringsEvent[EVENT_OBJECT_CAMERA]       = "Camera (\\key camera;)";
-    stringsEvent[EVENT_OBJECT_CAMERAleft]   = "Camera to left";
-    stringsEvent[EVENT_OBJECT_CAMERAright]  = "Camera to right";
-    stringsEvent[EVENT_OBJECT_CAMERAnear]   = "Camera nearest";
-    stringsEvent[EVENT_OBJECT_CAMERAaway]   = "Camera awayest";
-    stringsEvent[EVENT_OBJECT_HELP]         = "Help about selected object";
-    stringsEvent[EVENT_OBJECT_SOLUCE]       = "Show the solution";
-    stringsEvent[EVENT_OBJECT_SHORTCUT00]   = "Switch bots <-> buildings";
-    stringsEvent[EVENT_OBJECT_LIMIT]        = "Show the range";
-    stringsEvent[EVENT_OBJECT_PEN0]         = "\\Raise the pencil";
-    stringsEvent[EVENT_OBJECT_PEN1]         = "\\Use the black pencil";
-    stringsEvent[EVENT_OBJECT_PEN2]         = "\\Use the yellow pencil";
-    stringsEvent[EVENT_OBJECT_PEN3]         = "\\Use the orange pencil";
-    stringsEvent[EVENT_OBJECT_PEN4]         = "\\Use the red pencil";
-    stringsEvent[EVENT_OBJECT_PEN5]         = "\\Use the purple pencil";
-    stringsEvent[EVENT_OBJECT_PEN6]         = "\\Use the blue pencil";
-    stringsEvent[EVENT_OBJECT_PEN7]         = "\\Use the green pencil";
-    stringsEvent[EVENT_OBJECT_PEN8]         = "\\Use the brown pencil";
-    stringsEvent[EVENT_OBJECT_REC]          = "\\Start recording";
-    stringsEvent[EVENT_OBJECT_STOP]         = "\\Stop recording";
-    stringsEvent[EVENT_DT_VISIT0]           = "Show the place";
-    stringsEvent[EVENT_DT_VISIT1]           = "Show the place";
-    stringsEvent[EVENT_DT_VISIT2]           = "Show the place";
-    stringsEvent[EVENT_DT_VISIT3]           = "Show the place";
-    stringsEvent[EVENT_DT_VISIT4]           = "Show the place";
-    stringsEvent[EVENT_DT_END]              = "Continue";
-    stringsEvent[EVENT_CMD]                 = "Command line";
-    stringsEvent[EVENT_SPEED]               = "Game speed";
-
-    stringsEvent[EVENT_HYPER_PREV]          = "Back";
-    stringsEvent[EVENT_HYPER_NEXT]          = "Forward";
-    stringsEvent[EVENT_HYPER_HOME]          = "Home";
-    stringsEvent[EVENT_HYPER_COPY]          = "Copy";
-    stringsEvent[EVENT_HYPER_SIZE1]         = "Size 1";
-    stringsEvent[EVENT_HYPER_SIZE2]         = "Size 2";
-    stringsEvent[EVENT_HYPER_SIZE3]         = "Size 3";
-    stringsEvent[EVENT_HYPER_SIZE4]         = "Size 4";
-    stringsEvent[EVENT_HYPER_SIZE5]         = "Size 5";
-    stringsEvent[EVENT_SATCOM_HUSTON]       = "Instructions from Houston";
-    stringsEvent[EVENT_SATCOM_SAT]          = "Satellite report";
-    stringsEvent[EVENT_SATCOM_LOADING]      = "Programs dispatched by Houston";
-    stringsEvent[EVENT_SATCOM_OBJECT]       = "List of objects";
-    stringsEvent[EVENT_SATCOM_PROG]         = "Programming help";
-    stringsEvent[EVENT_SATCOM_SOLUCE]       = "Solution";
-
-    stringsEvent[EVENT_STUDIO_OK]           = "OK\\Close program editor and return to game";
-    stringsEvent[EVENT_STUDIO_CANCEL]       = "Cancel\\Cancel all changes";
-    stringsEvent[EVENT_STUDIO_NEW]          = "New";
-    stringsEvent[EVENT_STUDIO_OPEN]         = "Open (Ctrl+o)";
-    stringsEvent[EVENT_STUDIO_SAVE]         = "Save (Ctrl+s)";
-    stringsEvent[EVENT_STUDIO_UNDO]         = "Undo (Ctrl+z)";
-    stringsEvent[EVENT_STUDIO_CUT]          = "Cut (Ctrl+x)";
-    stringsEvent[EVENT_STUDIO_COPY]         = "Copy (Ctrl+c)";
-    stringsEvent[EVENT_STUDIO_PASTE]        = "Paste (Ctrl+v)";
-    stringsEvent[EVENT_STUDIO_SIZE]         = "Font size";
-    stringsEvent[EVENT_STUDIO_TOOL]         = "Instructions (\\key help;)";
-    stringsEvent[EVENT_STUDIO_HELP]         = "Programming help  (\\key prog;)";
-    stringsEvent[EVENT_STUDIO_COMPILE]      = "Compile";
-    stringsEvent[EVENT_STUDIO_RUN]          = "Execute/stop";
-    stringsEvent[EVENT_STUDIO_REALTIME]     = "Pause/continue";
-    stringsEvent[EVENT_STUDIO_STEP]         = "One step";
-
-
-
-    stringsObject[OBJECT_PORTICO]      = "Gantry crane";
-    stringsObject[OBJECT_BASE]         = "Spaceship";
-    stringsObject[OBJECT_DERRICK]      = "Derrick";
-    stringsObject[OBJECT_FACTORY]      = "Bot factory";
-    stringsObject[OBJECT_REPAIR]       = "Repair center";
-    stringsObject[OBJECT_DESTROYER]    = "Destroyer";
-    stringsObject[OBJECT_STATION]      = "Power station";
-    stringsObject[OBJECT_CONVERT]      = "Converts ore to titanium";
-    stringsObject[OBJECT_TOWER]        = "Defense tower";
-    stringsObject[OBJECT_NEST]         = "Nest";
-    stringsObject[OBJECT_RESEARCH]     = "Research center";
-    stringsObject[OBJECT_RADAR]        = "Radar station";
-    stringsObject[OBJECT_INFO]         = "Information exchange post";
-    stringsObject[OBJECT_ENERGY]       = "Power cell factory";
-    stringsObject[OBJECT_LABO]         = "Autolab";
-    stringsObject[OBJECT_NUCLEAR]      = "Nuclear power station";
-    stringsObject[OBJECT_PARA]         = "Lightning conductor";
-    stringsObject[OBJECT_SAFE]         = "Vault";
-    stringsObject[OBJECT_HUSTON]       = "Houston Mission Control";
-    stringsObject[OBJECT_TARGET1]      = "Target";
-    stringsObject[OBJECT_TARGET2]      = "Target";
-    stringsObject[OBJECT_START]        = "Start";
-    stringsObject[OBJECT_END]          = "Finish";
-    stringsObject[OBJECT_STONE]        = "Titanium ore";
-    stringsObject[OBJECT_URANIUM]      = "Uranium ore";
-    stringsObject[OBJECT_BULLET]       = "Organic matter";
-    stringsObject[OBJECT_METAL]        = "Titanium";
-    stringsObject[OBJECT_POWER]        = "Power cell";
-    stringsObject[OBJECT_ATOMIC]       = "Nuclear power cell";
-    stringsObject[OBJECT_BBOX]         = "Black box";
-    stringsObject[OBJECT_KEYa]         = "Key A";
-    stringsObject[OBJECT_KEYb]         = "Key B";
-    stringsObject[OBJECT_KEYc]         = "Key C";
-    stringsObject[OBJECT_KEYd]         = "Key D";
-    stringsObject[OBJECT_TNT]          = "Explosive";
-    stringsObject[OBJECT_BOMB]         = "Fixed mine";
-    stringsObject[OBJECT_BAG]          = "Survival kit";
-    stringsObject[OBJECT_WAYPOINT]     = "Checkpoint";
-    stringsObject[OBJECT_FLAGb]        = "Blue flag";
-    stringsObject[OBJECT_FLAGr]        = "Red flag";
-    stringsObject[OBJECT_FLAGg]        = "Green flag";
-    stringsObject[OBJECT_FLAGy]        = "Yellow flag";
-    stringsObject[OBJECT_FLAGv]        = "Violet flag";
-    stringsObject[OBJECT_MARKPOWER]    = "Energy deposit (site for power station)";
-    stringsObject[OBJECT_MARKURANIUM]  = "Uranium deposit (site for derrick)";
-    stringsObject[OBJECT_MARKKEYa]     = "Found key A (site for derrick)";
-    stringsObject[OBJECT_MARKKEYb]     = "Found key B (site for derrick)";
-    stringsObject[OBJECT_MARKKEYc]     = "Found key C (site for derrick)";
-    stringsObject[OBJECT_MARKKEYd]     = "Found key D (site for derrick)";
-    stringsObject[OBJECT_MARKSTONE]    = "Titanium deposit (site for derrick)";
-    stringsObject[OBJECT_MOBILEft]     = "Practice bot";
-    stringsObject[OBJECT_MOBILEtt]     = "Practice bot";
-    stringsObject[OBJECT_MOBILEwt]     = "Practice bot";
-    stringsObject[OBJECT_MOBILEit]     = "Practice bot";
-    stringsObject[OBJECT_MOBILEfa]     = "Winged grabber";
-    stringsObject[OBJECT_MOBILEta]     = "Tracked grabber";
-    stringsObject[OBJECT_MOBILEwa]     = "Wheeled grabber";
-    stringsObject[OBJECT_MOBILEia]     = "Legged grabber";
-    stringsObject[OBJECT_MOBILEfc]     = "Winged shooter";
-    stringsObject[OBJECT_MOBILEtc]     = "Tracked shooter";
-    stringsObject[OBJECT_MOBILEwc]     = "Wheeled shooter";
-    stringsObject[OBJECT_MOBILEic]     = "Legged shooter";
-    stringsObject[OBJECT_MOBILEfi]     = "Winged orga shooter";
-    stringsObject[OBJECT_MOBILEti]     = "Tracked orga shooter";
-    stringsObject[OBJECT_MOBILEwi]     = "Wheeled orga shooter";
-    stringsObject[OBJECT_MOBILEii]     = "Legged orga shooter";
-    stringsObject[OBJECT_MOBILEfs]     = "Winged sniffer";
-    stringsObject[OBJECT_MOBILEts]     = "Tracked sniffer";
-    stringsObject[OBJECT_MOBILEws]     = "Wheeled sniffer";
-    stringsObject[OBJECT_MOBILEis]     = "Legged sniffer";
-    stringsObject[OBJECT_MOBILErt]     = "Thumper";
-    stringsObject[OBJECT_MOBILErc]     = "Phazer shooter";
-    stringsObject[OBJECT_MOBILErr]     = "Recycler";
-    stringsObject[OBJECT_MOBILErs]     = "Shielder";
-    stringsObject[OBJECT_MOBILEsa]     = "Subber";
-    stringsObject[OBJECT_MOBILEtg]     = "Target bot";
-    stringsObject[OBJECT_MOBILEdr]     = "Drawer bot";
-    stringsObject[OBJECT_TECH]         = "Engineer";
-    stringsObject[OBJECT_TOTO]         = "Robbie";
-    stringsObject[OBJECT_MOTHER]       = "Alien Queen";
-    stringsObject[OBJECT_ANT]          = "Ant";
-    stringsObject[OBJECT_SPIDER]       = "Spider";
-    stringsObject[OBJECT_BEE]          = "Wasp";
-    stringsObject[OBJECT_WORM]         = "Worm";
-    stringsObject[OBJECT_EGG]          = "Egg";
-    stringsObject[OBJECT_RUINmobilew1] = "Wreckage";
-    stringsObject[OBJECT_RUINmobilew2] = "Wreckage";
-    stringsObject[OBJECT_RUINmobilet1] = "Wreckage";
-    stringsObject[OBJECT_RUINmobilet2] = "Wreckage";
-    stringsObject[OBJECT_RUINmobiler1] = "Wreckage";
-    stringsObject[OBJECT_RUINmobiler2] = "Wreckage";
-    stringsObject[OBJECT_RUINfactory]  = "Ruin";
-    stringsObject[OBJECT_RUINdoor]     = "Ruin";
-    stringsObject[OBJECT_RUINsupport]  = "Waste";
-    stringsObject[OBJECT_RUINradar]    = "Ruin";
-    stringsObject[OBJECT_RUINconvert]  = "Ruin";
-    stringsObject[OBJECT_RUINbase]     = "Spaceship ruin";
-    stringsObject[OBJECT_RUINhead]     = "Spaceship ruin";
-    stringsObject[OBJECT_APOLLO1]      = "Remains of Apollo mission";
-    stringsObject[OBJECT_APOLLO3]      = "Remains of Apollo mission";
-    stringsObject[OBJECT_APOLLO4]      = "Remains of Apollo mission";
-    stringsObject[OBJECT_APOLLO5]      = "Remains of Apollo mission";
-    stringsObject[OBJECT_APOLLO2]      = "Lunar Roving Vehicle";
-
-
-
-    stringsErr[ERR_GENERIC]         = "Internal error - tell the developers";
-    stringsErr[ERR_CMD]             = "Unknown command";
-    stringsErr[ERR_MANIP_VEH]       = "Inappropriate bot";
-    stringsErr[ERR_MANIP_FLY]       = "Impossible when flying";
-    stringsErr[ERR_MANIP_BUSY]      = "Already carrying something";
-    stringsErr[ERR_MANIP_NIL]       = "Nothing to grab";
-    stringsErr[ERR_MANIP_MOTOR]     = "Impossible when moving";
-    stringsErr[ERR_MANIP_OCC]       = "Place occupied";
-    stringsErr[ERR_MANIP_FRIEND]    = "No other robot";
-    stringsErr[ERR_MANIP_RADIO]     = "You can not carry a radioactive object";
-    stringsErr[ERR_MANIP_WATER]     = "You can not carry an object under water";
-    stringsErr[ERR_MANIP_EMPTY]     = "Nothing to drop";
-    stringsErr[ERR_BUILD_FLY]       = "Impossible when flying";
-    stringsErr[ERR_BUILD_WATER]     = "Impossible under water";
-    stringsErr[ERR_BUILD_ENERGY]    = "Not enough energy";
-    stringsErr[ERR_BUILD_METALAWAY] = "Titanium too far away";
-    stringsErr[ERR_BUILD_METALNEAR] = "Titanium too close";
-    stringsErr[ERR_BUILD_METALINEX] = "No titanium around";
-    stringsErr[ERR_BUILD_FLAT]      = "Ground not flat enough";
-    stringsErr[ERR_BUILD_FLATLIT]   = "Flat ground not large enough";
-    stringsErr[ERR_BUILD_BUSY]      = "Place occupied";
-    stringsErr[ERR_BUILD_BASE]      = "Too close to space ship";
-    stringsErr[ERR_BUILD_NARROW]    = "Too close to a building";
-    stringsErr[ERR_BUILD_MOTOR]     = "Impossible when moving";
-    stringsErr[ERR_SEARCH_FLY]      = "Impossible when flying";
-    stringsErr[ERR_BUILD_DISABLED]  = "Can not produce this object in this mission";
-    stringsErr[ERR_BUILD_RESEARCH]  = "Can not produce not researched object";
-    stringsErr[ERR_SEARCH_VEH]      = "Inappropriate bot";
-    stringsErr[ERR_SEARCH_MOTOR]    = "Impossible when moving";
-    stringsErr[ERR_TERRA_VEH]       = "Inappropriate bot";
-    stringsErr[ERR_TERRA_ENERGY]    = "Not enough energy";
-    stringsErr[ERR_TERRA_FLOOR]     = "Ground inappropriate";
-    stringsErr[ERR_TERRA_BUILDING]  = "Building too close";
-    stringsErr[ERR_TERRA_OBJECT]    = "Object too close";
-    stringsErr[ERR_RECOVER_VEH]     = "Inappropriate bot";
-    stringsErr[ERR_RECOVER_ENERGY]  = "Not enough energy";
-    stringsErr[ERR_RECOVER_NULL]    = "Nothing to recycle";
-    stringsErr[ERR_SHIELD_VEH]      = "Inappropriate bot";
-    stringsErr[ERR_SHIELD_ENERGY]   = "No more energy";
-    stringsErr[ERR_MOVE_IMPOSSIBLE] = "Error in instruction move";
-    stringsErr[ERR_FIND_IMPOSSIBLE] = "Object not found";
-    stringsErr[ERR_GOTO_IMPOSSIBLE] = "Goto: inaccessible destination";
-    stringsErr[ERR_GOTO_ITER]       = "Goto: inaccessible destination";
-    stringsErr[ERR_GOTO_BUSY]       = "Goto: destination occupied";
-    stringsErr[ERR_FIRE_VEH]        = "Inappropriate bot";
-    stringsErr[ERR_FIRE_ENERGY]     = "Not enough energy";
-    stringsErr[ERR_FIRE_FLY]        = "Impossible when flying";
-    stringsErr[ERR_CONVERT_EMPTY]   = "No titanium ore to convert";
-    stringsErr[ERR_DERRICK_NULL]    = "No ore in the subsoil";
-    stringsErr[ERR_STATION_NULL]    = "No energy in the subsoil";
-    stringsErr[ERR_TOWER_POWER]     = "No power cell";
-    stringsErr[ERR_TOWER_ENERGY]    = "No more energy";
-    stringsErr[ERR_RESEARCH_POWER]  = "No power cell";
-    stringsErr[ERR_RESEARCH_ENERGY] = "Not enough energy";
-    stringsErr[ERR_RESEARCH_TYPE]   = "Inappropriate cell type";
-    stringsErr[ERR_RESEARCH_ALREADY]= "Research program already performed";
-    stringsErr[ERR_ENERGY_NULL]     = "No energy in the subsoil";
-    stringsErr[ERR_ENERGY_LOW]      = "Not enough energy yet";
-    stringsErr[ERR_ENERGY_EMPTY]    = "No titanium to transform";
-    stringsErr[ERR_ENERGY_BAD]      = "Transforms only titanium";
-    stringsErr[ERR_BASE_DLOCK]      = "Doors blocked by a robot or another object ";
-    stringsErr[ERR_BASE_DHUMAN]     = "You must get on the spaceship to take off ";
-    stringsErr[ERR_LABO_NULL]       = "Nothing to analyze";
-    stringsErr[ERR_LABO_BAD]        = "Analyzes only organic matter";
-    stringsErr[ERR_LABO_ALREADY]    = "Analysis already performed";
-    stringsErr[ERR_NUCLEAR_NULL]    = "No energy in the subsoil";
-    stringsErr[ERR_NUCLEAR_LOW]     = "Not yet enough energy";
-    stringsErr[ERR_NUCLEAR_EMPTY]   = "No uranium to transform";
-    stringsErr[ERR_NUCLEAR_BAD]     = "Transforms only uranium";
-    stringsErr[ERR_FACTORY_NULL]    = "No titanium";
-    stringsErr[ERR_FACTORY_NEAR]    = "Object too close";
-    stringsErr[ERR_RESET_NEAR]      = "Place occupied";
-    stringsErr[ERR_INFO_NULL]       = "No information exchange post within range";
-    stringsErr[ERR_VEH_VIRUS]       = "Program infected by a virus";
-    stringsErr[ERR_BAT_VIRUS]       = "Infected by a virus; temporarily out of order";
-    stringsErr[ERR_VEH_POWER]       = "No power cell";
-    stringsErr[ERR_VEH_ENERGY]      = "No more energy";
-    stringsErr[ERR_FLAG_FLY]        = "Impossible when flying";
-    stringsErr[ERR_FLAG_WATER]      = "Impossible when swimming";
-    stringsErr[ERR_FLAG_MOTOR]      = "Impossible when moving";
-    stringsErr[ERR_FLAG_BUSY]       = "Impossible when carrying an object";
-    stringsErr[ERR_FLAG_CREATE]     = "Too many flags of this color (maximum 5)";
-    stringsErr[ERR_FLAG_PROXY]      = "Too close to an existing flag";
-    stringsErr[ERR_FLAG_DELETE]     = "No flag nearby";
-    stringsErr[ERR_DESTROY_NOTFOUND]= "Not found anything to destroy";
-    stringsErr[ERR_WRONG_OBJ]       = "Inappropriate object";
-    stringsErr[ERR_MISSION_NOTERM]  = "The mission is not accomplished yet (press \\key help; for more details)";
-    stringsErr[ERR_DELETEMOBILE]    = "Bot destroyed";
-    stringsErr[ERR_DELETEBUILDING]  = "Building destroyed";
-    stringsErr[ERR_TOOMANY]         = "Can not create this; there are too many objects";
-    stringsErr[ERR_OBLIGATORYTOKEN] = "\"%s\" missing in this exercise";
-    stringsErr[ERR_PROHIBITEDTOKEN] = "Do not use in this exercise";
-
-    stringsErr[INFO_BUILD]          = "Building completed";
-    stringsErr[INFO_CONVERT]        = "Titanium available";
-    stringsErr[INFO_RESEARCH]       = "Research program completed";
-    stringsErr[INFO_RESEARCHTANK]   = "Plans for tracked robots available ";
-    stringsErr[INFO_RESEARCHFLY]    = "You can fly with the keys (\\key gup;) and (\\key gdown;)";
-    stringsErr[INFO_RESEARCHTHUMP]  = "Plans for thumper available";
-    stringsErr[INFO_RESEARCHCANON]  = "Plans for shooter available";
-    stringsErr[INFO_RESEARCHTOWER]  = "Plans for defense tower available";
-    stringsErr[INFO_RESEARCHPHAZER] = "Plans for phazer shooter available";
-    stringsErr[INFO_RESEARCHSHIELD] = "Plans for shielder available";
-    stringsErr[INFO_RESEARCHATOMIC] = "Plans for nuclear power plant available";
-    stringsErr[INFO_FACTORY]        = "New bot available";
-    stringsErr[INFO_LABO]           = "Analysis performed";
-    stringsErr[INFO_ENERGY]         = "Power cell available";
-    stringsErr[INFO_NUCLEAR]        = "Nuclear power cell available";
-    stringsErr[INFO_FINDING]        = "You found a usable object";
-    stringsErr[INFO_MARKPOWER]      = "Found a site for power station";
-    stringsErr[INFO_MARKURANIUM]    = "Found a site for a derrick";
-    stringsErr[INFO_MARKSTONE]      = "Found a site for a derrick";
-    stringsErr[INFO_MARKKEYa]       = "Found a site for a derrick";
-    stringsErr[INFO_MARKKEYb]       = "Found a site for a derrick";
-    stringsErr[INFO_MARKKEYc]       = "Found a site for a derrick";
-    stringsErr[INFO_MARKKEYd]       = "Found a site for a derrick";
-    stringsErr[INFO_WIN]            = "<<< Well done; mission accomplished >>>";
-    stringsErr[INFO_LOST]           = "<<< Sorry; mission failed >>>";
-    stringsErr[INFO_LOSTq]          = "<<< Sorry; mission failed >>>";
-    stringsErr[INFO_WRITEOK]        = "Current mission saved";
-    stringsErr[INFO_DELETEPATH]     = "Checkpoint crossed";
-    stringsErr[INFO_DELETEMOTHER]   = "Alien Queen killed";
-    stringsErr[INFO_DELETEANT]      = "Ant fatally wounded";
-    stringsErr[INFO_DELETEBEE]      = "Wasp fatally wounded";
-    stringsErr[INFO_DELETEWORM]     = "Worm fatally wounded";
-    stringsErr[INFO_DELETESPIDER]   = "Spider fatally wounded";
-    stringsErr[INFO_BEGINSATCOM]    = "Press \\key help; to read instructions on your SatCom";
-
-
-
-    stringsCbot[TX_OPENPAR]       = "Opening bracket missing";
-    stringsCbot[TX_CLOSEPAR]      = "Closing bracket missing ";
-    stringsCbot[TX_NOTBOOL]       = "The expression must return a boolean value";
-    stringsCbot[TX_UNDEFVAR]      = "Variable not declared";
-    stringsCbot[TX_BADLEFT]       = "Assignment impossible";
-    stringsCbot[TX_ENDOF]         = "Semicolon terminator missing";
-    stringsCbot[TX_OUTCASE]       = "Instruction \"case\" outside a block \"switch\"";
-    stringsCbot[TX_NOTERM]        = "Instructions after the final closing brace";
-    stringsCbot[TX_CLOSEBLK]      = "End of block missing";
-    stringsCbot[TX_ELSEWITHOUTIF] = "Instruction \"else\" without corresponding \"if\" ";
-    stringsCbot[TX_OPENBLK]       = "Opening brace missing ";
-    stringsCbot[TX_BADTYPE]       = "Wrong type for the assignment";
-    stringsCbot[TX_REDEFVAR]      = "A variable can not be declared twice";
-    stringsCbot[TX_BAD2TYPE]      = "The types of the two operands are incompatible ";
-    stringsCbot[TX_UNDEFCALL]     = "Unknown function";
-    stringsCbot[TX_MISDOTS]       = "Sign \" : \" missing";
-    stringsCbot[TX_WHILE]         = "Keyword \"while\" missing";
-    stringsCbot[TX_BREAK]         = "Instruction \"break\" outside a loop";
-    stringsCbot[TX_LABEL]         = "A label must be followed by \"for\"; \"while\"; \"do\" or \"switch\"";
-    stringsCbot[TX_NOLABEL]       = "This label does not exist";
-    stringsCbot[TX_NOCASE]        = "Instruction \"case\" missing";
-    stringsCbot[TX_BADNUM]        = "Number missing";
-    stringsCbot[TX_VOID]          = "Void parameter";
-    stringsCbot[TX_NOTYP]         = "Type declaration missing";
-    stringsCbot[TX_NOVAR]         = "Variable name missing";
-    stringsCbot[TX_NOFONC]        = "Function name missing";
-    stringsCbot[TX_OVERPARAM]     = "Too many parameters";
-    stringsCbot[TX_REDEF]         = "Function already exists";
-    stringsCbot[TX_LOWPARAM]      = "Parameters missing ";
-    stringsCbot[TX_BADPARAM]      = "No function with this name accepts this kind of parameter";
-    stringsCbot[TX_NUMPARAM]      = "No function with this name accepts this number of parameters";
-    stringsCbot[TX_NOITEM]        = "This is not a member of this class";
-    stringsCbot[TX_DOT]           = "This object is not a member of a class";
-    stringsCbot[TX_NOCONST]       = "Appropriate constructor missing";
-    stringsCbot[TX_REDEFCLASS]    = "This class already exists";
-    stringsCbot[TX_CLBRK]         = "\" ] \" missing";
-    stringsCbot[TX_RESERVED]      = "Reserved keyword of CBOT language";
-    stringsCbot[TX_BADNEW]        = "Bad argument for \"new\"";
-    stringsCbot[TX_OPBRK]         = "\" [ \" expected";
-    stringsCbot[TX_BADSTRING]     = "String missing";
-    stringsCbot[TX_BADINDEX]      = "Incorrect index type";
-    stringsCbot[TX_PRIVATE]       = "Private element";
-    stringsCbot[TX_NOPUBLIC]      = "Public required";
-    stringsCbot[TX_DIVZERO]       = "Dividing by zero";
-    stringsCbot[TX_NOTINIT]       = "Variable not initialized";
-    stringsCbot[TX_BADTHROW]      = "Negative value rejected by \"throw\"";
-    stringsCbot[TX_NORETVAL]      = "The function returned no value ";
-    stringsCbot[TX_NORUN]         = "No function running";
-    stringsCbot[TX_NOCALL]        = "Calling an unknown function";
-    stringsCbot[TX_NOCLASS]       = "This class does not exist";
-    stringsCbot[TX_NULLPT]        = "Unknown Object";
-    stringsCbot[TX_OPNAN]         = "Operation impossible with value \"nan\"";
-    stringsCbot[TX_OUTARRAY]      = "Access beyond array limit";
-    stringsCbot[TX_STACKOVER]     = "Stack overflow";
-    stringsCbot[TX_DELETEDPT]     = "Illegal object";
-    stringsCbot[TX_FILEOPEN]      = "Can't open file";
-    stringsCbot[TX_NOTOPEN]       = "File not open";
-    stringsCbot[TX_ERRREAD]       = "Read error";
-    stringsCbot[TX_ERRWRITE]      = "Write error";
->>>>>>> d019a499
 }
 
 
