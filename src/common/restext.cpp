--- conflicted
+++ resolved
@@ -77,11 +77,8 @@
     stringsText[RT_TITLE_PERSO]      = TR("Customize your appearance");
     stringsText[RT_TITLE_WRITE]      = TR("Save the current mission");
     stringsText[RT_TITLE_READ]       = TR("Load a saved mission");
-<<<<<<< HEAD
     stringsText[RT_TITLE_PLUS]       = TR("Missions+");
-=======
     stringsText[RT_TITLE_MODS]       = TR("Mods");
->>>>>>> 52446c10
 
     stringsText[RT_PLAY_CHAP_CHAPTERS]   = TR("Chapters:");
     stringsText[RT_PLAY_CHAP_PLANETS]    = TR("Planets:");
