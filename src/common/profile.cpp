--- conflicted
+++ resolved
@@ -17,13 +17,8 @@
 
 #include "common/profile.h"
 
-<<<<<<< HEAD
-#include "common/logger.h"
 #include "common/resources/inputstream.h"
 #include "common/resources/outputstream.h"
-
-=======
->>>>>>> 2770ee89
 #include "app/system.h"
 
 #include "common/logger.h"
@@ -55,16 +50,10 @@
     m_useCurrentDirectory = useCurrentDirectory;
 }
 
-std::string CProfile::GetIniFileLocation()
-{
-    return m_useCurrentDirectory ? "colobot.ini" : GetSystemUtils()->GetProfileFileLocation();
-}
-
 bool CProfile::Init()
 {
     try
     {
-<<<<<<< HEAD
         CInputStream stream;
         stream.open("colobot.ini");
         if(stream.is_open()) {
@@ -74,9 +63,6 @@
             return false;
         }
         stream.close();
-=======
-        bp::ini_parser::read_ini(GetIniFileLocation(), m_propertyTree);
->>>>>>> 2770ee89
     }
     catch (std::exception & e)
     {
@@ -92,7 +78,6 @@
     {
         try
         {
-<<<<<<< HEAD
             COutputStream stream;
             stream.open("colobot.ini");
             if(stream.is_open()) {
@@ -102,9 +87,6 @@
                 return false;
             }
             stream.close();
-=======
-            bp::ini_parser::write_ini(GetIniFileLocation(), m_propertyTree);
->>>>>>> 2770ee89
         }
         catch (std::exception & e)
         {
