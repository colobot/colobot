--- conflicted
+++ resolved
@@ -137,6 +137,14 @@
     m_absTime = 0.0f;
     m_relTime = 0.0f;
 
+    m_baseTimeStamp = m_systemUtils->CreateTimeStamp();
+    m_curTimeStamp = m_systemUtils->CreateTimeStamp();
+    m_lastTimeStamp = m_systemUtils->CreateTimeStamp();
+
+    m_manualFrameLast = m_systemUtils->CreateTimeStamp();
+    m_manualFrameTime = m_systemUtils->CreateTimeStamp();
+
+
     m_joystickEnabled = false;
 
     m_mouseMode = MOUSE_SYSTEM;
@@ -153,6 +161,13 @@
 
 CApplication::~CApplication()
 {
+    m_systemUtils->DestroyTimeStamp(m_baseTimeStamp);
+    m_systemUtils->DestroyTimeStamp(m_curTimeStamp);
+    m_systemUtils->DestroyTimeStamp(m_lastTimeStamp);
+
+    m_systemUtils->DestroyTimeStamp(m_manualFrameLast);
+    m_systemUtils->DestroyTimeStamp(m_manualFrameTime);
+
     m_joystickEnabled = false;
 
     m_controller.reset();
@@ -693,20 +708,7 @@
     // Create the robot application.
     m_controller = MakeUnique<CController>();
 
-<<<<<<< HEAD
     StartLoadingMusic();
-=======
-    std::thread{[this]() {
-        GetLogger()->Debug("Cache sounds...\n");
-        SystemTimeStamp musicLoadStart = m_systemUtils->GetCurrentTimeStamp();
-
-        m_sound->CacheAll();
-
-        SystemTimeStamp musicLoadEnd = m_systemUtils->GetCurrentTimeStamp();
-        float musicLoadTime = m_systemUtils->TimeStampDiff(musicLoadStart, musicLoadEnd, STU_MSEC);
-        GetLogger()->Debug("Sound loading took %.2f ms\n", musicLoadTime);
-    }}.detach();
->>>>>>> 4119e669
 
     if (m_runSceneCategory == LevelCategory::Max)
         m_controller->StartApp();
@@ -1534,7 +1536,7 @@
 
 void CApplication::StartLoadingMusic()
 {
-    CThread musicLoadThread([this]()
+    std::thread{[this]()
     {
         GetLogger()->Debug("Cache sounds...\n");
         SystemTimeStamp* musicLoadStart = m_systemUtils->CreateTimeStamp();
@@ -1547,9 +1549,7 @@
         m_systemUtils->GetCurrentTimeStamp(musicLoadEnd);
         float musicLoadTime = m_systemUtils->TimeStampDiff(musicLoadStart, musicLoadEnd, STU_MSEC);
         GetLogger()->Debug("Sound loading took %.2f ms\n", musicLoadTime);
-    },
-    "Sound loading thread");
-    musicLoadThread.Start();
+    }).detach();
 }
 
 bool CApplication::GetSimulationSuspended() const
@@ -1561,11 +1561,7 @@
 {
     m_simulationSpeed = speed;
 
-<<<<<<< HEAD
     m_systemUtils->CopyTimeStamp(m_baseTimeStamp, m_curTimeStamp);
-=======
-    m_baseTimeStamp = m_systemUtils->GetCurrentTimeStamp();
->>>>>>> 4119e669
     m_realAbsTimeBase = m_realAbsTime;
     m_absTimeBase = m_exactAbsTime;
 
@@ -1577,13 +1573,8 @@
     if (m_simulationSuspended)
         return Event(EVENT_NULL);
 
-<<<<<<< HEAD
     m_systemUtils->CopyTimeStamp(m_lastTimeStamp, m_curTimeStamp);
     m_systemUtils->CopyTimeStamp(m_curTimeStamp, newTimeStamp);
-=======
-    m_lastTimeStamp = m_curTimeStamp;
-    m_curTimeStamp = m_systemUtils->GetCurrentTimeStamp();
->>>>>>> 4119e669
 
     long long absDiff = m_systemUtils->TimeStampExactDiff(m_baseTimeStamp, m_curTimeStamp);
     long long newRealAbsTime = m_realAbsTimeBase + absDiff;
