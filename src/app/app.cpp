--- conflicted
+++ resolved
@@ -347,12 +347,8 @@
             case OPT_DATADIR:
             {
                 m_dataPath = optarg;
-<<<<<<< HEAD
                 m_customDataPath = true;
-                GetLogger()->Info("Using custom data dir: '%s'\n", m_dataPath.c_str());
-=======
                 GetLogger()->Info("Using custom datadir or running mod: '%s'\n", m_dataPath.c_str());
->>>>>>> 2891c2ea
                 break;
             }
             case OPT_LANGDIR:
