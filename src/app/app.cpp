/*
 * This file is part of the Colobot: Gold Edition source code
 * Copyright (C) 2001-2014, Daniel Roux, EPSITEC SA & TerranovaTeam
 * http://epsiteс.ch; http://colobot.info; http://github.com/colobot
 *
 * This program is free software: you can redistribute it and/or modify
 * it under the terms of the GNU General Public License as published by
 * the Free Software Foundation, either version 3 of the License, or
 * (at your option) any later version.
 *
 * This program is distributed in the hope that it will be useful,
 * but WITHOUT ANY WARRANTY; without even the implied warranty of
 * MERCHANTABILITY or FITNESS FOR A PARTICULAR PURPOSE.
 * See the GNU General Public License for more details.
 *
 * You should have received a copy of the GNU General Public License
 * along with this program. If not, see http://gnu.org/licenses
 */

#include "common/config.h"

#include "app/app.h"

#include "app/system.h"

#include "common/logger.h"
#include "common/iman.h"
#include "common/image.h"
#include "common/key.h"
#include "common/stringutils.h"
#include "common/resources/resourcemanager.h"

#include "graphics/engine/modelmanager.h"
#include "graphics/opengl/gldevice.h"

#include "object/robotmain.h"

#ifdef OPENAL_SOUND
    #include "sound/oalsound/alsound.h"
#endif

#include <boost/filesystem.hpp>
#include <boost/tokenizer.hpp>

#include <SDL.h>
#include <SDL_image.h>

#include <stdlib.h>
#include <libintl.h>
#include <unistd.h>
#include <getopt.h>
#include <localename.h>


template<> CApplication* CSingleton<CApplication>::m_instance = nullptr;

//! Static buffer for putenv locale
static char S_LANGUAGE[50] = { 0 };


//! Interval of timer called to update joystick state
const int JOYSTICK_TIMER_INTERVAL = 1000/30;

//! Function called by the timer
Uint32 JoystickTimerCallback(Uint32 interval, void *);


/**
 * \struct ApplicationPrivate
 * \brief Private data of CApplication class
 *
 * Contains SDL-specific variables that should not be visible outside application module.
 */
struct ApplicationPrivate
{
    //! Display surface
    SDL_Surface *surface;
    //! Currently handled event
    SDL_Event currentEvent;
    //! Mouse motion event to be handled
    SDL_Event lastMouseMotionEvent;
    //! Joystick
    SDL_Joystick *joystick;
    //! Id of joystick timer
    SDL_TimerID joystickTimer;

    ApplicationPrivate()
    {
        memset(&currentEvent, 0, sizeof(SDL_Event));
        memset(&lastMouseMotionEvent, 0, sizeof(SDL_Event));
        surface = nullptr;
        joystick = nullptr;
        joystickTimer = 0;
    }
};



CApplication::CApplication()
{
    m_private       = new ApplicationPrivate();
    m_iMan          = new CInstanceManager();
    m_objMan        = new CObjectManager();
    m_eventQueue    = new CEventQueue();
    m_profile       = new CProfile();

    m_engine    = nullptr;
    m_device    = nullptr;
    m_modelManager = nullptr;
    m_robotMain = nullptr;
    m_sound     = nullptr;

    m_exitCode  = 0;
    m_active    = false;
    m_debugModes = 0;

    m_windowTitle = "COLOBOT: Gold Edition";

    m_simulationSuspended = false;

    m_simulationSpeed = 1.0f;

    m_realAbsTimeBase = 0LL;
    m_realAbsTime = 0LL;
    m_realRelTime = 0LL;

    m_absTimeBase = 0LL;
    m_exactAbsTime = 0LL;
    m_exactRelTime = 0LL;

    m_absTime = 0.0f;
    m_relTime = 0.0f;

    m_baseTimeStamp = GetSystemUtils()->CreateTimeStamp();
    m_curTimeStamp = GetSystemUtils()->CreateTimeStamp();
    m_lastTimeStamp = GetSystemUtils()->CreateTimeStamp();

    for (int i = 0; i < PCNT_MAX; ++i)
    {
        m_performanceCounters[i][0] = GetSystemUtils()->CreateTimeStamp();
        m_performanceCounters[i][1] = GetSystemUtils()->CreateTimeStamp();
    }

    m_joystickEnabled = false;

    m_mouseMode = MOUSE_SYSTEM;

    m_kmodState = 0;
    m_mouseButtonsState = 0;
    m_trackedKeys = 0;

    #ifdef PORTABLE
    m_dataPath = "./data";
    m_langPath = "./lang";
    #else
    m_dataPath = GetSystemUtils()->GetDataPath();
    m_langPath = GetSystemUtils()->GetLangPath();
<<<<<<< HEAD
=======
    #if DEV_BUILD
    m_savePath = "saves";
    #else
    m_savePath = GetSystemUtils()->GetSaveDir();
>>>>>>> 83abb8ca
    #endif

    m_runSceneName = "";
    m_runSceneRank = 0;

    m_sceneTest = false;

    m_language = LANGUAGE_ENV;

    m_lowCPU = true;

    m_protoMode = false;
}

CApplication::~CApplication()
{
    delete m_private;
    m_private = nullptr;

    delete m_objMan;
    m_objMan = nullptr;

    delete m_eventQueue;
    m_eventQueue = nullptr;

    delete m_profile;
    m_profile = nullptr;

    delete m_iMan;
    m_iMan = nullptr;

    GetSystemUtils()->DestroyTimeStamp(m_baseTimeStamp);
    GetSystemUtils()->DestroyTimeStamp(m_curTimeStamp);
    GetSystemUtils()->DestroyTimeStamp(m_lastTimeStamp);

    for (int i = 0; i < PCNT_MAX; ++i)
    {
        GetSystemUtils()->DestroyTimeStamp(m_performanceCounters[i][0]);
        GetSystemUtils()->DestroyTimeStamp(m_performanceCounters[i][1]);
    }
}

CEventQueue* CApplication::GetEventQueue()
{
    return m_eventQueue;
}

CSoundInterface* CApplication::GetSound()
{
    return m_sound;
}

ParseArgsStatus CApplication::ParseArguments(int argc, char *argv[])
{
    enum OptionType
    {
        OPT_HELP = 1,
        OPT_DEBUG,
        OPT_RUNSCENE,
        OPT_SCENETEST,
        OPT_LOGLEVEL,
        OPT_LANGUAGE,
        OPT_LANGDIR,
        OPT_DATADIR,
        OPT_SAVEDIR,
        OPT_MOD,
        OPT_VBO
    };

    option options[] =
    {
        { "help", no_argument, nullptr, OPT_HELP },
        { "debug", required_argument, nullptr, OPT_DEBUG },
        { "runscene", required_argument, nullptr, OPT_RUNSCENE },
        { "scenetest", no_argument, nullptr, OPT_SCENETEST },
        { "loglevel", required_argument, nullptr, OPT_LOGLEVEL },
        { "language", required_argument, nullptr, OPT_LANGUAGE },
        { "langdir", required_argument, nullptr, OPT_LANGDIR },
        { "datadir", required_argument, nullptr, OPT_DATADIR },
        { "savedir", required_argument, nullptr, OPT_SAVEDIR },
        { "mod", required_argument, nullptr, OPT_MOD },
        { "vbo", required_argument, nullptr, OPT_VBO },
        { nullptr, 0, nullptr, 0}
    };

    opterr = 0;

    int c = 0;
    int index = -1;
    while ((c = getopt_long_only(argc, argv, "", options, &index)) != -1)
    {
        if (c == '?')
        {
            if (optopt == 0)
                GetLogger()->Error("Invalid argument: %s\n", argv[optind-1]);
            else
                GetLogger()->Error("Expected argument for option: %s\n", argv[optind-1]);

            m_exitCode = 1;
            return PARSE_ARGS_FAIL;
        }

        index = -1;

        switch (c)
        {
            case OPT_HELP:
            {
                GetLogger()->Message("\n");
                GetLogger()->Message("Colobot %s (%s)\n", COLOBOT_CODENAME, COLOBOT_VERSION);
                GetLogger()->Message("\n");
                GetLogger()->Message("List of available options:\n");
                GetLogger()->Message("  -help               this help\n");
                GetLogger()->Message("  -debug modes        enable debug modes (more info printed in logs; see code for reference of modes)\n");
                GetLogger()->Message("  -runscene sceneNNN  run given scene on start\n");
                GetLogger()->Message("  -scenetest          win every mission right after it's loaded\n");
                GetLogger()->Message("  -loglevel level     set log level to level (one of: trace, debug, info, warn, error, none)\n");
                GetLogger()->Message("  -language lang      set language (one of: en, de, fr, pl, ru)\n");
                GetLogger()->Message("  -langdir path       set custom language directory path\n");
                GetLogger()->Message("  -datadir path       set custom data directory path\n");
                GetLogger()->Message("  -savedir path       set custom save directory path (must be writable)\n");
                GetLogger()->Message("  -mod path           load datadir mod from given path\n");
                GetLogger()->Message("  -vbo mode           set OpenGL VBO mode (one of: auto, enable, disable)\n");
                return PARSE_ARGS_HELP;
            }
            case OPT_DEBUG:
            {
                if (optarg == nullptr)
                {
                    m_debugModes = DEBUG_ALL;
                    GetLogger()->Info("All debug modes active\n");
                }
                else
                {
                    int debugModes;
                    if (! ParseDebugModes(optarg, debugModes))
                    {
                        return PARSE_ARGS_FAIL;
                    }

                    m_debugModes = debugModes;
                    GetLogger()->Info("Active debug modes: %s\n", optarg);
                }
                break;
            }
            case OPT_RUNSCENE:
            {
                std::string file = optarg;
                m_runSceneName = file.substr(0, file.size()-3);
                m_runSceneRank = StrUtils::FromString<int>(file.substr(file.size()-3, 3));
                GetLogger()->Info("Running scene '%s%d' on start\n", m_runSceneName.c_str(), m_runSceneRank);
                break;
            }
            case OPT_SCENETEST:
            {
                m_sceneTest = true;
                break;
            }
            case OPT_LOGLEVEL:
            {
                LogLevel logLevel;
                if (! CLogger::ParseLogLevel(optarg, logLevel))
                {
                    GetLogger()->Error("Invalid log level: '%s'\n", optarg);
                    return PARSE_ARGS_FAIL;
                }

                GetLogger()->Message("[*****] Log level changed to %s\n", optarg);
                GetLogger()->SetLogLevel(logLevel);
                break;
            }
            case OPT_LANGUAGE:
            {
                Language language;
                if (! ParseLanguage(optarg, language))
                {
                    GetLogger()->Error("Invalid language: '%s'\n", optarg);
                    return PARSE_ARGS_FAIL;
                }

                GetLogger()->Info("Using language %s\n", optarg);
                m_language = language;
                break;
            }
            case OPT_VBO:
            {
                std::string vbo;
                vbo = optarg;
                if (vbo == "auto")
                    m_deviceConfig.vboMode = Gfx::VBO_MODE_AUTO;
                else if (vbo == "enable")
                    m_deviceConfig.vboMode = Gfx::VBO_MODE_ENABLE;
                else if (vbo == "disable")
                    m_deviceConfig.vboMode = Gfx::VBO_MODE_DISABLE;
                else
                {
                    GetLogger()->Error("Invalid vbo mode: '%s'\n", optarg);
                    return PARSE_ARGS_FAIL;
                }

                break;
            }
            case OPT_DATADIR:
            {
                m_dataPath = optarg;
                GetLogger()->Info("Using data dir: '%s'\n", optarg);
                break;
            }
            case OPT_LANGDIR:
            {
                m_langPath = optarg;
                GetLogger()->Info("Using language dir: '%s'\n", optarg);
                break;
            }
            case OPT_SAVEDIR:
            {
                m_savePath = optarg;
                GetLogger()->Info("Using save dir: '%s'\n", optarg);
                break;
            }
            case OPT_MOD:
            {
                GetLogger()->Info("Loading mod: '%s'\n", optarg);
                CResourceManager::AddLocation(optarg, true);
                break;
            }
            default:
                assert(false); // should never get here
        }
    }

    return PARSE_ARGS_OK;
}

bool CApplication::Create()
{
    std::string path;
    bool defaultValues = false;

    GetLogger()->Info("Creating CApplication\n");

    boost::filesystem::path dataPath(m_dataPath);
    if (! (boost::filesystem::exists(dataPath) && boost::filesystem::is_directory(dataPath)) )
    {
        GetLogger()->Error("Data directory '%s' doesn't exist or is not a directory\n", m_dataPath.c_str());
        m_errorMessage = std::string("Could not read from data directory:\n") +
        std::string("'") + m_dataPath + std::string("'\n") +
        std::string("Please check your installation, or supply a valid data directory by -datadir option.");
        m_exitCode = 1;
        return false;
    }

    boost::filesystem::create_directories(m_savePath);
    boost::filesystem::create_directories(m_savePath+"/mods");

    LoadModsFromDir(m_dataPath+"/mods");
    LoadModsFromDir(m_savePath+"/mods");

    CResourceManager::AddLocation(m_dataPath, false);
    CResourceManager::SetSaveLocation(m_savePath);
    CResourceManager::AddLocation(m_savePath, true);

    if (!GetProfile().Init())
    {
        GetLogger()->Warn("Config not found. Default values will be used!\n");
        defaultValues = true;
    }

    if (GetProfile().GetStringProperty("Language", "Lang", path)) {
        Language language;
        if (ParseLanguage(path, language)) {
            m_language = language;
            GetLogger()->Info("Setting language '%s' from ini file\n", path.c_str());
        } else {
            GetLogger()->Error("Invalid language '%s' in ini file\n", path.c_str());
        }
    }

    SetLanguage(m_language);

    //Create the sound instance.
    #ifdef OPENAL_SOUND
    m_sound = static_cast<CSoundInterface *>(new ALSound());
    #else
    GetLogger()->Info("No sound support.\n");
    m_sound = new CSoundInterface();
    #endif

    m_sound->Create();
    m_sound->CacheAll();
    m_sound->AddMusicFiles();

    GetLogger()->Info("CApplication created successfully\n");

    std::string standardInfoMessage =
      "\nPlease see the console output or log file\n"
      "to get more information on the source of error";

    /* SDL initialization sequence */


    Uint32 initFlags = SDL_INIT_VIDEO | SDL_INIT_TIMER;

    if (SDL_Init(initFlags) < 0)
    {
        m_errorMessage = std::string("SDL initialization error:\n") +
                         std::string(SDL_GetError());
        GetLogger()->Error(m_errorMessage.c_str());
        m_exitCode = 2;
        return false;
    }

    // This is non-fatal and besides seems to fix some memory leaks
    if (SDL_InitSubSystem(SDL_INIT_JOYSTICK) < 0)
    {
        GetLogger()->Warn("Joystick subsystem init failed\nJoystick(s) will not be available\n");
    }

    if ((IMG_Init(IMG_INIT_PNG) & IMG_INIT_PNG) == 0)
    {
        m_errorMessage = std::string("SDL_Image initialization error:\n") +
                         std::string(IMG_GetError());
        GetLogger()->Error(m_errorMessage.c_str());
        m_exitCode = 3;
        return false;
    }

    // load settings from profile
    int iValue;
    if ( GetProfile().GetIntProperty("Setup", "Resolution", iValue) )
    {
        std::vector<Math::IntPoint> modes;
        GetVideoResolutionList(modes, true, true);
        if (static_cast<unsigned int>(iValue) < modes.size())
            m_deviceConfig.size = modes.at(iValue);
    }

    if ( GetProfile().GetIntProperty("Setup", "Fullscreen", iValue) )
    {
        m_deviceConfig.fullScreen = (iValue == 1);
    }

    if (! CreateVideoSurface())
        return false; // dialog is in function

    if (m_private->surface == nullptr)
    {
        m_errorMessage = std::string("SDL error while setting video mode:\n") +
                         std::string(SDL_GetError());
        GetLogger()->Error(m_errorMessage.c_str());
        m_exitCode = 4;
        return false;
    }

    SDL_WM_SetCaption(m_windowTitle.c_str(), m_windowTitle.c_str());

    // Enable translating key codes of key press events to unicode chars
    SDL_EnableUNICODE(1);
    SDL_EnableKeyRepeat(SDL_DEFAULT_REPEAT_DELAY, SDL_DEFAULT_REPEAT_INTERVAL);

    // Don't generate joystick events
    SDL_JoystickEventState(SDL_IGNORE);

    // The video is ready, we can create and initalize the graphics device
    m_device = new Gfx::CGLDevice(m_deviceConfig);
    if (! m_device->Create() )
    {
        m_errorMessage = std::string("Error in CDevice::Create()\n") + standardInfoMessage;
        m_exitCode = 5;
        return false;
    }

    // Create the 3D engine
    m_engine = new Gfx::CEngine(this);

    m_engine->SetDevice(m_device);

    if (! m_engine->Create() )
    {
        m_errorMessage = std::string("Error in CEngine::Init()\n") + standardInfoMessage;
        m_exitCode = 6;
        return false;
    }

    // Create model manager
    m_modelManager = new Gfx::CModelManager(m_engine);

    // Create the robot application.
    m_robotMain = new CRobotMain(this, !defaultValues);

    if (defaultValues) m_robotMain->CreateIni();

    if (! m_runSceneName.empty())
        m_robotMain->LoadSceneOnStart(m_runSceneName, m_runSceneRank);
    else
        m_robotMain->ChangePhase(PHASE_WELCOME1);

    return true;
}

bool CApplication::CreateVideoSurface()
{
    const SDL_VideoInfo *videoInfo = SDL_GetVideoInfo();
    if (videoInfo == nullptr)
    {
        m_errorMessage = std::string("SDL error while getting video info:\n ") +
                         std::string(SDL_GetError());
        GetLogger()->Error(m_errorMessage.c_str());
        m_exitCode = 7;
        return false;
    }

    Uint32 videoFlags = SDL_OPENGL | SDL_GL_DOUBLEBUFFER | SDL_HWPALETTE;

    // Use hardware surface if available
    if (videoInfo->hw_available)
        videoFlags |= SDL_HWSURFACE;

    // Enable hardware blit if available
    if (videoInfo->blit_hw)
        videoFlags |= SDL_HWACCEL;

    if (m_deviceConfig.fullScreen)
        videoFlags |= SDL_FULLSCREEN;

    if (m_deviceConfig.resizeable)
        videoFlags |= SDL_RESIZABLE;

    // Set OpenGL attributes

    SDL_GL_SetAttribute(SDL_GL_RED_SIZE,   m_deviceConfig.redSize);
    SDL_GL_SetAttribute(SDL_GL_GREEN_SIZE, m_deviceConfig.greenSize);
    SDL_GL_SetAttribute(SDL_GL_BLUE_SIZE,  m_deviceConfig.blueSize);
    SDL_GL_SetAttribute(SDL_GL_ALPHA_SIZE, m_deviceConfig.alphaSize);

    SDL_GL_SetAttribute(SDL_GL_DEPTH_SIZE, m_deviceConfig.depthSize);

    if (m_deviceConfig.doubleBuf)
        SDL_GL_SetAttribute(SDL_GL_DOUBLEBUFFER, 1);

    /* If hardware acceleration specifically requested, this will force the hw accel
       and fail with error if not available */
    if (m_deviceConfig.hardwareAccel)
        SDL_GL_SetAttribute(SDL_GL_ACCELERATED_VISUAL, 1);

    m_private->surface = SDL_SetVideoMode(m_deviceConfig.size.x, m_deviceConfig.size.y,
                                          m_deviceConfig.bpp, videoFlags);

    return true;
}

void CApplication::LoadModsFromDir(const std::string &dir)
{
    try {
        boost::filesystem::directory_iterator iterator(dir);
        for(; iterator != boost::filesystem::directory_iterator(); ++iterator)
        {
            std::string fn = iterator->path().string();
            CLogger::GetInstancePointer()->Info("Loading mod: '%s'\n", fn.c_str());
            CResourceManager::AddLocation(fn, false);
        }
    }
    catch(std::exception &e)
    {
        CLogger::GetInstancePointer()->Warn("Unable to load mods from directory '%s': %s\n", dir.c_str(), e.what());
    }
}

void CApplication::Destroy()
{
    m_joystickEnabled = false;

    delete m_robotMain;
    m_robotMain = nullptr;

    delete m_sound;
    m_sound = nullptr;

    delete m_modelManager;
    m_modelManager = nullptr;

    if (m_engine != nullptr)
    {
        m_engine->Destroy();

        delete m_engine;
        m_engine = nullptr;
    }

    if (m_device != nullptr)
    {
        m_device->Destroy();

        delete m_device;
        m_device = nullptr;
    }

    if (m_private->joystick != nullptr)
    {
        SDL_JoystickClose(m_private->joystick);
        m_private->joystick = nullptr;
    }

    if (m_private->surface != nullptr)
    {
        SDL_FreeSurface(m_private->surface);
        m_private->surface = nullptr;
    }

    IMG_Quit();

    SDL_Quit();
}

bool CApplication::ChangeVideoConfig(const Gfx::GLDeviceConfig &newConfig)
{
    static bool restore = false;

    m_lastDeviceConfig = m_deviceConfig;
    m_deviceConfig = newConfig;


    SDL_FreeSurface(m_private->surface);

    if (! CreateVideoSurface())
    {
        // Fatal error, so post the quit event
        m_eventQueue->AddEvent(Event(EVENT_SYS_QUIT));
        return false;
    }

    if (m_private->surface == nullptr)
    {
        if (! restore)
        {
            std::string error = std::string("SDL error while setting video mode:\n") +
                          std::string(SDL_GetError()) + std::string("\n") +
                          std::string("Previous mode will be restored");
            GetLogger()->Error(error.c_str());
            GetSystemUtils()->SystemDialog( SDT_ERROR, "COLOBOT - Error", error);

            restore = true;
            ChangeVideoConfig(m_lastDeviceConfig);
            return false;
        }
        else
        {
            restore = false;

            std::string error = std::string("SDL error while restoring previous video mode:\n") +
                          std::string(SDL_GetError());
            GetLogger()->Error(error.c_str());
            GetSystemUtils()->SystemDialog( SDT_ERROR, "COLOBOT - Fatal Error", error);


            // Fatal error, so post the quit event
            m_eventQueue->AddEvent(Event(EVENT_SYS_QUIT));
            return false;
        }
    }

    ( static_cast<Gfx::CGLDevice*>(m_device) )->ConfigChanged(m_deviceConfig);

    m_engine->ResetAfterDeviceChanged();

    return true;
}

bool CApplication::OpenJoystick()
{
    if ( (m_joystick.index < 0) || (m_joystick.index >= SDL_NumJoysticks()) )
        return false;

    m_private->joystick = SDL_JoystickOpen(m_joystick.index);
    if (m_private->joystick == nullptr)
        return false;

    m_joystick.axisCount   = SDL_JoystickNumAxes(m_private->joystick);
    m_joystick.buttonCount = SDL_JoystickNumButtons(m_private->joystick);

    // Create the vectors with joystick axis & button states to exactly the required size
    m_joyAxeState = std::vector<int>(m_joystick.axisCount, 0);
    m_joyButtonState = std::vector<bool>(m_joystick.buttonCount, false);

    // Create a timer for polling joystick state
    m_private->joystickTimer = SDL_AddTimer(JOYSTICK_TIMER_INTERVAL, JoystickTimerCallback, nullptr);

    return true;
}

void CApplication::CloseJoystick()
{
    // Timer will remove itself automatically

    SDL_JoystickClose(m_private->joystick);
    m_private->joystick = nullptr;
}

bool CApplication::ChangeJoystick(const JoystickDevice &newJoystick)
{
    if ( (newJoystick.index < 0) || (newJoystick.index >= SDL_NumJoysticks()) )
        return false;

    if (m_private->joystick != nullptr)
        CloseJoystick();

    return OpenJoystick();
}

Uint32 JoystickTimerCallback(Uint32 interval, void *)
{
    CApplication *app = CApplication::GetInstancePointer();
    if ((app == nullptr) || (! app->GetJoystickEnabled()))
        return 0; // don't run the timer again

    app->UpdateJoystick();

    return interval; // run for the same interval again
}

/** Updates the state info in CApplication and on change, creates SDL events and pushes them to SDL event queue.
    This way, the events get handled properly in the main event loop and besides, SDL_PushEvent() ensures thread-safety. */
void CApplication::UpdateJoystick()
{
    if (! m_joystickEnabled)
        return;

    SDL_JoystickUpdate();

    for (int axis = 0; axis < static_cast<int>( m_joyAxeState.size() ); ++axis)
    {
        int newValue = SDL_JoystickGetAxis(m_private->joystick, axis);

        if (m_joyAxeState[axis] != newValue)
        {
            m_joyAxeState[axis] = newValue;

            SDL_Event joyAxisEvent;

            joyAxisEvent.jaxis.type = SDL_JOYAXISMOTION;
            joyAxisEvent.jaxis.which = 0;
            joyAxisEvent.jaxis.axis = axis;
            joyAxisEvent.jaxis.value = newValue;

            SDL_PushEvent(&joyAxisEvent);
        }
    }

    for (int button = 0; button < static_cast<int>( m_joyButtonState.size() ); ++button)
    {
        bool newValue = SDL_JoystickGetButton(m_private->joystick, button) == 1;

        if (m_joyButtonState[button] != newValue)
        {
            m_joyButtonState[button] = newValue;

            SDL_Event joyButtonEvent;

            if (newValue)
            {
                joyButtonEvent.jbutton.type = SDL_JOYBUTTONDOWN;
                joyButtonEvent.jbutton.state = SDL_PRESSED;
            }
            else
            {
                joyButtonEvent.jbutton.type = SDL_JOYBUTTONUP;
                joyButtonEvent.jbutton.state = SDL_RELEASED;
            }
            joyButtonEvent.jbutton.which = 0;
            joyButtonEvent.jbutton.button = button;

            SDL_PushEvent(&joyButtonEvent);
        }
    }
}

void CApplication::UpdateMouse()
{
    Math::IntPoint pos;
    SDL_GetMouseState(&pos.x, &pos.y);
    m_mousePos = m_engine->WindowToInterfaceCoords(pos);
}

int CApplication::Run()
{
    m_active = true;

    GetSystemUtils()->GetCurrentTimeStamp(m_baseTimeStamp);
    GetSystemUtils()->GetCurrentTimeStamp(m_lastTimeStamp);
    GetSystemUtils()->GetCurrentTimeStamp(m_curTimeStamp);

    MoveMouse(Math::Point(0.5f, 0.5f)); // center mouse on start

    while (true)
    {
        ResetPerformanceCounters();

        if (m_active)
        {
            StartPerformanceCounter(PCNT_ALL);
            StartPerformanceCounter(PCNT_EVENT_PROCESSING);
        }

        // To be sure no old event remains
        m_private->currentEvent.type = SDL_NOEVENT;

        // Call SDL_PumpEvents() only once here
        // (SDL_PeepEvents() doesn't call it)
        if (m_active)
            SDL_PumpEvents();

        m_private->lastMouseMotionEvent.type = SDL_NOEVENT;

        bool haveEvent = true;
        while (haveEvent)
        {
            haveEvent = false;

            int count = 0;
            // Use SDL_PeepEvents() if the app is active, so we can use idle time to
            // render the scene. Else, use SDL_WaitEvent() to avoid eating CPU time.
            if (m_active)
                count = SDL_PeepEvents(&m_private->currentEvent, 1, SDL_GETEVENT, SDL_ALLEVENTS);
            else
                count = SDL_WaitEvent(&m_private->currentEvent);

            // If received an event
            if (count > 0)
            {
                haveEvent = true;

                // Skip mouse motion events, for now
                if (m_private->currentEvent.type == SDL_MOUSEMOTION)
                {
                    m_private->lastMouseMotionEvent = m_private->currentEvent;
                    continue;
                }

                Event event = ProcessSystemEvent();

                if (event.type == EVENT_SYS_QUIT)
                    goto end; // exit the loop

                if (event.type != EVENT_NULL)
                    m_eventQueue->AddEvent(event);

                Event virtualEvent = CreateVirtualEvent(event);
                if (virtualEvent.type != EVENT_NULL)
                    m_eventQueue->AddEvent(virtualEvent);
            }
        }

        // Now, process the last received mouse motion
        if (m_private->lastMouseMotionEvent.type != SDL_NOEVENT)
        {
            m_private->currentEvent = m_private->lastMouseMotionEvent;

            Event event = ProcessSystemEvent();

            if (event.type == EVENT_SYS_QUIT)
                goto end; // exit the loop

            if (event.type != EVENT_NULL)
                m_eventQueue->AddEvent(event);
        }

        // Enter game update & frame rendering only if active
        if (m_active)
        {
            Event event;
            while (m_eventQueue->GetEvent(event))
            {
                if (event.type == EVENT_SYS_QUIT || event.type == EVENT_QUIT)
                    goto end; // exit both loops

                LogEvent(event);

                bool passOn = true;
                if (m_engine != nullptr)
                    passOn = m_engine->ProcessEvent(event);

                if (passOn && m_robotMain != nullptr)
                    m_robotMain->ProcessEvent(event);
            }

            StopPerformanceCounter(PCNT_EVENT_PROCESSING);

            StartPerformanceCounter(PCNT_UPDATE_ALL);

            // Prepare and process step simulation event
            event = CreateUpdateEvent();
            if (event.type != EVENT_NULL && m_robotMain != nullptr)
            {
                LogEvent(event);

                m_sound->FrameMove(m_relTime);

                StartPerformanceCounter(PCNT_UPDATE_GAME);
                m_robotMain->ProcessEvent(event);
                StopPerformanceCounter(PCNT_UPDATE_GAME);

                StartPerformanceCounter(PCNT_UPDATE_ENGINE);
                m_engine->FrameUpdate();
                StopPerformanceCounter(PCNT_UPDATE_ENGINE);
            }

            StopPerformanceCounter(PCNT_UPDATE_ALL);

            /* Update mouse position explicitly right before rendering
             * because mouse events are usually way behind */
            UpdateMouse();

            StartPerformanceCounter(PCNT_RENDER_ALL);
            Render();
            StopPerformanceCounter(PCNT_RENDER_ALL);

            StopPerformanceCounter(PCNT_ALL);

            UpdatePerformanceCountersData();

            if (m_lowCPU)
            {
                usleep(20000); // should still give plenty of fps
            }
        }
    }

end:
    Destroy();

    return m_exitCode;
}

int CApplication::GetExitCode() const
{
    return m_exitCode;
}

const std::string& CApplication::GetErrorMessage() const
{
    return m_errorMessage;
}

/** The SDL event parsed is stored internally.
    If event is not available or is not understood, returned event is of type EVENT_NULL. */
Event CApplication::ProcessSystemEvent()
{
    Event event;

    if (m_private->currentEvent.type == SDL_QUIT)
    {
        event.type = EVENT_SYS_QUIT;
    }
    else if (m_private->currentEvent.type == SDL_VIDEORESIZE)
    {
        Gfx::GLDeviceConfig newConfig = m_deviceConfig;
        newConfig.size.x = m_private->currentEvent.resize.w;
        newConfig.size.y = m_private->currentEvent.resize.h;
        if (newConfig.size != m_deviceConfig.size)
            ChangeVideoConfig(newConfig);
    }
    else if ( (m_private->currentEvent.type == SDL_KEYDOWN) ||
              (m_private->currentEvent.type == SDL_KEYUP) )
    {
        if (m_private->currentEvent.type == SDL_KEYDOWN)
            event.type = EVENT_KEY_DOWN;
        else
            event.type = EVENT_KEY_UP;

        event.key.virt = false;
        event.key.key = m_private->currentEvent.key.keysym.sym;
        event.key.unicode = m_private->currentEvent.key.keysym.unicode;

        // Use the occasion to update kmods
        m_kmodState = m_private->currentEvent.key.keysym.mod;
    }
    else if ( (m_private->currentEvent.type == SDL_MOUSEBUTTONDOWN) ||
         (m_private->currentEvent.type == SDL_MOUSEBUTTONUP) )
    {
        if ((m_private->currentEvent.button.button == SDL_BUTTON_WHEELUP) ||
            (m_private->currentEvent.button.button == SDL_BUTTON_WHEELDOWN))
        {
            if (m_private->currentEvent.type == SDL_MOUSEBUTTONDOWN) // ignore the following up event
            {
                event.type = EVENT_MOUSE_WHEEL;
                if (m_private->currentEvent.button.button == SDL_BUTTON_WHEELDOWN)
                    event.mouseWheel.dir = WHEEL_DOWN;
                else
                    event.mouseWheel.dir = WHEEL_UP;
            }
        }
        else
        {
            if (m_private->currentEvent.type == SDL_MOUSEBUTTONDOWN)
                event.type = EVENT_MOUSE_BUTTON_DOWN;
            else
                event.type = EVENT_MOUSE_BUTTON_UP;

            event.mouseButton.button = static_cast<MouseButton>(1 << m_private->currentEvent.button.button);

            // Use the occasion to update mouse button state
            if (m_private->currentEvent.type == SDL_MOUSEBUTTONDOWN)
                m_mouseButtonsState |= event.mouseButton.button;
            else
                m_mouseButtonsState &= ~event.mouseButton.button;
        }

        // Use the occasion to update mouse pos
        m_mousePos = m_engine->WindowToInterfaceCoords(
            Math::IntPoint(m_private->currentEvent.button.x, m_private->currentEvent.button.y));
    }
    else if (m_private->currentEvent.type == SDL_MOUSEMOTION)
    {
        event.type = EVENT_MOUSE_MOVE;

        m_mousePos = m_engine->WindowToInterfaceCoords(
            Math::IntPoint(m_private->currentEvent.button.x, m_private->currentEvent.button.y));
    }
    else if (m_private->currentEvent.type == SDL_JOYAXISMOTION)
    {
        event.type = EVENT_JOY_AXIS;

        event.joyAxis.axis = m_private->currentEvent.jaxis.axis;
        event.joyAxis.value = m_private->currentEvent.jaxis.value;
    }
    else if ( (m_private->currentEvent.type == SDL_JOYBUTTONDOWN) ||
              (m_private->currentEvent.type == SDL_JOYBUTTONUP) )
    {
        if (m_private->currentEvent.type == SDL_JOYBUTTONDOWN)
            event.type = EVENT_JOY_BUTTON_DOWN;
        else
            event.type = EVENT_JOY_BUTTON_UP;

        event.joyButton.button = m_private->currentEvent.jbutton.button;
    }
    else if (m_private->currentEvent.type == SDL_ACTIVEEVENT)
    {
        event.type = EVENT_ACTIVE;

        if (m_private->currentEvent.active.type & SDL_APPINPUTFOCUS)
            event.active.flags |= ACTIVE_INPUT;
        if (m_private->currentEvent.active.type & SDL_APPMOUSEFOCUS)
            event.active.flags |= ACTIVE_MOUSE;
        if (m_private->currentEvent.active.type & SDL_APPACTIVE)
            event.active.flags |= ACTIVE_APP;

        event.active.gain = m_private->currentEvent.active.gain == 1;
    }


    if (event.type == EVENT_KEY_DOWN)
    {
        if      (event.key.key == KEY(KP8))
            m_trackedKeys |= TRKEY_NUM_UP;
        else if (event.key.key == KEY(KP2))
            m_trackedKeys |= TRKEY_NUM_DOWN;
        else if (event.key.key == KEY(KP4))
            m_trackedKeys |= TRKEY_NUM_LEFT;
        else if (event.key.key == KEY(KP6))
            m_trackedKeys |= TRKEY_NUM_RIGHT;
        else if (event.key.key == KEY(KP_PLUS))
            m_trackedKeys |= TRKEY_NUM_PLUS;
        else if (event.key.key == KEY(KP_MINUS))
            m_trackedKeys |= TRKEY_NUM_MINUS;
        else if (event.key.key == KEY(PAGEUP))
            m_trackedKeys |= TRKEY_PAGE_UP;
        else if (event.key.key == KEY(PAGEDOWN))
            m_trackedKeys |= TRKEY_PAGE_DOWN;
    }
    else if (event.type == EVENT_KEY_UP)
    {
        if      (event.key.key == KEY(KP8))
            m_trackedKeys &= ~TRKEY_NUM_UP;
        else if (event.key.key == KEY(KP2))
            m_trackedKeys &= ~TRKEY_NUM_DOWN;
        else if (event.key.key == KEY(KP4))
            m_trackedKeys &= ~TRKEY_NUM_LEFT;
        else if (event.key.key == KEY(KP6))
            m_trackedKeys &= ~TRKEY_NUM_RIGHT;
        else if (event.key.key == KEY(KP_PLUS))
            m_trackedKeys &= ~TRKEY_NUM_PLUS;
        else if (event.key.key == KEY(KP_MINUS))
            m_trackedKeys &= ~TRKEY_NUM_MINUS;
        else if (event.key.key == KEY(PAGEUP))
            m_trackedKeys &= ~TRKEY_PAGE_UP;
        else if (event.key.key == KEY(PAGEDOWN))
            m_trackedKeys &= ~TRKEY_PAGE_DOWN;
    }

    event.trackedKeysState = m_trackedKeys;
    event.kmodState = m_kmodState;
    event.mousePos = m_mousePos;
    event.mouseButtonsState = m_mouseButtonsState;

    return event;
}

void CApplication::LogEvent(const Event &event)
{
    CLogger *l = GetLogger();

    auto PrintEventDetails = [&]()
    {
        l->Trace(" rTime = %f\n", event.rTime);
        l->Trace(" kmodState = %04x\n", event.kmodState);
        l->Trace(" trackedKeysState = %04x\n", event.trackedKeysState);
        l->Trace(" mousePos = %f, %f\n", event.mousePos.x, event.mousePos.y);
        l->Trace(" mouseButtonsState = %02x\n", event.mouseButtonsState);
        l->Trace(" customParam = %d\n", event.customParam);
    };

    // Print the events in debug mode to test the code
    if (IsDebugModeActive(DEBUG_SYS_EVENTS) || IsDebugModeActive(DEBUG_APP_EVENTS))
    {
        std::string eventType = ParseEventType(event.type);

        if (IsDebugModeActive(DEBUG_SYS_EVENTS) && event.type <= EVENT_SYS_MAX)
        {
            l->Trace("System event %s:\n", eventType.c_str());
            switch (event.type)
            {
                case EVENT_KEY_DOWN:
                case EVENT_KEY_UP:
                    l->Trace(" virt    = %s\n", (event.key.virt) ? "true" : "false");
                    l->Trace(" key     = %d\n", event.key.key);
                    l->Trace(" unicode = 0x%04x\n", event.key.unicode);
                    break;
                case EVENT_MOUSE_BUTTON_DOWN:
                case EVENT_MOUSE_BUTTON_UP:
                    l->Trace(" button = %d\n", event.mouseButton.button);
                    break;
                case EVENT_MOUSE_WHEEL:
                    l->Trace(" dir = %s\n", (event.mouseWheel.dir == WHEEL_DOWN) ? "WHEEL_DOWN" : "WHEEL_UP");
                break;
                case EVENT_JOY_AXIS:
                    l->Trace(" axis  = %d\n", event.joyAxis.axis);
                    l->Trace(" value = %d\n", event.joyAxis.value);
                    break;
                case EVENT_JOY_BUTTON_DOWN:
                case EVENT_JOY_BUTTON_UP:
                    l->Trace(" button = %d\n", event.joyButton.button);
                    break;
                case EVENT_ACTIVE:
                    l->Trace(" flags = 0x%x\n", event.active.flags);
                    l->Trace(" gain  = %s\n", event.active.gain ? "true" : "false");
                    break;
                default:
                    break;
            }

            PrintEventDetails();
        }

        if (IsDebugModeActive(DEBUG_APP_EVENTS) && event.type > EVENT_SYS_MAX)
        {
            l->Trace("App event %s:\n", eventType.c_str());
            PrintEventDetails();
        }
    }
}


Event CApplication::CreateVirtualEvent(const Event& sourceEvent)
{
    Event virtualEvent;

    if ((sourceEvent.type == EVENT_KEY_DOWN) || (sourceEvent.type == EVENT_KEY_UP))
    {
        virtualEvent.type = sourceEvent.type;
        virtualEvent.key = sourceEvent.key;
        virtualEvent.key.virt = true;

        if (sourceEvent.key.key == KEY(LCTRL) || sourceEvent.key.key == KEY(RCTRL))
            virtualEvent.key.key = VIRTUAL_KMOD(CTRL);
        else if (sourceEvent.key.key == KEY(LSHIFT) || sourceEvent.key.key == KEY(RSHIFT))
            virtualEvent.key.key = VIRTUAL_KMOD(SHIFT);
        else if (sourceEvent.key.key == KEY(LALT) || sourceEvent.key.key == KEY(RALT))
            virtualEvent.key.key = VIRTUAL_KMOD(ALT);
        else if (sourceEvent.key.key == KEY(LMETA) || sourceEvent.key.key == KEY(RMETA))
            virtualEvent.key.key = VIRTUAL_KMOD(META);
        else
            virtualEvent.type = EVENT_NULL;
    }
    else if ((sourceEvent.type == EVENT_JOY_BUTTON_DOWN) || (sourceEvent.type == EVENT_JOY_BUTTON_UP))
    {
        if (sourceEvent.type == EVENT_JOY_BUTTON_DOWN)
            virtualEvent.type = EVENT_KEY_DOWN;
        else
            virtualEvent.type = EVENT_KEY_UP;

        virtualEvent.key.virt = true;
        virtualEvent.key.key = VIRTUAL_JOY(sourceEvent.joyButton.button);
        virtualEvent.key.unicode = 0;
    }
    else
    {
        virtualEvent.type = EVENT_NULL;
    }

    return virtualEvent;
}

/** Renders the frame and swaps buffers as necessary */
void CApplication::Render()
{
    m_engine->Render();

    if (m_deviceConfig.doubleBuf)
        SDL_GL_SwapBuffers();
}

void CApplication::SuspendSimulation()
{
    m_simulationSuspended = true;
    GetLogger()->Info("Suspend simulation\n");
}

void CApplication::ResumeSimulation()
{
    m_simulationSuspended = false;
    InternalResumeSimulation();

    GetLogger()->Info("Resume simulation\n");
}

void CApplication::ResetTimeAfterLoading()
{
    InternalResumeSimulation();

    GetLogger()->Trace("Resume simulation on loading\n");
}

void CApplication::InternalResumeSimulation()
{
    GetSystemUtils()->GetCurrentTimeStamp(m_baseTimeStamp);
    GetSystemUtils()->CopyTimeStamp(m_curTimeStamp, m_baseTimeStamp);
    m_realAbsTimeBase = m_realAbsTime;
    m_absTimeBase = m_exactAbsTime;
}

bool CApplication::GetSimulationSuspended() const
{
    return m_simulationSuspended;
}

void CApplication::SetSimulationSpeed(float speed)
{
    m_simulationSpeed = speed;

    GetSystemUtils()->GetCurrentTimeStamp(m_baseTimeStamp);
    m_realAbsTimeBase = m_realAbsTime;
    m_absTimeBase = m_exactAbsTime;

    GetLogger()->Info("Simulation speed = %.2f\n", speed);
}

Event CApplication::CreateUpdateEvent()
{
    if (m_simulationSuspended)
        return Event(EVENT_NULL);

    GetSystemUtils()->CopyTimeStamp(m_lastTimeStamp, m_curTimeStamp);
    GetSystemUtils()->GetCurrentTimeStamp(m_curTimeStamp);

    long long absDiff = GetSystemUtils()->TimeStampExactDiff(m_baseTimeStamp, m_curTimeStamp);
    long long newRealAbsTime = m_realAbsTimeBase + absDiff;
    long long newRealRelTime = GetSystemUtils()->TimeStampExactDiff(m_lastTimeStamp, m_curTimeStamp);

    if (newRealAbsTime < m_realAbsTime || newRealRelTime < 0)
    {
        GetLogger()->Error("Fatal error: got negative system counter difference!\n");
        GetLogger()->Error("This should never happen. Please report this error.\n");
        m_eventQueue->AddEvent(Event(EVENT_SYS_QUIT));
        return Event(EVENT_NULL);
    }
    else
    {
        m_realAbsTime = newRealAbsTime;
        // m_baseTimeStamp is updated on simulation speed change, so this is OK
        m_exactAbsTime = m_absTimeBase + m_simulationSpeed * absDiff;
        m_absTime = (m_absTimeBase + m_simulationSpeed * absDiff) / 1e9f;

        m_realRelTime = newRealRelTime;
        m_exactRelTime = m_simulationSpeed * m_realRelTime;
        m_relTime = (m_simulationSpeed * m_realRelTime) / 1e9f;
    }

    Event frameEvent(EVENT_FRAME);
    frameEvent.trackedKeysState = m_trackedKeys;
    frameEvent.kmodState = m_kmodState;
    frameEvent.mousePos = m_mousePos;
    frameEvent.mouseButtonsState = m_mouseButtonsState;
    frameEvent.rTime = m_relTime;

    return frameEvent;
}

float CApplication::GetSimulationSpeed() const
{
    return m_simulationSpeed;
}

float CApplication::GetAbsTime() const
{
    return m_absTime;
}

long long CApplication::GetExactAbsTime() const
{
    return m_exactAbsTime;
}

long long CApplication::GetRealAbsTime() const
{
    return m_realAbsTime;
}

float CApplication::GetRelTime() const
{
    return m_relTime;
}

long long CApplication::GetExactRelTime() const
{
    return m_exactRelTime;
}

long long CApplication::GetRealRelTime() const
{
    return m_realRelTime;
}

Gfx::GLDeviceConfig CApplication::GetVideoConfig() const
{
    return m_deviceConfig;
}

VideoQueryResult CApplication::GetVideoResolutionList(std::vector<Math::IntPoint> &resolutions,
                                                      bool fullScreen, bool resizeable) const
{
    resolutions.clear();

    const SDL_VideoInfo *videoInfo = SDL_GetVideoInfo();
    if (videoInfo == nullptr)
        return VIDEO_QUERY_ERROR;

    Uint32 videoFlags = SDL_OPENGL | SDL_GL_DOUBLEBUFFER | SDL_HWPALETTE;

    // Use hardware surface if available
    if (videoInfo->hw_available)
        videoFlags |= SDL_HWSURFACE;
    else
        videoFlags |= SDL_SWSURFACE;

    // Enable hardware blit if available
    if (videoInfo->blit_hw)
        videoFlags |= SDL_HWACCEL;

    if (resizeable)
        videoFlags |= SDL_RESIZABLE;

    if (fullScreen)
        videoFlags |= SDL_FULLSCREEN;


    SDL_Rect **modes = SDL_ListModes(NULL, videoFlags);

    if (modes == reinterpret_cast<SDL_Rect **>(0) )
        return VIDEO_QUERY_NONE; // no modes available

    if (modes == reinterpret_cast<SDL_Rect **>(-1) )
        return VIDEO_QUERY_ALL; // all resolutions are possible


    for (int i = 0; modes[i] != NULL; ++i)
        resolutions.push_back(Math::IntPoint(modes[i]->w, modes[i]->h));

    return VIDEO_QUERY_OK;
}

void CApplication::SetDebugModeActive(DebugMode mode, bool active)
{
    if (active)
        m_debugModes |= mode;
    else
        m_debugModes &= (~mode);
}

bool CApplication::IsDebugModeActive(DebugMode mode) const
{
    return (m_debugModes & mode) != 0;
}

bool CApplication::ParseDebugModes(const std::string& str, int& debugModes)
{
    debugModes = 0;

    boost::char_separator<char> sep(",");
    boost::tokenizer<boost::char_separator<char>> tokens(str, sep);
    for (const auto& modeToken : tokens)
    {
        if (modeToken == "sys_events")
        {
            debugModes |= DEBUG_SYS_EVENTS;
        }
        else if (modeToken == "app_events")
        {
            debugModes |= DEBUG_APP_EVENTS;
        }
        else if (modeToken == "events")
        {
            debugModes |= DEBUG_EVENTS;
        }
        else if (modeToken == "models")
        {
            debugModes |= DEBUG_MODELS;
        }
        else if (modeToken == "all")
        {
            debugModes = DEBUG_ALL;
        }
        else
        {
            GetLogger()->Error("Invalid debug mode: '%s'\n", modeToken.c_str());
            return false;
        }
    }

    return true;
}

int CApplication::GetKmods() const
{
    return m_kmodState;
}

bool CApplication::GetKmodState(int kmod) const
{
    return (m_kmodState & kmod) != 0;
}

bool CApplication::GetTrackedKeyState(TrackedKey key) const
{
    return (m_trackedKeys & key) != 0;
}

bool CApplication::GetMouseButtonState(int index) const
{
    return (m_mouseButtonsState & (1<<index)) != 0;
}

void CApplication::ResetKeyStates()
{
    GetLogger()->Trace("Reset key states\n");
    m_trackedKeys = 0;
    m_kmodState = 0;
    m_robotMain->ResetKeyStates();
}

void CApplication::SetGrabInput(bool grab)
{
    SDL_WM_GrabInput(grab ? SDL_GRAB_ON : SDL_GRAB_OFF);
}

bool CApplication::GetGrabInput() const
{
    int result = SDL_WM_GrabInput(SDL_GRAB_QUERY);
    return result == SDL_GRAB_ON;
}

void CApplication::SetMouseMode(MouseMode mode)
{
    m_mouseMode = mode;
    if ((m_mouseMode == MOUSE_SYSTEM) || (m_mouseMode == MOUSE_BOTH))
        SDL_ShowCursor(SDL_ENABLE);
    else
        SDL_ShowCursor(SDL_DISABLE);
}

MouseMode CApplication::GetMouseMode() const
{
    return m_mouseMode;
}

Math::Point CApplication::GetMousePos() const
{
    return m_mousePos;
}

void CApplication::MoveMouse(Math::Point pos)
{
    m_mousePos = pos;

    Math::IntPoint windowPos = m_engine->InterfaceToWindowCoords(pos);
    SDL_WarpMouse(windowPos.x, windowPos.y);
}

std::vector<JoystickDevice> CApplication::GetJoystickList() const
{
    std::vector<JoystickDevice> result;

    int count = SDL_NumJoysticks();

    for (int index = 0; index < count; ++index)
    {
        JoystickDevice device;
        device.index = index;
        device.name = SDL_JoystickName(index);
        result.push_back(device);
    }

    return result;
}

JoystickDevice CApplication::GetJoystick() const
{
    return m_joystick;
}

void CApplication::SetJoystickEnabled(bool enable)
{
    m_joystickEnabled = enable;

    if (m_joystickEnabled)
    {
        if (! OpenJoystick())
        {
            m_joystickEnabled = false;
        }
    }
    else
    {
        CloseJoystick();
    }
}

bool CApplication::GetJoystickEnabled() const
{
    return m_joystickEnabled;
}

Language CApplication::GetLanguage() const
{
    return m_language;
}

char CApplication::GetLanguageChar() const
{
    char langChar = 'E';
    switch (m_language)
    {
        default:
        case LANGUAGE_ENV:
        case LANGUAGE_ENGLISH:
            langChar = 'E';
            break;

        case LANGUAGE_GERMAN:
            langChar = 'D';
            break;

        case LANGUAGE_FRENCH:
            langChar = 'F';
            break;

        case LANGUAGE_POLISH:
            langChar = 'P';
            break;

        case LANGUAGE_RUSSIAN:
            langChar = 'R';
            break;
    }
    return langChar;
}

bool CApplication::ParseLanguage(const std::string& str, Language& language)
{
    if (str == "en")
    {
        language = LANGUAGE_ENGLISH;
        return true;
    }
    else if (str == "de")
    {
        language = LANGUAGE_GERMAN;
        return true;
    }
    else if (str == "fr")
    {
        language = LANGUAGE_FRENCH;
        return true;
    }
    else if (str == "pl")
    {
        language = LANGUAGE_POLISH;
        return true;
    }
    else if (str == "ru")
    {
        language = LANGUAGE_RUSSIAN;
        return true;
    }

    return false;
}

void CApplication::SetLanguage(Language language)
{
    m_language = language;

    /* Gettext initialization */

    std::string locale = "";
    switch (m_language)
    {
        default:
        case LANGUAGE_ENV:
            locale = "";
            break;

        case LANGUAGE_ENGLISH:
            locale = "en_US.utf8";
            break;

        case LANGUAGE_GERMAN:
            locale = "de_DE.utf8";
            break;

        case LANGUAGE_FRENCH:
            locale = "fr_FR.utf8";
            break;

        case LANGUAGE_POLISH:
            locale = "pl_PL.utf8";
            break;

        case LANGUAGE_RUSSIAN:
            locale = "ru_RU.utf8";
            break;
    }

    if (locale.empty())
    {
        const char* envLang = gl_locale_name(LC_MESSAGES, "LC_MESSAGES");
        if (envLang == NULL)
        {
            GetLogger()->Error("Failed to get language from environment, setting default language\n");
            m_language = LANGUAGE_ENGLISH;
        }
        else
        {
            GetLogger()->Trace("gl_locale_name: '%s'\n", envLang);

            if (strncmp(envLang,"en",2) == 0)
            {
                m_language = LANGUAGE_ENGLISH;
            }
            else if (strncmp(envLang,"de",2) == 0)
            {
                m_language = LANGUAGE_GERMAN;
            }
            else if (strncmp(envLang,"fr",2) == 0)
            {
                m_language = LANGUAGE_FRENCH;
            }
            else if (strncmp(envLang,"pl",2) == 0)
            {
                m_language = LANGUAGE_POLISH;
            }
            else if (strncmp(envLang,"ru",2) == 0)
            {
                m_language = LANGUAGE_RUSSIAN;
            }
            else
            {
                GetLogger()->Warn("Enviromnent locale ('%s') is not supported, setting default language\n", envLang);
                m_language = LANGUAGE_ENGLISH;
            }
        }
    }
    else
    {
        std::string langStr = "LANGUAGE=";
        langStr += locale;
        strcpy(S_LANGUAGE, langStr.c_str());
        putenv(S_LANGUAGE);
        GetLogger()->Trace("SetLanguage: Set LANGUAGE=%s in environment\n", locale.c_str());
    }

    setlocale(LC_ALL, "");

    bindtextdomain("colobot", m_langPath.c_str());
    bind_textdomain_codeset("colobot", "UTF-8");
    textdomain("colobot");

    GetLogger()->Debug("SetLanguage: Test gettext translation: '%s'\n", gettext("Colobot rules!"));
}

void CApplication::SetLowCPU(bool low)
{
    m_lowCPU = low;
}

bool CApplication::GetLowCPU() const
{
    return m_lowCPU;
}

void CApplication::StartPerformanceCounter(PerformanceCounter counter)
{
    GetSystemUtils()->GetCurrentTimeStamp(m_performanceCounters[counter][0]);
}

void CApplication::StopPerformanceCounter(PerformanceCounter counter)
{
    GetSystemUtils()->GetCurrentTimeStamp(m_performanceCounters[counter][1]);
}

float CApplication::GetPerformanceCounterData(PerformanceCounter counter) const
{
    return m_performanceCountersData[counter];
}

void CApplication::ResetPerformanceCounters()
{
    for (int i = 0; i < PCNT_MAX; ++i)
    {
        StartPerformanceCounter(static_cast<PerformanceCounter>(i));
        StopPerformanceCounter(static_cast<PerformanceCounter>(i));
    }
}

void CApplication::UpdatePerformanceCountersData()
{
    long long sum = GetSystemUtils()->TimeStampExactDiff(m_performanceCounters[PCNT_ALL][0],
                                                         m_performanceCounters[PCNT_ALL][1]);

    for (int i = 0; i < PCNT_MAX; ++i)
    {
        long long diff = GetSystemUtils()->TimeStampExactDiff(m_performanceCounters[i][0],
                                                              m_performanceCounters[i][1]);

        m_performanceCountersData[static_cast<PerformanceCounter>(i)] =
            static_cast<float>(diff) / static_cast<float>(sum);
    }
}

bool CApplication::GetSceneTestMode()
{
    return m_sceneTest;
}<|MERGE_RESOLUTION|>--- conflicted
+++ resolved
@@ -155,13 +155,12 @@
     #else
     m_dataPath = GetSystemUtils()->GetDataPath();
     m_langPath = GetSystemUtils()->GetLangPath();
-<<<<<<< HEAD
-=======
-    #if DEV_BUILD
-    m_savePath = "saves";
+	#endif
+	
+	#ifdef DEV_BUILD
+    m_savePath = "./saves";
     #else
     m_savePath = GetSystemUtils()->GetSaveDir();
->>>>>>> 83abb8ca
     #endif
 
     m_runSceneName = "";
