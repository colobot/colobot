--- conflicted
+++ resolved
@@ -394,20 +394,6 @@
 
     GetLogger()->Info("Creating CApplication\n");
 
-<<<<<<< HEAD
-=======
-    if (!GetProfile().Init())
-    {
-        GetLogger()->Warn("Config not found. Default values will be used!\n");
-        defaultValues = true;
-    }
-    else
-    {
-        if (!m_customDataPath && GetProfile().GetStringProperty("Resources", "Data", path))
-            m_dataPath = path;
-    }
-
->>>>>>> 2770ee89
     boost::filesystem::path dataPath(m_dataPath);
     if (! (boost::filesystem::exists(dataPath) && boost::filesystem::is_directory(dataPath)) )
     {
@@ -429,7 +415,7 @@
     CResourceManager::SetSaveLocation(m_savePath);
     CResourceManager::AddLocation(m_savePath, true);
 
-    if (!GetProfile().InitCurrentDirectory())
+    if (!GetProfile().Init())
     {
         GetLogger()->Warn("Config not found. Default values will be used!\n");
         defaultValues = true;
