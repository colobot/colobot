// * This file is part of the COLOBOT source code
// * Copyright (C) 2001-2008, Daniel ROUX & EPSITEC SA, www.epsitec.ch
// * Copyright (C) 2012, Polish Portal of Colobot (PPC)
// *
// * This program is free software: you can redistribute it and/or modify
// * it under the terms of the GNU General Public License as published by
// * the Free Software Foundation, either version 3 of the License, or
// * (at your option) any later version.
// *
// * This program is distributed in the hope that it will be useful,
// * but WITHOUT ANY WARRANTY; without even the implied warranty of
// * MERCHANTABILITY or FITNESS FOR A PARTICULAR PURPOSE. See the
// * GNU General Public License for more details.
// *
// * You should have received a copy of the GNU General Public License
// * along with this program. If not, see  http://www.gnu.org/licenses/.

#include "common/config.h"

#include "app/app.h"

#include "app/system.h"

#include "common/logger.h"
#include "common/iman.h"
#include "common/image.h"
#include "common/key.h"
#include "common/stringutils.h"

#include "graphics/engine/modelmanager.h"
#include "graphics/opengl/gldevice.h"

#include "object/robotmain.h"

#ifdef OPENAL_SOUND
    #include "sound/oalsound/alsound.h"
#endif

#include <boost/filesystem.hpp>
#include <boost/tokenizer.hpp>

#include <SDL.h>
#include <SDL_image.h>

#include <stdlib.h>
#include <libintl.h>
#include <unistd.h>
#include <getopt.h>
#include <localename.h>


template<> CApplication* CSingleton<CApplication>::m_instance = nullptr;

//! Static buffer for putenv locale
static char S_LANGUAGE[50] = { 0 };


//! Interval of timer called to update joystick state
const int JOYSTICK_TIMER_INTERVAL = 1000/30;

//! Function called by the timer
Uint32 JoystickTimerCallback(Uint32 interval, void *);


/**
 * \struct ApplicationPrivate
 * \brief Private data of CApplication class
 *
 * Contains SDL-specific variables that should not be visible outside application module.
 */
struct ApplicationPrivate
{
    //! Display surface
    SDL_Surface *surface;
    //! Currently handled event
    SDL_Event currentEvent;
    //! Mouse motion event to be handled
    SDL_Event lastMouseMotionEvent;
    //! Joystick
    SDL_Joystick *joystick;
    //! Id of joystick timer
    SDL_TimerID joystickTimer;

    ApplicationPrivate()
    {
        memset(&currentEvent, 0, sizeof(SDL_Event));
        memset(&lastMouseMotionEvent, 0, sizeof(SDL_Event));
        surface = nullptr;
        joystick = nullptr;
        joystickTimer = 0;
    }
};



CApplication::CApplication()
{
    m_private       = new ApplicationPrivate();
    m_iMan          = new CInstanceManager();
    m_objMan        = new CObjectManager();
    m_eventQueue    = new CEventQueue();
    m_profile       = new CProfile();

    m_engine    = nullptr;
    m_device    = nullptr;
    m_modelManager = nullptr;
    m_robotMain = nullptr;
    m_sound     = nullptr;

    m_exitCode  = 0;
    m_active    = false;
    m_debugModes = 0;
    m_customDataPath = false;

    m_windowTitle = "COLOBOT";

    m_simulationSuspended = false;

    m_simulationSpeed = 1.0f;

    m_realAbsTimeBase = 0LL;
    m_realAbsTime = 0LL;
    m_realRelTime = 0LL;

    m_absTimeBase = 0LL;
    m_exactAbsTime = 0LL;
    m_exactRelTime = 0LL;

    m_absTime = 0.0f;
    m_relTime = 0.0f;

    m_baseTimeStamp = GetSystemUtils()->CreateTimeStamp();
    m_curTimeStamp = GetSystemUtils()->CreateTimeStamp();
    m_lastTimeStamp = GetSystemUtils()->CreateTimeStamp();

    for (int i = 0; i < PCNT_MAX; ++i)
    {
        m_performanceCounters[i][0] = GetSystemUtils()->CreateTimeStamp();
        m_performanceCounters[i][1] = GetSystemUtils()->CreateTimeStamp();
    }

    m_joystickEnabled = false;

    m_mouseMode = MOUSE_SYSTEM;

    m_kmodState = 0;
    m_mouseButtonsState = 0;
    m_trackedKeys = 0;

    m_dataPath = COLOBOT_DEFAULT_DATADIR;
    m_langPath = COLOBOT_I18N_DIR;
    m_texPackPath = "";

    m_runSceneName = "";
    m_runSceneRank = 0;

    m_language = LANGUAGE_ENV;

    m_lowCPU = true;

    m_protoMode = false;

    for (int i = 0; i < DIR_MAX; ++i)
        m_standardDataDirs[i] = nullptr;

    m_standardDataDirs[DIR_AI]       = "ai";
    m_standardDataDirs[DIR_FONT]     = "fonts";
    m_standardDataDirs[DIR_HELP]     = "help";
    m_standardDataDirs[DIR_ICON]     = "icons";
    m_standardDataDirs[DIR_LEVEL]    = "levels";
    m_standardDataDirs[DIR_MODEL]    = "models";
    m_standardDataDirs[DIR_MUSIC]    = "music";
    m_standardDataDirs[DIR_SOUND]    = "sounds";
    m_standardDataDirs[DIR_TEXTURE]  = "textures";
}

CApplication::~CApplication()
{
    delete m_private;
    m_private = nullptr;

    delete m_objMan;
    m_objMan = nullptr;

    delete m_eventQueue;
    m_eventQueue = nullptr;

    delete m_profile;
    m_profile = nullptr;

    delete m_iMan;
    m_iMan = nullptr;

    GetSystemUtils()->DestroyTimeStamp(m_baseTimeStamp);
    GetSystemUtils()->DestroyTimeStamp(m_curTimeStamp);
    GetSystemUtils()->DestroyTimeStamp(m_lastTimeStamp);

    for (int i = 0; i < PCNT_MAX; ++i)
    {
        GetSystemUtils()->DestroyTimeStamp(m_performanceCounters[i][0]);
        GetSystemUtils()->DestroyTimeStamp(m_performanceCounters[i][1]);
    }
}

CEventQueue* CApplication::GetEventQueue()
{
    return m_eventQueue;
}

CSoundInterface* CApplication::GetSound()
{
    return m_sound;

    for (int i = 0; i < PCNT_MAX; ++i)
    {
        GetSystemUtils()->DestroyTimeStamp(m_performanceCounters[i][0]);
        GetSystemUtils()->DestroyTimeStamp(m_performanceCounters[i][1]);
    }
}

ParseArgsStatus CApplication::ParseArguments(int argc, char *argv[])
{
    enum OptionType
    {
        OPT_HELP = 1,
        OPT_DEBUG,
        OPT_RUNSCENE,
        OPT_LOGLEVEL,
        OPT_LANGUAGE,
        OPT_DATADIR,
        OPT_LANGDIR,
        OPT_TEXPACK,
        OPT_VBO,
        OPT_PROTO
    };

    option options[] =
    {
        { "help", no_argument, nullptr, OPT_HELP },
        { "debug", required_argument, nullptr, OPT_DEBUG },
        { "runscene", required_argument, nullptr, OPT_RUNSCENE },
        { "loglevel", required_argument, nullptr, OPT_LOGLEVEL },
        { "language", required_argument, nullptr, OPT_LANGUAGE },
        { "datadir", required_argument, nullptr, OPT_DATADIR },
        { "langdir", required_argument, nullptr, OPT_LANGDIR },
        { "texpack", required_argument, nullptr, OPT_TEXPACK },
        { "vbo", required_argument, nullptr, OPT_VBO },
        { "proto", no_argument, nullptr, OPT_PROTO },
        { nullptr, 0, nullptr, 0}
    };

    opterr = 0;

    int c = 0;
    int index = -1;
    while ((c = getopt_long_only(argc, argv, "", options, &index)) != -1)
    {
        if (c == '?')
        {
            if (optopt == 0)
                GetLogger()->Error("Invalid argument: %s\n", argv[optind-1]);
            else
                GetLogger()->Error("Expected argument for option: %s\n", argv[optind-1]);

            m_exitCode = 1;
            return PARSE_ARGS_FAIL;
        }

        index = -1;

        switch (c)
        {
            case OPT_HELP:
            {
                GetLogger()->Message("\n");
                GetLogger()->Message("Colobot %s (%s)\n", COLOBOT_CODENAME, COLOBOT_VERSION);
                GetLogger()->Message("\n");
                GetLogger()->Message("List of available options:\n");
                GetLogger()->Message("  -help               this help\n");
                GetLogger()->Message("  -debug modes        enable debug modes (more info printed in logs; see code for reference of modes)\n");
                GetLogger()->Message("  -runscene sceneNNN  run given scene on start\n");
                GetLogger()->Message("  -loglevel level     set log level to level (one of: trace, debug, info, warn, error, none)\n");
                GetLogger()->Message("  -language lang      set language (one of: en, de, fr, pl)\n");
                GetLogger()->Message("  -datadir path       set custom data directory path\n");
                GetLogger()->Message("  -langdir path       set custom language directory path\n");
                GetLogger()->Message("  -texpack path       set path to custom texture pack\n");
                GetLogger()->Message("  -vbo mode           set OpenGL VBO mode (one of: auto, enable, disable)\n");
                GetLogger()->Message("  -proto              show prototype levels\n");
                return PARSE_ARGS_HELP;
            }
            case OPT_DEBUG:
            {
                if (optarg == nullptr)
                {
                    m_debugModes = DEBUG_ALL;
                    GetLogger()->Info("All debug modes active\n");
                }
                else
                {
                    int debugModes;
                    if (! ParseDebugModes(optarg, debugModes))
                    {
                        return PARSE_ARGS_FAIL;
                    }

                    m_debugModes = debugModes;
                    GetLogger()->Info("Active debug modes: %s\n", optarg);
                }
                break;
            }
            case OPT_RUNSCENE:
            {
                std::string file = optarg;
                m_runSceneName = file.substr(0, file.size()-3);
                m_runSceneRank = StrUtils::FromString<int>(file.substr(file.size()-3, 3));
                GetLogger()->Info("Running scene '%s%d' on start\n", m_runSceneName.c_str(), m_runSceneRank);
                break;
            }
            case OPT_LOGLEVEL:
            {
                LogLevel logLevel;
                if (! CLogger::ParseLogLevel(optarg, logLevel))
                {
                    GetLogger()->Error("Invalid log level: '%s'\n", optarg);
                    return PARSE_ARGS_FAIL;
                }

                GetLogger()->Message("[*****] Log level changed to %s\n", optarg);
                GetLogger()->SetLogLevel(logLevel);
                break;
            }
            case OPT_LANGUAGE:
            {
                Language language;
                if (! ParseLanguage(optarg, language))
                {
                    GetLogger()->Error("Invalid language: '%s'\n", optarg);
                    return PARSE_ARGS_FAIL;
                }

                GetLogger()->Info("Using language %s\n", optarg);
                m_language = language;
                break;
            }
            case OPT_DATADIR:
            {
                m_dataPath = optarg;
<<<<<<< HEAD
                GetLogger()->Info("Using custom data dir: '%s'\n", m_dataPath.c_str());
=======
                m_customDataPath = true;
                GetLogger()->Info("Using custom datadir or running mod: '%s'\n", m_dataPath.c_str());
>>>>>>> d8e50e4e
                break;
            }
            case OPT_LANGDIR:
            {
                m_langPath = optarg;
                GetLogger()->Info("Using custom language dir: '%s'\n", m_langPath.c_str());
                break;
            }
            case OPT_TEXPACK:
            {
                m_texPackPath = optarg;
                GetLogger()->Info("Using texturepack: '%s'\n", m_texPackPath.c_str());
                break;
            }
            case OPT_VBO:
            {
                std::string vbo;
                vbo = optarg;
                if (vbo == "auto")
                    m_deviceConfig.vboMode = Gfx::VBO_MODE_AUTO;
                else if (vbo == "enable")
                    m_deviceConfig.vboMode = Gfx::VBO_MODE_ENABLE;
                else if (vbo == "disable")
                    m_deviceConfig.vboMode = Gfx::VBO_MODE_DISABLE;
                else
                {
                    GetLogger()->Error("Invalid vbo mode: '%s'\n", optarg);
                    return PARSE_ARGS_FAIL;
                }

                break;
            }
            case OPT_PROTO:
            {
                m_protoMode = true;
                break;
            }
            default:
                assert(false); // should never get here
        }
    }

    return PARSE_ARGS_OK;
}

bool CApplication::Create()
{
    std::string path;
    bool defaultValues = false;

    GetLogger()->Info("Creating CApplication\n");

    if (!GetProfile().InitCurrentDirectory())
    {
        GetLogger()->Warn("Config not found. Default values will be used!\n");
        defaultValues = true;
    }
    else
    {
        if (!m_customDataPath && GetProfile().GetLocalProfileString("Resources", "Data", path))
            m_dataPath = path;
    }

    boost::filesystem::path dataPath(m_dataPath);
    if (! (boost::filesystem::exists(dataPath) && boost::filesystem::is_directory(dataPath)) )
    {
        GetLogger()->Error("Data directory '%s' doesn't exist or is not a directory\n", m_dataPath.c_str());
        m_errorMessage = std::string("Could not read from data directory:\n") +
                         std::string("'") + m_dataPath + std::string("'\n") +
                         std::string("Please check your installation, or supply a valid data directory by -datadir option.");
        m_exitCode = 1;
        return false;
    }

    GetProfile().SetLocalProfileString("Resources", "Data", m_dataPath);

    SetLanguage(m_language);

    //Create the sound instance.
    #ifdef OPENAL_SOUND
    m_sound = static_cast<CSoundInterface *>(new ALSound());
    #else
    GetLogger()->Info("No sound support.\n");
    m_sound = new CSoundInterface();
    #endif

    m_sound->Create(true);

    // Cache sound files
    if (defaultValues)
    {
        GetProfile().SetLocalProfileString("Resources", "Sound", GetDataSubdirPath(DIR_SOUND));
        GetProfile().SetLocalProfileString("Resources", "Music", GetDataSubdirPath(DIR_MUSIC));
    }

    if (!m_customDataPath && GetProfile().GetLocalProfileString("Resources", "Sound", path))
    {
        m_sound->CacheAll(path);
    }
    else
    {
        m_sound->CacheAll(GetDataSubdirPath(DIR_SOUND));
    }

    if (!m_customDataPath && GetProfile().GetLocalProfileString("Resources", "Music", path))
    {
        m_sound->AddMusicFiles(path);
    }
    else
    {
        m_sound->AddMusicFiles(GetDataSubdirPath(DIR_MUSIC));
    }

    GetLogger()->Info("CApplication created successfully\n");

    std::string standardInfoMessage =
      "\nPlease see the console output or log file\n"
      "to get more information on the source of error";

    /* SDL initialization sequence */


    Uint32 initFlags = SDL_INIT_VIDEO | SDL_INIT_TIMER;

    if (SDL_Init(initFlags) < 0)
    {
        m_errorMessage = std::string("SDL initialization error:\n") +
                         std::string(SDL_GetError());
        GetLogger()->Error(m_errorMessage.c_str());
        m_exitCode = 2;
        return false;
    }

    // This is non-fatal and besides seems to fix some memory leaks
    if (SDL_InitSubSystem(SDL_INIT_JOYSTICK) < 0)
    {
        GetLogger()->Warn("Joystick subsystem init failed\nJoystick(s) will not be available\n");
    }

    if ((IMG_Init(IMG_INIT_PNG) & IMG_INIT_PNG) == 0)
    {
        m_errorMessage = std::string("SDL_Image initialization error:\n") +
                         std::string(IMG_GetError());
        GetLogger()->Error(m_errorMessage.c_str());
        m_exitCode = 3;
        return false;
    }

    // load settings from profile
    int iValue;
    if ( GetProfile().GetLocalProfileInt("Setup", "Resolution", iValue) )
    {
        std::vector<Math::IntPoint> modes;
        GetVideoResolutionList(modes, true, true);
        if (static_cast<unsigned int>(iValue) < modes.size())
            m_deviceConfig.size = modes.at(iValue);
    }

    if ( GetProfile().GetLocalProfileInt("Setup", "Fullscreen", iValue) )
    {
        m_deviceConfig.fullScreen = (iValue == 1);
    }

    if (! CreateVideoSurface())
        return false; // dialog is in function

    if (m_private->surface == nullptr)
    {
        m_errorMessage = std::string("SDL error while setting video mode:\n") +
                         std::string(SDL_GetError());
        GetLogger()->Error(m_errorMessage.c_str());
        m_exitCode = 4;
        return false;
    }

    SDL_WM_SetCaption(m_windowTitle.c_str(), m_windowTitle.c_str());

    // Enable translating key codes of key press events to unicode chars
    SDL_EnableUNICODE(1);
    SDL_EnableKeyRepeat(SDL_DEFAULT_REPEAT_DELAY, SDL_DEFAULT_REPEAT_INTERVAL);

    // Don't generate joystick events
    SDL_JoystickEventState(SDL_IGNORE);

    // The video is ready, we can create and initalize the graphics device
    m_device = new Gfx::CGLDevice(m_deviceConfig);
    if (! m_device->Create() )
    {
        m_errorMessage = std::string("Error in CDevice::Create()\n") + standardInfoMessage;
        m_exitCode = 5;
        return false;
    }

    // Create the 3D engine
    m_engine = new Gfx::CEngine(this);

    m_engine->SetDevice(m_device);

    if (! m_engine->Create() )
    {
        m_errorMessage = std::string("Error in CEngine::Init()\n") + standardInfoMessage;
        m_exitCode = 6;
        return false;
    }

    // Create model manager
    m_modelManager = new Gfx::CModelManager(m_engine);

    // Create the robot application.
    m_robotMain = new CRobotMain(this, !defaultValues);

    if (defaultValues) m_robotMain->CreateIni();

    if (! m_runSceneName.empty())
        m_robotMain->LoadSceneOnStart(m_runSceneName, m_runSceneRank);
    else
        m_robotMain->ChangePhase(PHASE_WELCOME1);

    return true;
}

bool CApplication::CreateVideoSurface()
{
    const SDL_VideoInfo *videoInfo = SDL_GetVideoInfo();
    if (videoInfo == nullptr)
    {
        m_errorMessage = std::string("SDL error while getting video info:\n ") +
                         std::string(SDL_GetError());
        GetLogger()->Error(m_errorMessage.c_str());
        m_exitCode = 7;
        return false;
    }

    Uint32 videoFlags = SDL_OPENGL | SDL_GL_DOUBLEBUFFER | SDL_HWPALETTE;

    // Use hardware surface if available
    if (videoInfo->hw_available)
        videoFlags |= SDL_HWSURFACE;

    // Enable hardware blit if available
    if (videoInfo->blit_hw)
        videoFlags |= SDL_HWACCEL;

    if (m_deviceConfig.fullScreen)
        videoFlags |= SDL_FULLSCREEN;

    if (m_deviceConfig.resizeable)
        videoFlags |= SDL_RESIZABLE;

    // Set OpenGL attributes

    SDL_GL_SetAttribute(SDL_GL_RED_SIZE,   m_deviceConfig.redSize);
    SDL_GL_SetAttribute(SDL_GL_GREEN_SIZE, m_deviceConfig.greenSize);
    SDL_GL_SetAttribute(SDL_GL_BLUE_SIZE,  m_deviceConfig.blueSize);
    SDL_GL_SetAttribute(SDL_GL_ALPHA_SIZE, m_deviceConfig.alphaSize);

    SDL_GL_SetAttribute(SDL_GL_DEPTH_SIZE, m_deviceConfig.depthSize);

    if (m_deviceConfig.doubleBuf)
        SDL_GL_SetAttribute(SDL_GL_DOUBLEBUFFER, 1);

    /* If hardware acceleration specifically requested, this will force the hw accel
       and fail with error if not available */
    if (m_deviceConfig.hardwareAccel)
        SDL_GL_SetAttribute(SDL_GL_ACCELERATED_VISUAL, 1);

    m_private->surface = SDL_SetVideoMode(m_deviceConfig.size.x, m_deviceConfig.size.y,
                                          m_deviceConfig.bpp, videoFlags);

    return true;
}

void CApplication::Destroy()
{
    m_joystickEnabled = false;

    if (m_robotMain != nullptr)
    {
        delete m_robotMain;
        m_robotMain = nullptr;
    }

    if (m_sound != nullptr)
    {
        delete m_sound;
        m_sound = nullptr;
    }

    if (m_modelManager != nullptr)
    {
        delete m_modelManager;
        m_modelManager = nullptr;
    }

    if (m_engine != nullptr)
    {
        m_engine->Destroy();

        delete m_engine;
        m_engine = nullptr;
    }

    if (m_device != nullptr)
    {
        m_device->Destroy();

        delete m_device;
        m_device = nullptr;
    }

    if (m_private->joystick != nullptr)
    {
        SDL_JoystickClose(m_private->joystick);
        m_private->joystick = nullptr;
    }

    if (m_private->surface != nullptr)
    {
        SDL_FreeSurface(m_private->surface);
        m_private->surface = nullptr;
    }

    IMG_Quit();

    SDL_Quit();
}

bool CApplication::ChangeVideoConfig(const Gfx::GLDeviceConfig &newConfig)
{
    static bool restore = false;

    m_lastDeviceConfig = m_deviceConfig;
    m_deviceConfig = newConfig;


    SDL_FreeSurface(m_private->surface);

    if (! CreateVideoSurface())
    {
        // Fatal error, so post the quit event
        m_eventQueue->AddEvent(Event(EVENT_SYS_QUIT));
        return false;
    }

    if (m_private->surface == nullptr)
    {
        if (! restore)
        {
            std::string error = std::string("SDL error while setting video mode:\n") +
                          std::string(SDL_GetError()) + std::string("\n") +
                          std::string("Previous mode will be restored");
            GetLogger()->Error(error.c_str());
            GetSystemUtils()->SystemDialog( SDT_ERROR, "COLOBT - Error", error);

            restore = true;
            ChangeVideoConfig(m_lastDeviceConfig);
            return false;
        }
        else
        {
            restore = false;

            std::string error = std::string("SDL error while restoring previous video mode:\n") +
                          std::string(SDL_GetError());
            GetLogger()->Error(error.c_str());
            GetSystemUtils()->SystemDialog( SDT_ERROR, "COLOBT - Fatal Error", error);


            // Fatal error, so post the quit event
            m_eventQueue->AddEvent(Event(EVENT_SYS_QUIT));
            return false;
        }
    }

    ( static_cast<Gfx::CGLDevice*>(m_device) )->ConfigChanged(m_deviceConfig);

    m_engine->ResetAfterDeviceChanged();

    return true;
}

bool CApplication::OpenJoystick()
{
    if ( (m_joystick.index < 0) || (m_joystick.index >= SDL_NumJoysticks()) )
        return false;

    m_private->joystick = SDL_JoystickOpen(m_joystick.index);
    if (m_private->joystick == nullptr)
        return false;

    m_joystick.axisCount   = SDL_JoystickNumAxes(m_private->joystick);
    m_joystick.buttonCount = SDL_JoystickNumButtons(m_private->joystick);

    // Create the vectors with joystick axis & button states to exactly the required size
    m_joyAxeState = std::vector<int>(m_joystick.axisCount, 0);
    m_joyButtonState = std::vector<bool>(m_joystick.buttonCount, false);

    // Create a timer for polling joystick state
    m_private->joystickTimer = SDL_AddTimer(JOYSTICK_TIMER_INTERVAL, JoystickTimerCallback, nullptr);

    return true;
}

void CApplication::CloseJoystick()
{
    // Timer will remove itself automatically

    SDL_JoystickClose(m_private->joystick);
    m_private->joystick = nullptr;
}

bool CApplication::ChangeJoystick(const JoystickDevice &newJoystick)
{
    if ( (newJoystick.index < 0) || (newJoystick.index >= SDL_NumJoysticks()) )
        return false;

    if (m_private->joystick != nullptr)
        CloseJoystick();

    return OpenJoystick();
}

Uint32 JoystickTimerCallback(Uint32 interval, void *)
{
    CApplication *app = CApplication::GetInstancePointer();
    if ((app == nullptr) || (! app->GetJoystickEnabled()))
        return 0; // don't run the timer again

    app->UpdateJoystick();

    return interval; // run for the same interval again
}

/** Updates the state info in CApplication and on change, creates SDL events and pushes them to SDL event queue.
    This way, the events get handled properly in the main event loop and besides, SDL_PushEvent() ensures thread-safety. */
void CApplication::UpdateJoystick()
{
    if (! m_joystickEnabled)
        return;

    SDL_JoystickUpdate();

    for (int axis = 0; axis < static_cast<int>( m_joyAxeState.size() ); ++axis)
    {
        int newValue = SDL_JoystickGetAxis(m_private->joystick, axis);

        if (m_joyAxeState[axis] != newValue)
        {
            m_joyAxeState[axis] = newValue;

            SDL_Event joyAxisEvent;

            joyAxisEvent.jaxis.type = SDL_JOYAXISMOTION;
            joyAxisEvent.jaxis.which = 0;
            joyAxisEvent.jaxis.axis = axis;
            joyAxisEvent.jaxis.value = newValue;

            SDL_PushEvent(&joyAxisEvent);
        }
    }

    for (int button = 0; button < static_cast<int>( m_joyButtonState.size() ); ++button)
    {
        bool newValue = SDL_JoystickGetButton(m_private->joystick, button) == 1;

        if (m_joyButtonState[button] != newValue)
        {
            m_joyButtonState[button] = newValue;

            SDL_Event joyButtonEvent;

            if (newValue)
            {
                joyButtonEvent.jbutton.type = SDL_JOYBUTTONDOWN;
                joyButtonEvent.jbutton.state = SDL_PRESSED;
            }
            else
            {
                joyButtonEvent.jbutton.type = SDL_JOYBUTTONUP;
                joyButtonEvent.jbutton.state = SDL_RELEASED;
            }
            joyButtonEvent.jbutton.which = 0;
            joyButtonEvent.jbutton.button = button;

            SDL_PushEvent(&joyButtonEvent);
        }
    }
}

void CApplication::UpdateMouse()
{
    Math::IntPoint pos;
    SDL_GetMouseState(&pos.x, &pos.y);
    m_mousePos = m_engine->WindowToInterfaceCoords(pos);
}

int CApplication::Run()
{
    m_active = true;

    GetSystemUtils()->GetCurrentTimeStamp(m_baseTimeStamp);
    GetSystemUtils()->GetCurrentTimeStamp(m_lastTimeStamp);
    GetSystemUtils()->GetCurrentTimeStamp(m_curTimeStamp);

    MoveMouse(Math::Point(0.5f, 0.5f)); // center mouse on start

    while (true)
    {
        ResetPerformanceCounters();

        if (m_active)
        {
            StartPerformanceCounter(PCNT_ALL);
            StartPerformanceCounter(PCNT_EVENT_PROCESSING);
        }

        // To be sure no old event remains
        m_private->currentEvent.type = SDL_NOEVENT;

        // Call SDL_PumpEvents() only once here
        // (SDL_PeepEvents() doesn't call it)
        if (m_active)
            SDL_PumpEvents();

        m_private->lastMouseMotionEvent.type = SDL_NOEVENT;

        bool haveEvent = true;
        while (haveEvent)
        {
            haveEvent = false;

            int count = 0;
            // Use SDL_PeepEvents() if the app is active, so we can use idle time to
            // render the scene. Else, use SDL_WaitEvent() to avoid eating CPU time.
            if (m_active)
                count = SDL_PeepEvents(&m_private->currentEvent, 1, SDL_GETEVENT, SDL_ALLEVENTS);
            else
                count = SDL_WaitEvent(&m_private->currentEvent);

            // If received an event
            if (count > 0)
            {
                haveEvent = true;

                // Skip mouse motion events, for now
                if (m_private->currentEvent.type == SDL_MOUSEMOTION)
                {
                    m_private->lastMouseMotionEvent = m_private->currentEvent;
                    continue;
                }

                Event event = ProcessSystemEvent();

                if (event.type == EVENT_SYS_QUIT)
                    goto end; // exit the loop

                if (event.type != EVENT_NULL)
                    m_eventQueue->AddEvent(event);

                Event virtualEvent = CreateVirtualEvent(event);
                if (virtualEvent.type != EVENT_NULL)
                    m_eventQueue->AddEvent(virtualEvent);
            }
        }

        // Now, process the last received mouse motion
        if (m_private->lastMouseMotionEvent.type != SDL_NOEVENT)
        {
            m_private->currentEvent = m_private->lastMouseMotionEvent;

            Event event = ProcessSystemEvent();

            if (event.type == EVENT_SYS_QUIT)
                goto end; // exit the loop

            if (event.type != EVENT_NULL)
                m_eventQueue->AddEvent(event);
        }

        // Enter game update & frame rendering only if active
        if (m_active)
        {
            Event event;
            while (m_eventQueue->GetEvent(event))
            {
                if (event.type == EVENT_SYS_QUIT || event.type == EVENT_QUIT)
                    goto end; // exit both loops

                LogEvent(event);

                bool passOn = true;
                if (m_engine != nullptr)
                    passOn = m_engine->ProcessEvent(event);

                if (passOn && m_robotMain != nullptr)
                    m_robotMain->ProcessEvent(event);
            }

            StopPerformanceCounter(PCNT_EVENT_PROCESSING);

            StartPerformanceCounter(PCNT_UPDATE_ALL);

            // Prepare and process step simulation event
            event = CreateUpdateEvent();
            if (event.type != EVENT_NULL && m_robotMain != nullptr)
            {
                LogEvent(event);

                StartPerformanceCounter(PCNT_UPDATE_ENGINE);
                m_engine->FrameUpdate();
                StopPerformanceCounter(PCNT_UPDATE_ENGINE);

                m_sound->FrameMove(m_relTime);

                StartPerformanceCounter(PCNT_UPDATE_GAME);
                m_robotMain->ProcessEvent(event);
                StopPerformanceCounter(PCNT_UPDATE_GAME);
            }

            StopPerformanceCounter(PCNT_UPDATE_ALL);

            /* Update mouse position explicitly right before rendering
             * because mouse events are usually way behind */
            UpdateMouse();

            StartPerformanceCounter(PCNT_RENDER_ALL);
            Render();
            StopPerformanceCounter(PCNT_RENDER_ALL);

            StopPerformanceCounter(PCNT_ALL);

            UpdatePerformanceCountersData();

            if (m_lowCPU)
            {
                usleep(20000); // should still give plenty of fps
            }
        }
    }

end:
    Destroy();

    return m_exitCode;
}

int CApplication::GetExitCode() const
{
    return m_exitCode;
}

const std::string& CApplication::GetErrorMessage() const
{
    return m_errorMessage;
}

/** The SDL event parsed is stored internally.
    If event is not available or is not understood, returned event is of type EVENT_NULL. */
Event CApplication::ProcessSystemEvent()
{
    Event event;

    if (m_private->currentEvent.type == SDL_QUIT)
    {
        event.type = EVENT_SYS_QUIT;
    }
    else if (m_private->currentEvent.type == SDL_VIDEORESIZE)
    {
        Gfx::GLDeviceConfig newConfig = m_deviceConfig;
        newConfig.size.x = m_private->currentEvent.resize.w;
        newConfig.size.y = m_private->currentEvent.resize.h;
        if (newConfig.size != m_deviceConfig.size)
            ChangeVideoConfig(newConfig);
    }
    else if ( (m_private->currentEvent.type == SDL_KEYDOWN) ||
              (m_private->currentEvent.type == SDL_KEYUP) )
    {
        if (m_private->currentEvent.type == SDL_KEYDOWN)
            event.type = EVENT_KEY_DOWN;
        else
            event.type = EVENT_KEY_UP;

        event.key.virt = false;
        event.key.key = m_private->currentEvent.key.keysym.sym;
        event.key.unicode = m_private->currentEvent.key.keysym.unicode;

        // Use the occasion to update kmods
        m_kmodState = m_private->currentEvent.key.keysym.mod;
    }
    else if ( (m_private->currentEvent.type == SDL_MOUSEBUTTONDOWN) ||
         (m_private->currentEvent.type == SDL_MOUSEBUTTONUP) )
    {
        if ((m_private->currentEvent.button.button == SDL_BUTTON_WHEELUP) ||
            (m_private->currentEvent.button.button == SDL_BUTTON_WHEELDOWN))
        {
            if (m_private->currentEvent.type == SDL_MOUSEBUTTONDOWN) // ignore the following up event
            {
                event.type = EVENT_MOUSE_WHEEL;
                if (m_private->currentEvent.button.button == SDL_BUTTON_WHEELDOWN)
                    event.mouseWheel.dir = WHEEL_DOWN;
                else
                    event.mouseWheel.dir = WHEEL_UP;
            }
        }
        else
        {
            if (m_private->currentEvent.type == SDL_MOUSEBUTTONDOWN)
                event.type = EVENT_MOUSE_BUTTON_DOWN;
            else
                event.type = EVENT_MOUSE_BUTTON_UP;

            event.mouseButton.button = static_cast<MouseButton>(1 << m_private->currentEvent.button.button);

            // Use the occasion to update mouse button state
            if (m_private->currentEvent.type == SDL_MOUSEBUTTONDOWN)
                m_mouseButtonsState |= event.mouseButton.button;
            else
                m_mouseButtonsState &= ~event.mouseButton.button;
        }

        // Use the occasion to update mouse pos
        m_mousePos = m_engine->WindowToInterfaceCoords(
            Math::IntPoint(m_private->currentEvent.button.x, m_private->currentEvent.button.y));
    }
    else if (m_private->currentEvent.type == SDL_MOUSEMOTION)
    {
        event.type = EVENT_MOUSE_MOVE;

        m_mousePos = m_engine->WindowToInterfaceCoords(
            Math::IntPoint(m_private->currentEvent.button.x, m_private->currentEvent.button.y));
    }
    else if (m_private->currentEvent.type == SDL_JOYAXISMOTION)
    {
        event.type = EVENT_JOY_AXIS;

        event.joyAxis.axis = m_private->currentEvent.jaxis.axis;
        event.joyAxis.value = m_private->currentEvent.jaxis.value;
    }
    else if ( (m_private->currentEvent.type == SDL_JOYBUTTONDOWN) ||
              (m_private->currentEvent.type == SDL_JOYBUTTONUP) )
    {
        if (m_private->currentEvent.type == SDL_JOYBUTTONDOWN)
            event.type = EVENT_JOY_BUTTON_DOWN;
        else
            event.type = EVENT_JOY_BUTTON_UP;

        event.joyButton.button = m_private->currentEvent.jbutton.button;
    }
    else if (m_private->currentEvent.type == SDL_ACTIVEEVENT)
    {
        event.type = EVENT_ACTIVE;

        if (m_private->currentEvent.active.type & SDL_APPINPUTFOCUS)
            event.active.flags |= ACTIVE_INPUT;
        if (m_private->currentEvent.active.type & SDL_APPMOUSEFOCUS)
            event.active.flags |= ACTIVE_MOUSE;
        if (m_private->currentEvent.active.type & SDL_APPACTIVE)
            event.active.flags |= ACTIVE_APP;

        event.active.gain = m_private->currentEvent.active.gain == 1;
    }


    if (event.type == EVENT_KEY_DOWN)
    {
        if      (event.key.key == KEY(KP8))
            m_trackedKeys |= TRKEY_NUM_UP;
        else if (event.key.key == KEY(KP2))
            m_trackedKeys |= TRKEY_NUM_DOWN;
        else if (event.key.key == KEY(KP4))
            m_trackedKeys |= TRKEY_NUM_LEFT;
        else if (event.key.key == KEY(KP6))
            m_trackedKeys |= TRKEY_NUM_RIGHT;
        else if (event.key.key == KEY(KP_PLUS))
            m_trackedKeys |= TRKEY_NUM_PLUS;
        else if (event.key.key == KEY(KP_MINUS))
            m_trackedKeys |= TRKEY_NUM_MINUS;
        else if (event.key.key == KEY(PAGEUP))
            m_trackedKeys |= TRKEY_PAGE_UP;
        else if (event.key.key == KEY(PAGEDOWN))
            m_trackedKeys |= TRKEY_PAGE_DOWN;
    }
    else if (event.type == EVENT_KEY_UP)
    {
        if      (event.key.key == KEY(KP8))
            m_trackedKeys &= ~TRKEY_NUM_UP;
        else if (event.key.key == KEY(KP2))
            m_trackedKeys &= ~TRKEY_NUM_DOWN;
        else if (event.key.key == KEY(KP4))
            m_trackedKeys &= ~TRKEY_NUM_LEFT;
        else if (event.key.key == KEY(KP6))
            m_trackedKeys &= ~TRKEY_NUM_RIGHT;
        else if (event.key.key == KEY(KP_PLUS))
            m_trackedKeys &= ~TRKEY_NUM_PLUS;
        else if (event.key.key == KEY(KP_MINUS))
            m_trackedKeys &= ~TRKEY_NUM_MINUS;
        else if (event.key.key == KEY(PAGEUP))
            m_trackedKeys &= ~TRKEY_PAGE_UP;
        else if (event.key.key == KEY(PAGEDOWN))
            m_trackedKeys &= ~TRKEY_PAGE_DOWN;
    }

    event.trackedKeysState = m_trackedKeys;
    event.kmodState = m_kmodState;
    event.mousePos = m_mousePos;
    event.mouseButtonsState = m_mouseButtonsState;

    return event;
}

void CApplication::LogEvent(const Event &event)
{
    CLogger *l = GetLogger();

    auto PrintEventDetails = [&]()
    {
        l->Trace(" rTime = %f\n", event.rTime);
        l->Trace(" kmodState = %04x\n", event.kmodState);
        l->Trace(" trackedKeysState = %04x\n", event.trackedKeysState);
        l->Trace(" mousePos = %f, %f\n", event.mousePos.x, event.mousePos.y);
        l->Trace(" mouseButtonsState = %02x\n", event.mouseButtonsState);
        l->Trace(" customParam = %d\n", event.customParam);
    };

    // Print the events in debug mode to test the code
    if (IsDebugModeActive(DEBUG_SYS_EVENTS) || IsDebugModeActive(DEBUG_APP_EVENTS))
    {
        std::string eventType = ParseEventType(event.type);

        if (IsDebugModeActive(DEBUG_SYS_EVENTS) && event.type <= EVENT_SYS_MAX)
        {
            l->Trace("System event %s:\n", eventType.c_str());
            switch (event.type)
            {
                case EVENT_KEY_DOWN:
                case EVENT_KEY_UP:
                    l->Trace(" virt    = %s\n", (event.key.virt) ? "true" : "false");
                    l->Trace(" key     = %d\n", event.key.key);
                    l->Trace(" unicode = 0x%04x\n", event.key.unicode);
                    break;
                case EVENT_MOUSE_BUTTON_DOWN:
                case EVENT_MOUSE_BUTTON_UP:
                    l->Trace(" button = %d\n", event.mouseButton.button);
                    break;
                case EVENT_MOUSE_WHEEL:
                    l->Trace(" dir = %s\n", (event.mouseWheel.dir == WHEEL_DOWN) ? "WHEEL_DOWN" : "WHEEL_UP");
                break;
                case EVENT_JOY_AXIS:
                    l->Trace(" axis  = %d\n", event.joyAxis.axis);
                    l->Trace(" value = %d\n", event.joyAxis.value);
                    break;
                case EVENT_JOY_BUTTON_DOWN:
                case EVENT_JOY_BUTTON_UP:
                    l->Trace(" button = %d\n", event.joyButton.button);
                    break;
                case EVENT_ACTIVE:
                    l->Trace(" flags = 0x%x\n", event.active.flags);
                    l->Trace(" gain  = %s\n", event.active.gain ? "true" : "false");
                    break;
                default:
                    break;
            }

            PrintEventDetails();
        }

        if (IsDebugModeActive(DEBUG_APP_EVENTS) && event.type > EVENT_SYS_MAX)
        {
            l->Trace("App event %s:\n", eventType.c_str());
            PrintEventDetails();
        }
    }
}


Event CApplication::CreateVirtualEvent(const Event& sourceEvent)
{
    Event virtualEvent;

    if ((sourceEvent.type == EVENT_KEY_DOWN) || (sourceEvent.type == EVENT_KEY_UP))
    {
        virtualEvent.type = sourceEvent.type;
        virtualEvent.key = sourceEvent.key;
        virtualEvent.key.virt = true;

        if (sourceEvent.key.key == KEY(LCTRL) || sourceEvent.key.key == KEY(RCTRL))
            virtualEvent.key.key = VIRTUAL_KMOD(CTRL);
        else if (sourceEvent.key.key == KEY(LSHIFT) || sourceEvent.key.key == KEY(RSHIFT))
            virtualEvent.key.key = VIRTUAL_KMOD(SHIFT);
        else if (sourceEvent.key.key == KEY(LALT) || sourceEvent.key.key == KEY(RALT))
            virtualEvent.key.key = VIRTUAL_KMOD(ALT);
        else if (sourceEvent.key.key == KEY(LMETA) || sourceEvent.key.key == KEY(RMETA))
            virtualEvent.key.key = VIRTUAL_KMOD(META);
        else
            virtualEvent.type = EVENT_NULL;
    }
    else if ((sourceEvent.type == EVENT_JOY_BUTTON_DOWN) || (sourceEvent.type == EVENT_JOY_BUTTON_UP))
    {
        if (sourceEvent.type == EVENT_JOY_BUTTON_DOWN)
            virtualEvent.type = EVENT_KEY_DOWN;
        else
            virtualEvent.type = EVENT_KEY_UP;

        virtualEvent.key.virt = true;
        virtualEvent.key.key = VIRTUAL_JOY(sourceEvent.joyButton.button);
        virtualEvent.key.unicode = 0;
    }
    else
    {
        virtualEvent.type = EVENT_NULL;
    }

    return virtualEvent;
}

/** Renders the frame and swaps buffers as necessary */
void CApplication::Render()
{
    m_engine->Render();

    if (m_deviceConfig.doubleBuf)
        SDL_GL_SwapBuffers();
}

void CApplication::SuspendSimulation()
{
    m_simulationSuspended = true;
    GetLogger()->Info("Suspend simulation\n");
}

void CApplication::ResumeSimulation()
{
    m_simulationSuspended = false;
    InternalResumeSimulation();

    GetLogger()->Info("Resume simulation\n");
}

void CApplication::ResetTimeAfterLoading()
{
    InternalResumeSimulation();

    GetLogger()->Trace("Resume simulation on loading\n");
}

void CApplication::InternalResumeSimulation()
{
    GetSystemUtils()->GetCurrentTimeStamp(m_baseTimeStamp);
    GetSystemUtils()->CopyTimeStamp(m_curTimeStamp, m_baseTimeStamp);
    m_realAbsTimeBase = m_realAbsTime;
    m_absTimeBase = m_exactAbsTime;
}

bool CApplication::GetSimulationSuspended() const
{
    return m_simulationSuspended;
}

void CApplication::SetSimulationSpeed(float speed)
{
    m_simulationSpeed = speed;

    GetSystemUtils()->GetCurrentTimeStamp(m_baseTimeStamp);
    m_realAbsTimeBase = m_realAbsTime;
    m_absTimeBase = m_exactAbsTime;

    GetLogger()->Info("Simulation speed = %.2f\n", speed);
}

Event CApplication::CreateUpdateEvent()
{
    if (m_simulationSuspended)
        return Event(EVENT_NULL);

    GetSystemUtils()->CopyTimeStamp(m_lastTimeStamp, m_curTimeStamp);
    GetSystemUtils()->GetCurrentTimeStamp(m_curTimeStamp);

    long long absDiff = GetSystemUtils()->TimeStampExactDiff(m_baseTimeStamp, m_curTimeStamp);
    long long newRealAbsTime = m_realAbsTimeBase + absDiff;
    long long newRealRelTime = GetSystemUtils()->TimeStampExactDiff(m_lastTimeStamp, m_curTimeStamp);

    if (newRealAbsTime < m_realAbsTime || newRealRelTime < 0)
    {
        GetLogger()->Error("Fatal error: got negative system counter difference!\n");
        GetLogger()->Error("This should never happen. Please report this error.\n");
        m_eventQueue->AddEvent(Event(EVENT_SYS_QUIT));
        return Event(EVENT_NULL);
    }
    else
    {
        m_realAbsTime = newRealAbsTime;
        // m_baseTimeStamp is updated on simulation speed change, so this is OK
        m_exactAbsTime = m_absTimeBase + m_simulationSpeed * absDiff;
        m_absTime = (m_absTimeBase + m_simulationSpeed * absDiff) / 1e9f;

        m_realRelTime = newRealRelTime;
        m_exactRelTime = m_simulationSpeed * m_realRelTime;
        m_relTime = (m_simulationSpeed * m_realRelTime) / 1e9f;
    }

    Event frameEvent(EVENT_FRAME);
    frameEvent.trackedKeysState = m_trackedKeys;
    frameEvent.kmodState = m_kmodState;
    frameEvent.mousePos = m_mousePos;
    frameEvent.mouseButtonsState = m_mouseButtonsState;
    frameEvent.rTime = m_relTime;

    return frameEvent;
}

float CApplication::GetSimulationSpeed() const
{
    return m_simulationSpeed;
}

float CApplication::GetAbsTime() const
{
    return m_absTime;
}

long long CApplication::GetExactAbsTime() const
{
    return m_exactAbsTime;
}

long long CApplication::GetRealAbsTime() const
{
    return m_realAbsTime;
}

float CApplication::GetRelTime() const
{
    return m_relTime;
}

long long CApplication::GetExactRelTime() const
{
    return m_exactRelTime;
}

long long CApplication::GetRealRelTime() const
{
    return m_realRelTime;
}

Gfx::GLDeviceConfig CApplication::GetVideoConfig() const
{
    return m_deviceConfig;
}

VideoQueryResult CApplication::GetVideoResolutionList(std::vector<Math::IntPoint> &resolutions,
                                                      bool fullScreen, bool resizeable) const
{
    resolutions.clear();

    const SDL_VideoInfo *videoInfo = SDL_GetVideoInfo();
    if (videoInfo == nullptr)
        return VIDEO_QUERY_ERROR;

    Uint32 videoFlags = SDL_OPENGL | SDL_GL_DOUBLEBUFFER | SDL_HWPALETTE;

    // Use hardware surface if available
    if (videoInfo->hw_available)
        videoFlags |= SDL_HWSURFACE;
    else
        videoFlags |= SDL_SWSURFACE;

    // Enable hardware blit if available
    if (videoInfo->blit_hw)
        videoFlags |= SDL_HWACCEL;

    if (resizeable)
        videoFlags |= SDL_RESIZABLE;

    if (fullScreen)
        videoFlags |= SDL_FULLSCREEN;


    SDL_Rect **modes = SDL_ListModes(NULL, videoFlags);

    if (modes == reinterpret_cast<SDL_Rect **>(0) )
        return VIDEO_QUERY_NONE; // no modes available

    if (modes == reinterpret_cast<SDL_Rect **>(-1) )
        return VIDEO_QUERY_ALL; // all resolutions are possible


    for (int i = 0; modes[i] != NULL; ++i)
        resolutions.push_back(Math::IntPoint(modes[i]->w, modes[i]->h));

    return VIDEO_QUERY_OK;
}

void CApplication::SetDebugModeActive(DebugMode mode, bool active)
{
    if (active)
        m_debugModes |= mode;
    else
        m_debugModes &= (~mode);
}

bool CApplication::IsDebugModeActive(DebugMode mode) const
{
    return (m_debugModes & mode) != 0;
}

bool CApplication::ParseDebugModes(const std::string& str, int& debugModes)
{
    debugModes = 0;

    boost::char_separator<char> sep(",");
    boost::tokenizer<boost::char_separator<char>> tokens(str, sep);
    for (const auto& modeToken : tokens)
    {
        if (modeToken == "sys_events")
        {
            debugModes |= DEBUG_SYS_EVENTS;
        }
        else if (modeToken == "app_events")
        {
            debugModes |= DEBUG_APP_EVENTS;
        }
        else if (modeToken == "events")
        {
            debugModes |= DEBUG_EVENTS;
        }
        else if (modeToken == "models")
        {
            debugModes |= DEBUG_MODELS;
        }
        else if (modeToken == "all")
        {
            debugModes = DEBUG_ALL;
        }
        else
        {
            GetLogger()->Error("Invalid debug mode: '%s'\n", modeToken.c_str());
            return false;
        }
    }

    return true;
}

int CApplication::GetKmods() const
{
    return m_kmodState;
}

bool CApplication::GetKmodState(int kmod) const
{
    return (m_kmodState & kmod) != 0;
}

bool CApplication::GetTrackedKeyState(TrackedKey key) const
{
    return (m_trackedKeys & key) != 0;
}

bool CApplication::GetMouseButtonState(int index) const
{
    return (m_mouseButtonsState & (1<<index)) != 0;
}

void CApplication::ResetKeyStates()
{
    GetLogger()->Trace("Reset key states\n");
    m_trackedKeys = 0;
    m_kmodState = 0;
    m_robotMain->ResetKeyStates();
}

void CApplication::SetGrabInput(bool grab)
{
    SDL_WM_GrabInput(grab ? SDL_GRAB_ON : SDL_GRAB_OFF);
}

bool CApplication::GetGrabInput() const
{
    int result = SDL_WM_GrabInput(SDL_GRAB_QUERY);
    return result == SDL_GRAB_ON;
}

void CApplication::SetMouseMode(MouseMode mode)
{
    m_mouseMode = mode;
    if ((m_mouseMode == MOUSE_SYSTEM) || (m_mouseMode == MOUSE_BOTH))
        SDL_ShowCursor(SDL_ENABLE);
    else
        SDL_ShowCursor(SDL_DISABLE);
}

MouseMode CApplication::GetMouseMode() const
{
    return m_mouseMode;
}

Math::Point CApplication::GetMousePos() const
{
    return m_mousePos;
}

void CApplication::MoveMouse(Math::Point pos)
{
    m_mousePos = pos;

    Math::IntPoint windowPos = m_engine->InterfaceToWindowCoords(pos);
    SDL_WarpMouse(windowPos.x, windowPos.y);
}

std::vector<JoystickDevice> CApplication::GetJoystickList() const
{
    std::vector<JoystickDevice> result;

    int count = SDL_NumJoysticks();

    for (int index = 0; index < count; ++index)
    {
        JoystickDevice device;
        device.index = index;
        device.name = SDL_JoystickName(index);
        result.push_back(device);
    }

    return result;
}

JoystickDevice CApplication::GetJoystick() const
{
    return m_joystick;
}

void CApplication::SetJoystickEnabled(bool enable)
{
    m_joystickEnabled = enable;

    if (m_joystickEnabled)
    {
        if (! OpenJoystick())
        {
            m_joystickEnabled = false;
        }
    }
    else
    {
        CloseJoystick();
    }
}

bool CApplication::GetJoystickEnabled() const
{
    return m_joystickEnabled;
}

std::string CApplication::GetDataDirPath() const
{
    return m_dataPath;
}

std::string CApplication::GetDataSubdirPath(DataDir stdDir) const
{
    int index = static_cast<int>(stdDir);
    assert(index >= 0 && index < DIR_MAX);
    std::stringstream str;
    str << m_dataPath;
    str << "/";
    str << m_standardDataDirs[index];
    return str.str();
}

std::string CApplication::GetDataFilePath(DataDir stdDir, const std::string& subpath) const
{
    int index = static_cast<int>(stdDir);
    assert(index >= 0 && index < DIR_MAX);
    std::stringstream str;
    str << m_dataPath;
    str << "/";
    str << m_standardDataDirs[index];
    if (stdDir == DIR_HELP)
    {
        str << "/";
        str << GetLanguageChar();
    }
    str << "/";
    str << subpath;
    return str.str();
}

std::string CApplication::GetTexPackFilePath(const std::string& textureName) const
{
    std::stringstream str;

    if (! m_texPackPath.empty())
    {
        str << m_texPackPath;
        str << "/";
        str << textureName;
        if (! boost::filesystem::exists(str.str()))
        {
            GetLogger()->Trace("Texture '%s' not in texpack\n", textureName.c_str());
            str.str("");
        }
    }

    return str.str();
}

Language CApplication::GetLanguage() const
{
    return m_language;
}

char CApplication::GetLanguageChar() const
{
    char langChar = 'E';
    switch (m_language)
    {
        default:
        case LANGUAGE_ENV:
        case LANGUAGE_ENGLISH:
            langChar = 'E';
            break;

        case LANGUAGE_GERMAN:
            langChar = 'D';
            break;

        case LANGUAGE_FRENCH:
            langChar = 'F';
            break;

        case LANGUAGE_POLISH:
            langChar = 'P';
            break;
    }
    return langChar;
}

bool CApplication::ParseLanguage(const std::string& str, Language& language)
{
    if (str == "en")
    {
        language = LANGUAGE_ENGLISH;
        return true;
    }
    else if (str == "de")
    {
        language = LANGUAGE_GERMAN;
        return true;
    }
    else if (str == "fr")
    {
        language = LANGUAGE_FRENCH;
        return true;
    }
    else if (str == "pl")
    {
        language = LANGUAGE_POLISH;
        return true;
    }

    return false;
}

void CApplication::SetLanguage(Language language)
{
    m_language = language;

    /* Gettext initialization */

    std::string locale = "";
    switch (m_language)
    {
        default:
        case LANGUAGE_ENV:
            locale = "";
            break;

        case LANGUAGE_ENGLISH:
            locale = "en_US.utf8";
            break;

        case LANGUAGE_GERMAN:
            locale = "de_DE.utf8";
            break;

        case LANGUAGE_FRENCH:
            locale = "fr_FR.utf8";
            break;

        case LANGUAGE_POLISH:
            locale = "pl_PL.utf8";
            break;
    }

    if (locale.empty())
    {
        const char* envLang = gl_locale_name(LC_MESSAGES, "LC_MESSAGES");
        if (envLang == NULL)
        {
            GetLogger()->Error("Failed to get language from environment, setting default language\n");
            m_language = LANGUAGE_ENGLISH;
        }
        else
        {
            GetLogger()->Trace("gl_locale_name: '%s'\n", envLang);

            if (strncmp(envLang,"en",2) == 0)
            {
                m_language = LANGUAGE_ENGLISH;
            }
            else if (strncmp(envLang,"de",2) == 0)
            {
                m_language = LANGUAGE_GERMAN;
            }
            else if (strncmp(envLang,"fr",2) == 0)
            {
                m_language = LANGUAGE_FRENCH;
            }
            else if (strncmp(envLang,"pl",2) == 0)
            {
                m_language = LANGUAGE_POLISH;
            }
            else
            {
                GetLogger()->Warn("Enviromnent locale ('%s') is not supported, setting default language\n", envLang);
                m_language = LANGUAGE_ENGLISH;
            }
        }
    }
    else
    {
        std::string langStr = "LANGUAGE=";
        langStr += locale;
        strcpy(S_LANGUAGE, langStr.c_str());
        putenv(S_LANGUAGE);
        GetLogger()->Trace("SetLanguage: Set LANGUAGE=%s in environment\n", locale.c_str());
    }

    setlocale(LC_ALL, "");

    bindtextdomain("colobot", m_langPath.c_str());
    bind_textdomain_codeset("colobot", "UTF-8");
    textdomain("colobot");

    GetLogger()->Debug("SetLanguage: Test gettext translation: '%s'\n", gettext("Colobot rules!"));
}

void CApplication::SetLowCPU(bool low)
{
    m_lowCPU = low;
}

bool CApplication::GetLowCPU() const
{
    return m_lowCPU;
}

void CApplication::StartPerformanceCounter(PerformanceCounter counter)
{
    GetSystemUtils()->GetCurrentTimeStamp(m_performanceCounters[counter][0]);
}

void CApplication::StopPerformanceCounter(PerformanceCounter counter)
{
    GetSystemUtils()->GetCurrentTimeStamp(m_performanceCounters[counter][1]);
}

float CApplication::GetPerformanceCounterData(PerformanceCounter counter) const
{
    return m_performanceCountersData[counter];
}

void CApplication::ResetPerformanceCounters()
{
    for (int i = 0; i < PCNT_MAX; ++i)
    {
        StartPerformanceCounter(static_cast<PerformanceCounter>(i));
        StopPerformanceCounter(static_cast<PerformanceCounter>(i));
    }
}

void CApplication::UpdatePerformanceCountersData()
{
    long long sum = GetSystemUtils()->TimeStampExactDiff(m_performanceCounters[PCNT_ALL][0],
                                                         m_performanceCounters[PCNT_ALL][1]);

    for (int i = 0; i < PCNT_MAX; ++i)
    {
        long long diff = GetSystemUtils()->TimeStampExactDiff(m_performanceCounters[i][0],
                                                              m_performanceCounters[i][1]);

        m_performanceCountersData[static_cast<PerformanceCounter>(i)] =
            static_cast<float>(diff) / static_cast<float>(sum);
    }
}

bool CApplication::GetProtoMode() const
{
    return m_protoMode;
}
<|MERGE_RESOLUTION|>--- conflicted
+++ resolved
@@ -345,12 +345,8 @@
             case OPT_DATADIR:
             {
                 m_dataPath = optarg;
-<<<<<<< HEAD
-                GetLogger()->Info("Using custom data dir: '%s'\n", m_dataPath.c_str());
-=======
                 m_customDataPath = true;
                 GetLogger()->Info("Using custom datadir or running mod: '%s'\n", m_dataPath.c_str());
->>>>>>> d8e50e4e
                 break;
             }
             case OPT_LANGDIR:
