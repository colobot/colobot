// * This file is part of the COLOBOT source code
// * Copyright (C) 2001-2008, Daniel ROUX & EPSITEC SA, www.epsitec.ch
// * Copyright (C) 2012, Polish Portal of Colobot (PPC)
// *
// * This program is free software: you can redistribute it and/or modify
// * it under the terms of the GNU General Public License as published by
// * the Free Software Foundation, either version 3 of the License, or
// * (at your option) any later version.
// *
// * This program is distributed in the hope that it will be useful,
// * but WITHOUT ANY WARRANTY; without even the implied warranty of
// * MERCHANTABILITY or FITNESS FOR A PARTICULAR PURPOSE. See the
// * GNU General Public License for more details.
// *
// * You should have received a copy of the GNU General Public License
// * along with this program. If not, see  http://www.gnu.org/licenses/.

/**
 * \file app/app.h
 * \brief CApplication class
 */

#pragma once


#include "common/global.h"
#include "common/singleton.h"
#include "common/profile.h"

#include "graphics/core/device.h"
#include "graphics/engine/engine.h"
#include "graphics/opengl/gldevice.h"


#include <string>
#include <vector>


class CInstanceManager;
class CEventQueue;
class CRobotMain;
class CSoundInterface;

namespace Gfx {
class CModelManager;
}

/**
 * \struct JoystickDevice
 * \brief Information about a joystick device
 */
struct JoystickDevice
{
    //! Device index (-1 = invalid device)
    int index;
    //! Device name
    std::string name;
    //! Number of axes (only available after joystick opened)
    int axisCount;
    //! Number of buttons (only available after joystick opened)
    int buttonCount;

    JoystickDevice()
        : index(-1), axisCount(0), buttonCount(0) {}
};

/**
 * \enum VideoQueryResult
 * \brief Result of querying for available video resolutions
 */
enum VideoQueryResult
{
    VIDEO_QUERY_ERROR,
    VIDEO_QUERY_NONE,
    VIDEO_QUERY_ALL,
    VIDEO_QUERY_OK
};


/**
 * \enum TrackedKey
 * \brief Additional keys whose state (pressed/released) is tracked by CApplication
 */
enum TrackedKey
{
    TRKEY_NUM_UP    = (1<<0),
    TRKEY_NUM_DOWN  = (1<<1),
    TRKEY_NUM_LEFT  = (1<<2),
    TRKEY_NUM_RIGHT = (1<<3),
    TRKEY_NUM_PLUS  = (1<<4),
    TRKEY_NUM_MINUS = (1<<5),
    TRKEY_PAGE_UP   = (1<<6),
    TRKEY_PAGE_DOWN = (1<<7)
};

/**
 * \enum ParseArgsStatus
 * \brief State of parsing commandline arguments
 */
enum ParseArgsStatus
{
    PARSE_ARGS_OK   = 1, //! < all ok
    PARSE_ARGS_FAIL = 2, //! < invalid syntax
    PARSE_ARGS_HELP = 3  //! < -help requested
};

/**
 * \enum MouseMode
 * \brief Mode of mouse cursor
 */
enum MouseMode
{
    MOUSE_SYSTEM, //! < system cursor visible; in-game cursor hidden
    MOUSE_ENGINE, //! < in-game cursor visible; system cursor hidden
    MOUSE_BOTH,   //! < both cursors visible (only for debug)
    MOUSE_NONE,   //! < no cursor visible
};

/**
 * \enum PerformanceCounter
 * \brief Type of counter testing performance
 */
enum PerformanceCounter
{
    PCNT_EVENT_PROCESSING, //! < event processing (except update events)

    PCNT_UPDATE_ALL,            //! < the whole frame update process
    PCNT_UPDATE_ENGINE,         //! < frame update in CEngine
    PCNT_UPDATE_PARTICLE,       //! < frame update in CParticle
    PCNT_UPDATE_GAME,           //! < frame update in CRobotMain

    PCNT_RENDER_ALL,            //! < the whole rendering process
    PCNT_RENDER_PARTICLE,       //! < rendering the particles in 3D
    PCNT_RENDER_WATER,          //! < rendering the water
    PCNT_RENDER_TERRAIN,        //! < rendering the terrain
    PCNT_RENDER_OBJECTS,        //! < rendering the 3D objects
    PCNT_RENDER_INTERFACE,      //! < rendering 2D interface

    PCNT_ALL,                   //! < all counters together

    PCNT_MAX
};

struct ApplicationPrivate;

/**
 * \class CApplication
 * \brief Main application
 *
 * This class is responsible for main application execution, including creating
 * and handling main application window, receiving events, etc.
 *
 * It is a singleton class with only one instance that can be created.
 *
 * \section Creation Creation of other main objects
 *
 * The class creates the only instance of CInstanceManager, CEventQueue, CEngine,
 * CRobotMain and CSoundInterface classes.
 *
 * \section Window Window management
 *
 * The class is responsible for creating app window, setting and changing the video mode,
 * joystick management, grabbing input and changing the system mouse cursor
 * position and visibility.
 * ("System mouse cursor" means the cursor displayed by the OS in constrast to the cursor
 * displayed by CEngine).
 *
 * \section Events Events
 *
 * Events are taken from SDL event queue, translated to common events from src/common.h
 * and pushed to global event queue CEventQueue.
 *
 * Joystick events are generated somewhat differently, by running a separate timer,
 * polling the device for changes and synthesising events on change. It avoids flooding
 * the event queue with too many joystick events and the granularity of the timer can be
 * adjusted.
 *
 * The events are passed to ProcessEvent() of classes in this order: CApplication, CEngine
 * and CRobotMain. CApplication and CEngine's ProcessEvent() functions return bool, which
 * means whether to pass the event on, or stop the chain. This is to enable handling some
 * events which are internal to CApplication or CEngine.
 *
 * \section Portability Portability
 *
 * Currently, the class only handles OpenGL devices. SDL can be used with DirectX, but
 * for that to work, video initialization and video setting must be done differently.
 *
 */
class CApplication : public CSingleton<CApplication>
{
public:
    //! Constructor (can only be called once!)
    CApplication();
    //! Destructor
    ~CApplication();

public:
    //! Parses commandline arguments
    ParseArgsStatus ParseArguments(int argc, char *argv[]);
    //! Initializes the application
    bool        Create();
    //! Main event loop
    int         Run();
    //! Returns the code to be returned at main() exit
    int         GetExitCode();

    //! Returns the message of error (set to something if exit code is not 0)
    const std::string& GetErrorMessage();

    //! Cleans up before exit
    void        Destroy();

    //! Returns a list of possible video modes
    VideoQueryResult GetVideoResolutionList(std::vector<Math::IntPoint> &resolutions,
                                            bool fullScreen, bool resizeable);

    //! Returns the current video mode
    Gfx::GLDeviceConfig GetVideoConfig();

    //! Change the video mode to given mode
    bool        ChangeVideoConfig(const Gfx::GLDeviceConfig &newConfig);

    //! Suspends animation (time will not be updated)
    void        SuspendSimulation();
    //! Resumes animation
    void        ResumeSimulation();
    //! Returns whether simulation is suspended
    bool        GetSimulationSuspended();

    //@{
    //! Management of simulation speed
    void            SetSimulationSpeed(float speed);
    float           GetSimulationSpeed();
    //@}

    //! Returns the absolute time counter [seconds]
    float       GetAbsTime();
    //! Returns the exact absolute time counter [nanoseconds]
    long long   GetExactAbsTime();

    //! Returns the exact absolute time counter disregarding speed setting [nanoseconds]
    long long   GetRealAbsTime();

    //! Returns the relative time since last update [seconds]
    float       GetRelTime();
    //! Returns the exact realative time since last update [nanoseconds]
    long long   GetExactRelTime();

    //! Returns the exact relative time since last update disregarding speed setting [nanoseconds]
    long long   GetRealRelTime();

    //! Returns a list of available joystick devices
    std::vector<JoystickDevice> GetJoystickList();

    //! Returns info about the current joystick
    JoystickDevice GetJoystick();

    //! Change the current joystick device
    bool        ChangeJoystick(const JoystickDevice &newJoystick);

    //! Management of joystick enable state
    //@{
    void        SetJoystickEnabled(bool enable);
    bool        GetJoystickEnabled();
    //@}

    //! Polls the state of joystick axes and buttons
    void        UpdateJoystick();

    //! Updates the mouse position explicitly
    void        UpdateMouse();

    //! Returns the current key modifiers
    int         GetKmods();
    //! Returns whether the given kmod is active
    bool        GetKmodState(int kmod);

    //! Returns whether the tracked key is pressed
    bool        GetTrackedKeyState(TrackedKey key);

    //! Returns whether the mouse button is pressed
    bool        GetMouseButtonState(int index);

    //! Resets tracked key states and modifiers
    void        ResetKeyStates();

    //! Management of the grab mode for input (keyboard & mouse)
    //@{
    void        SetGrabInput(bool grab);
    bool        GetGrabInput();
    //@}

    //! Management of mouse mode
    //@{
    void        SetMouseMode(MouseMode mode);
    MouseMode   GetMouseMode();
    //@}

    //! Returns the position of mouse cursor (in interface coords)
    Math::Point GetMousePos();

    //! Moves (warps) the mouse cursor to the specified position (in interface coords)
    void        MoveMouse(Math::Point pos);

    //! Management of debug mode (prints more info in logger)
    //@{
    void        SetDebugMode(bool mode);
    bool        GetDebugMode();
    //@}

    //! Returns the full path to data directory
    std::string GetDataDirPath();

    //! Returns the full path to a standard dir in data directory
    std::string GetDataSubdirPath(DataDir stdDir);

    //! Returns the full path to a file in data directory given standard dir and subpath
    std::string GetDataFilePath(DataDir stdDir, const std::string &subpath);

    //! Management of language
    //@{
    Language    GetLanguage();
    char        GetLanguageChar();
    void        SetLanguage(Language language);
    //@}

    //! Management of sleep in main loop (lowers CPU usage)
    //@{
    void        SetLowCPU(bool low);
    bool        GetLowCPU();
    //@}

    //! Management of performance counters
    //@{
    void        StartPerformanceCounter(PerformanceCounter counter);
    void        StopPerformanceCounter(PerformanceCounter counter);
    float       GetPerformanceCounterData(PerformanceCounter counter);
    //@}

protected:
    //! Creates the window's SDL_Surface
    bool CreateVideoSurface();

    //! Processes the captured SDL event to Event struct
    Event       ProcessSystemEvent();
    //! If applicable, creates a virtual event to match the changed state as of new event
    Event       CreateVirtualEvent(const Event& sourceEvent);
    //! Prepares a simulation update event
    Event       CreateUpdateEvent();
    //! Handles some incoming events
    bool        ProcessEvent(const Event& event);
    //! Renders the image in window
    void        Render();

    //! Opens the joystick device
    bool OpenJoystick();
    //! Closes the joystick device
    void CloseJoystick();

    //! Resets all performance counters to zero
    void ResetPerformanceCounters();
    //! Updates performance counters from gathered timer data
    void UpdatePerformanceCountersData();

protected:
    //! Instance manager
    CInstanceManager*       m_iMan;
    //! Private (SDL-dependent data)
    ApplicationPrivate*     m_private;
    //! Global event queue
    CEventQueue*            m_eventQueue;
    //! Graphics engine
    Gfx::CEngine*           m_engine;
    //! Graphics device
    Gfx::CDevice*           m_device;
    //! 3D models manager
    Gfx::CModelManager*     m_modelManager;
    //! Sound subsystem
    CSoundInterface*        m_sound;
    //! Main class of the proper game engine
    CRobotMain*             m_robotMain;
<<<<<<< HEAD
    //! Plugin manager
    CPluginManager*         m_pluginManager;
    //! Profile (INI) reader/writer
=======
>>>>>>> 1d42c716
    CProfile*               m_profile;

    //! Code to return at exit
    int             m_exitCode;
    //! Whether application window is active
    bool            m_active;
    //! Whether debug mode is enabled
    bool            m_debugMode;

    //! Message to be displayed as error to the user
    std::string     m_errorMessage;

    //! Current configuration of OpenGL display device
    Gfx::GLDeviceConfig m_deviceConfig;
    //! Previous configuration of OpenGL display device
    Gfx::GLDeviceConfig m_lastDeviceConfig;

    //! Text set as window title
    std::string     m_windowTitle;

    //! Animation time stamps, etc.
    //@{
    SystemTimeStamp* m_baseTimeStamp;
    SystemTimeStamp* m_lastTimeStamp;
    SystemTimeStamp* m_curTimeStamp;

    SystemTimeStamp* m_performanceCounters[PCNT_MAX][2];
    float            m_performanceCountersData[PCNT_MAX];

    long long       m_realAbsTimeBase;
    long long       m_realAbsTime;
    long long       m_realRelTime;

    long long       m_absTimeBase;
    long long       m_exactAbsTime;
    long long       m_exactRelTime;

    float           m_absTime;
    float           m_relTime;

    float           m_simulationSpeed;
    bool            m_simulationSuspended;
    //@}

    //! Current state of key modifiers (bitmask of SDLMod)
    unsigned int    m_kmodState;
    //! Current state of some tracked keys (bitmask of TrackedKey enum values)
    unsigned int    m_trackedKeys;

    //! Current mode of mouse
    MouseMode       m_mouseMode;
    //! Current position of mouse cursor
    Math::Point     m_mousePos;
    //! Current state of mouse buttons (bitmask of MouseButton enum values)
    unsigned int    m_mouseButtonsState;

    //! Info about current joystick device
    JoystickDevice  m_joystick;
    //! Whether joystick is enabled
    bool            m_joystickEnabled;
    //! Current state of joystick axes; may be updated from another thread
    std::vector<int> m_joyAxeState;
    //! Current state of joystick buttons; may be updated from another thread
    std::vector<bool> m_joyButtonState;

    //! Path to directory with data files
    std::string     m_dataPath;

    const char*     m_dataDirs[DIR_MAX];

    //! Application language
    Language        m_language;

    //! Low cpu mode
    bool            m_lowCPU;
};
<|MERGE_RESOLUTION|>--- conflicted
+++ resolved
@@ -379,12 +379,7 @@
     CSoundInterface*        m_sound;
     //! Main class of the proper game engine
     CRobotMain*             m_robotMain;
-<<<<<<< HEAD
-    //! Plugin manager
-    CPluginManager*         m_pluginManager;
     //! Profile (INI) reader/writer
-=======
->>>>>>> 1d42c716
     CProfile*               m_profile;
 
     //! Code to return at exit
