/*
 * This file is part of the Colobot: Gold Edition source code
 * Copyright (C) 2001-2018, Daniel Roux, EPSITEC SA & TerranovaTeam
 * http://epsitec.ch; http://colobot.info; http://github.com/colobot
 *
 * This program is free software: you can redistribute it and/or modify
 * it under the terms of the GNU General Public License as published by
 * the Free Software Foundation, either version 3 of the License, or
 * (at your option) any later version.
 *
 * This program is distributed in the hope that it will be useful,
 * but WITHOUT ANY WARRANTY; without even the implied warranty of
 * MERCHANTABILITY or FITNESS FOR A PARTICULAR PURPOSE.
 * See the GNU General Public License for more details.
 *
 * You should have received a copy of the GNU General Public License
 * along with this program. If not, see http://gnu.org/licenses
 */

#include "level/parser/parserparam.h"

#include "app/app.h"

#include "common/logger.h"
#include "common/make_unique.h"
#include "common/stringutils.h"

#include "common/resources/resourcemanager.h"

#include "level/robotmain.h"
#include "level/scoreboard.h"

#include "level/parser/parser.h"

#include <boost/lexical_cast.hpp>
#include <boost/algorithm/string.hpp>

CLevelParserParam::CLevelParserParam(std::string name, std::string value)
  : m_name(name)
  , m_value(value)
{}

CLevelParserParam::CLevelParserParam(std::string name, bool empty)
  : m_empty(empty)
  , m_name(name)
{
    assert(empty == true); // we need a second argument because we don't want to create param with value "name"
}

CLevelParserParam::CLevelParserParam(int value)
  : m_value(boost::lexical_cast<std::string>(value))
{}

CLevelParserParam::CLevelParserParam(float value)
  : m_value(boost::lexical_cast<std::string>(value))
{}

CLevelParserParam::CLevelParserParam(std::string value)
  : m_value("\""+value+"\"")
{}

CLevelParserParam::CLevelParserParam(bool value)
  : m_value(value ? "1" : "0")
{}

CLevelParserParam::CLevelParserParam(Gfx::Color value)
{
    m_array.push_back(MakeUnique<CLevelParserParam>(value.r));
    m_array.push_back(MakeUnique<CLevelParserParam>(value.g));
    m_array.push_back(MakeUnique<CLevelParserParam>(value.b));
    m_array.push_back(MakeUnique<CLevelParserParam>(value.a));

    LoadArray();
}

CLevelParserParam::CLevelParserParam(Math::Point value)
{
    m_array.push_back(MakeUnique<CLevelParserParam>(value.x));
    m_array.push_back(MakeUnique<CLevelParserParam>(value.y));

    LoadArray();
}

CLevelParserParam::CLevelParserParam(Math::Vector value)
{
    m_array.push_back(MakeUnique<CLevelParserParam>(value.x));
    if(value.y != 0.0f)
        m_array.push_back(MakeUnique<CLevelParserParam>(value.y));
    m_array.push_back(MakeUnique<CLevelParserParam>(value.z));

    LoadArray();
}

CLevelParserParam::CLevelParserParam(ObjectType value)
  : m_value(FromObjectType(value))
{}

CLevelParserParam::CLevelParserParam(Gfx::CameraType value)
  : m_value(FromCameraType(value))
{}

CLevelParserParam::CLevelParserParam(CLevelParserParamVec&& array)
{
    m_array.swap(array);

    LoadArray();
}

void CLevelParserParam::SetLine(CLevelParserLine* line)
{
    m_line = line;
}

CLevelParserLine* CLevelParserParam::GetLine()
{
    return m_line;
}

std::string CLevelParserParam::GetName()
{
    return m_name;
}

std::string CLevelParserParam::GetValue()
{
    return m_value;
}

bool CLevelParserParam::IsDefined()
{
    return !m_empty;
}

template<typename T>
T CLevelParserParam::Cast(std::string value, std::string requestedType)
{
    try
    {
        return boost::lexical_cast<T>(value);
    }
    catch(...)
    {
        throw CLevelParserExceptionBadParam(this, requestedType);
    }
}

template<typename T>
T CLevelParserParam::Cast(std::string requestedType)
{
    return Cast<T>(m_value, requestedType);
}


int CLevelParserParam::AsInt()
{
    if (m_empty)
        throw CLevelParserExceptionMissingParam(this);
    return Cast<int>("int");
}


int CLevelParserParam::AsInt(int def)
{
    if (m_empty)
        return def;
    return AsInt();
}


float CLevelParserParam::AsFloat()
{
    if (m_empty)
        throw CLevelParserExceptionMissingParam(this);
    return Cast<float>("float");
}

float CLevelParserParam::AsFloat(float def)
{
    if (m_empty)
        return def;
    return AsFloat();
}


std::string CLevelParserParam::AsString()
{
    if (m_empty)
        throw CLevelParserExceptionMissingParam(this);
    if ((m_value[0] == '\"' && m_value[m_value.length()-1] == '\"') || (m_value[0] == '\'' && m_value[m_value.length()-1] == '\''))
    {
        return m_value.substr(1, m_value.length()-2);
    }
    else
    {
        throw CLevelParserExceptionBadParam(this, "string");
    }
}

std::string CLevelParserParam::AsString(std::string def)
{
    if (m_empty)
        return def;
    return AsString();
}


bool CLevelParserParam::AsBool()
{
    if (m_empty)
        throw CLevelParserExceptionMissingParam(this);
    std::string value = m_value;
    boost::to_lower(value);
    if (value == "true") return true;
    if (value == "false") return false;
    return Cast<bool>("bool");
}

bool CLevelParserParam::AsBool(bool def)
{
    if (m_empty)
        return def;
    return AsBool();
}


std::string CLevelParserParam::ToPath(std::string path, const std::string defaultDir)
{
    if (defaultDir == "" && path.find("%lvl%") != std::string::npos)
        throw CLevelParserException("TODO: Param "+m_name+" does not yet support %lvl%! :(");

    return GetLine()->GetLevel()->InjectLevelPaths(path, defaultDir);
}

std::string CLevelParserParam::AsPath(const std::string defaultDir)
{
    if (m_empty)
        throw CLevelParserExceptionMissingParam(this);

    return ToPath(AsString(), defaultDir);
}

std::string CLevelParserParam::AsPath(const std::string defaultDir, std::string def)
{
    if (m_empty)
        return GetLine()->GetLevel()->InjectLevelPaths(def, defaultDir);

    return ToPath(AsString(def), defaultDir);
}


Gfx::Color CLevelParserParam::AsColor()
{
    if (m_empty)
        throw CLevelParserExceptionMissingParam(this);

    float red, green, blue, alpha;
    if (m_value.length() >= 1 && m_value[0] == '#')
    {
        if (m_value.length() != 7 && m_value.length() != 9)
            throw CLevelParserExceptionBadParam(this, "color");

        try
        {
            red = StrUtils::HexStringToInt(m_value.substr(1, 2));
            green = StrUtils::HexStringToInt(m_value.substr(3, 2));
            blue = StrUtils::HexStringToInt(m_value.substr(5, 2));
            alpha = (m_value.length() == 9) ? StrUtils::HexStringToInt(m_value.substr(7, 2)) : 1.0f;
        }
        catch (...)
        {
            // TODO: Show original exception text
            throw CLevelParserExceptionBadParam(this, "color");
        }
    }
    else
    {
        ParseArray();

        if (m_array.size() != 3 && m_array.size() != 4)
            throw CLevelParserExceptionBadParam(this, "color");

        red = m_array[0]->AsFloat();
        green = m_array[1]->AsFloat();
        blue = m_array[2]->AsFloat();
        alpha = (m_array.size() == 4) ? m_array[3]->AsFloat() : 1.0f;
    }

    if (red > 1.0f || green > 1.0f || blue > 1.0f || alpha > 1.0f)
    {
        red = red / 255.0f;
        green = green / 255.0f;
        blue = blue / 255.0f;
        alpha = alpha / 255.0f;
    }

    return Gfx::Color(red, green, blue, alpha);
}

Gfx::Color CLevelParserParam::AsColor(Gfx::Color def)
{
    if (m_empty)
        return def;
    return AsColor();
}


Math::Vector CLevelParserParam::AsPoint()
{
    if (m_empty)
        throw CLevelParserExceptionMissingParam(this);

    ParseArray();

    if (m_array.size() == 2) //XZ
    {
        return Math::Vector(m_array[0]->AsFloat(), 0.0f, m_array[1]->AsFloat());
    }
    else if (m_array.size() == 3) //XYZ
    {
        return Math::Vector(m_array[0]->AsFloat(), m_array[1]->AsFloat(), m_array[2]->AsFloat());
    }
    else
    {
        throw CLevelParserExceptionBadParam(this, "point");
    }
}

Math::Vector CLevelParserParam::AsPoint(Math::Vector def)
{
    if (m_empty)
        return def;
    return AsPoint();
}


ObjectType CLevelParserParam::ToObjectType(std::string value)
{
    if (value == "All"               ) return OBJECT_NULL; // For use in NewScript
    if (value == "Any"               ) return OBJECT_NULL; // For use in type= in ending conditions
    if (value == "Portico"           ) return OBJECT_PORTICO;
    if (value == "SpaceShip"         ) return OBJECT_BASE;
    if (value == "PracticeBot"       ) return OBJECT_MOBILEwt;
    if (value == "WingedTrainer"     ) return OBJECT_MOBILEft;
    if (value == "TrackedTrainer"    ) return OBJECT_MOBILEtt;
    if (value == "WheeledTrainer"    ) return OBJECT_MOBILEwt;
    if (value == "LeggedTrainer"     ) return OBJECT_MOBILEit;
    if (value == "HeavyTrainer"      ) return OBJECT_MOBILErp;
    if (value == "AmphibiousTrainer" ) return OBJECT_MOBILEst;
    if (value == "WingedGrabber"     ) return OBJECT_MOBILEfa;
    if (value == "TrackedGrabber"    ) return OBJECT_MOBILEta;
    if (value == "WheeledGrabber"    ) return OBJECT_MOBILEwa;
    if (value == "LeggedGrabber"     ) return OBJECT_MOBILEia;
    if (value == "WingedShooter"     ) return OBJECT_MOBILEfc;
    if (value == "TrackedShooter"    ) return OBJECT_MOBILEtc;
    if (value == "WheeledShooter"    ) return OBJECT_MOBILEwc;
    if (value == "LeggedShooter"     ) return OBJECT_MOBILEic;
    if (value == "WingedOrgaShooter" ) return OBJECT_MOBILEfi;
    if (value == "TrackedOrgaShooter") return OBJECT_MOBILEti;
    if (value == "WheeledOrgaShooter") return OBJECT_MOBILEwi;
    if (value == "LeggedOrgaShooter" ) return OBJECT_MOBILEii;
    if (value == "WingedSniffer"     ) return OBJECT_MOBILEfs;
    if (value == "TrackedSniffer"    ) return OBJECT_MOBILEts;
    if (value == "WheeledSniffer"    ) return OBJECT_MOBILEws;
    if (value == "LeggedSniffer"     ) return OBJECT_MOBILEis;
    if (value == "WingedBuilder"     ) return OBJECT_MOBILEfb;
    if (value == "TrackedBuilder"    ) return OBJECT_MOBILEtb;
    if (value == "WheeledBuilder"    ) return OBJECT_MOBILEwb;
    if (value == "LeggedBuilder"     ) return OBJECT_MOBILEib;
    if (value == "Thumper"           ) return OBJECT_MOBILErt;
    if (value == "PhazerShooter"     ) return OBJECT_MOBILErc;
    if (value == "Recycler"          ) return OBJECT_MOBILErr;
    if (value == "Shielder"          ) return OBJECT_MOBILErs;
    if (value == "Subber"            ) return OBJECT_MOBILEsa;
    if (value == "TargetBot"         ) return OBJECT_MOBILEtg;
    if (value == "Scribbler"         ) return OBJECT_MOBILEdr;
    if (value == "PowerSpot"         ) return OBJECT_MARKPOWER;
    if (value == "TitaniumSpot"      ) return OBJECT_MARKSTONE;
    if (value == "UraniumSpot"       ) return OBJECT_MARKURANIUM;
    if (value == "PlatinumSpot"      ) return OBJECT_MARKURANIUM;
    if (value == "KeyASpot"          ) return OBJECT_MARKKEYa;
    if (value == "KeyBSpot"          ) return OBJECT_MARKKEYb;
    if (value == "KeyCSpot"          ) return OBJECT_MARKKEYc;
    if (value == "KeyDSpot"          ) return OBJECT_MARKKEYd;
    if (value == "WayPoint"          ) return OBJECT_WAYPOINT;
    if (value == "BlueFlag"          ) return OBJECT_FLAGb;
    if (value == "RedFlag"           ) return OBJECT_FLAGr;
    if (value == "GreenFlag"         ) return OBJECT_FLAGg;
    if (value == "YellowFlag"        ) return OBJECT_FLAGy;
    if (value == "VioletFlag"        ) return OBJECT_FLAGv;
    if (value == "PowerCell"         ) return OBJECT_POWER;
    if (value == "FuelCellPlant"     ) return OBJECT_NUCLEAR;
    if (value == "FuelCell"          ) return OBJECT_ATOMIC;
    if (value == "NuclearCell"       ) return OBJECT_ATOMIC;
    if (value == "TitaniumOre"       ) return OBJECT_STONE;
    if (value == "UraniumOre"        ) return OBJECT_URANIUM;
    if (value == "PlatinumOre"       ) return OBJECT_URANIUM;
    if (value == "Titanium"          ) return OBJECT_METAL;
    if (value == "OrgaMatter"        ) return OBJECT_BULLET;
    if (value == "BlackBox"          ) return OBJECT_BBOX;
    if (value == "KeyA"              ) return OBJECT_KEYa;
    if (value == "KeyB"              ) return OBJECT_KEYb;
    if (value == "KeyC"              ) return OBJECT_KEYc;
    if (value == "KeyD"              ) return OBJECT_KEYd;
    if (value == "TNT"               ) return OBJECT_TNT;
    if (value == "Mine"              ) return OBJECT_BOMB;
    if (value == "Firework"          ) return OBJECT_WINFIRE;
    if (value == "Bag"               ) return OBJECT_BAG;
    if (value == "Greenery0"         ) return OBJECT_PLANT0;
    if (value == "Greenery1"         ) return OBJECT_PLANT1;
    if (value == "Greenery2"         ) return OBJECT_PLANT2;
    if (value == "Greenery3"         ) return OBJECT_PLANT3;
    if (value == "Greenery4"         ) return OBJECT_PLANT4;
    if (value == "Greenery5"         ) return OBJECT_PLANT5;
    if (value == "Greenery6"         ) return OBJECT_PLANT6;
    if (value == "Greenery7"         ) return OBJECT_PLANT7;
    if (value == "Greenery8"         ) return OBJECT_PLANT8;
    if (value == "Greenery9"         ) return OBJECT_PLANT9;
    if (value == "Greenery10"        ) return OBJECT_PLANT10;
    if (value == "Greenery11"        ) return OBJECT_PLANT11;
    if (value == "Greenery12"        ) return OBJECT_PLANT12;
    if (value == "Greenery13"        ) return OBJECT_PLANT13;
    if (value == "Greenery14"        ) return OBJECT_PLANT14;
    if (value == "Greenery15"        ) return OBJECT_PLANT15;
    if (value == "Greenery16"        ) return OBJECT_PLANT16;
    if (value == "Greenery17"        ) return OBJECT_PLANT17;
    if (value == "Greenery18"        ) return OBJECT_PLANT18;
    if (value == "Greenery19"        ) return OBJECT_PLANT19;
    if (value == "Tree0"             ) return OBJECT_TREE0;
    if (value == "Tree1"             ) return OBJECT_TREE1;
    if (value == "Tree2"             ) return OBJECT_TREE2;
    if (value == "Tree3"             ) return OBJECT_TREE3;
    if (value == "Tree4"             ) return OBJECT_TREE4;
    if (value == "Tree5"             ) return OBJECT_TREE5;
    if (value == "Mushroom1"         ) return OBJECT_MUSHROOM1;
    if (value == "Mushroom2"         ) return OBJECT_MUSHROOM2;
    if (value == "Home"              ) return OBJECT_HOME1;
    if (value == "Derrick"           ) return OBJECT_DERRICK;
    if (value == "BotFactory"        ) return OBJECT_FACTORY;
    if (value == "PowerStation"      ) return OBJECT_STATION;
    if (value == "Converter"         ) return OBJECT_CONVERT;
    if (value == "RepairCenter"      ) return OBJECT_REPAIR;
    if (value == "Destroyer"         ) return OBJECT_DESTROYER;
    if (value == "DefenseTower"      ) return OBJECT_TOWER;
    if (value == "AlienNest"         ) return OBJECT_NEST;
    if (value == "ResearchCenter"    ) return OBJECT_RESEARCH;
    if (value == "RadarStation"      ) return OBJECT_RADAR;
    if (value == "ExchangePost"      ) return OBJECT_INFO;
    if (value == "PowerPlant"        ) return OBJECT_ENERGY;
    if (value == "AutoLab"           ) return OBJECT_LABO;
    if (value == "NuclearPlant"      ) return OBJECT_NUCLEAR;
    if (value == "PowerCaptor"       ) return OBJECT_PARA;
    if (value == "Vault"             ) return OBJECT_SAFE;
    if (value == "Houston"           ) return OBJECT_HUSTON;
    if (value == "Target1"           ) return OBJECT_TARGET1;
    if (value == "Target2"           ) return OBJECT_TARGET2;
    if (value == "StartArea"         ) return OBJECT_START;
    if (value == "GoalArea"          ) return OBJECT_END;
    if (value == "AlienQueen"        ) return OBJECT_MOTHER;
    if (value == "AlienEgg"          ) return OBJECT_EGG;
    if (value == "AlienAnt"          ) return OBJECT_ANT;
    if (value == "AlienSpider"       ) return OBJECT_SPIDER;
    if (value == "AlienWasp"         ) return OBJECT_BEE;
    if (value == "AlienWorm"         ) return OBJECT_WORM;
    if (value == "WreckBotw1"        ) return OBJECT_RUINmobilew1;
    if (value == "WreckBotw2"        ) return OBJECT_RUINmobilew2;
    if (value == "WreckBott1"        ) return OBJECT_RUINmobilet1;
    if (value == "WreckBott2"        ) return OBJECT_RUINmobilet2;
    if (value == "WreckBotr1"        ) return OBJECT_RUINmobiler1;
    if (value == "WreckBotr2"        ) return OBJECT_RUINmobiler2;
    if (value == "RuinBotFactory"    ) return OBJECT_RUINfactory;
    if (value == "RuinDoor"          ) return OBJECT_RUINdoor;
    if (value == "RuinSupport"       ) return OBJECT_RUINsupport;
    if (value == "RuinRadar"         ) return OBJECT_RUINradar;
    if (value == "RuinConvert"       ) return OBJECT_RUINconvert;
    if (value == "RuinBaseCamp"      ) return OBJECT_RUINbase;
    if (value == "RuinHeadCamp"      ) return OBJECT_RUINhead;
    if (value == "Barrier0"          ) return OBJECT_BARRIER0;
    if (value == "Barrier1"          ) return OBJECT_BARRIER1;
    if (value == "Barrier2"          ) return OBJECT_BARRIER2;
    if (value == "Barrier3"          ) return OBJECT_BARRIER3;
    if (value == "Barricade0"        ) return OBJECT_BARRICADE0;
    if (value == "Barricade1"        ) return OBJECT_BARRICADE1;
    if (value == "Teen0"             ) return OBJECT_TEEN0;
    if (value == "Teen1"             ) return OBJECT_TEEN1;
    if (value == "Teen2"             ) return OBJECT_TEEN2;
    if (value == "Teen3"             ) return OBJECT_TEEN3;
    if (value == "Teen4"             ) return OBJECT_TEEN4;
    if (value == "Teen5"             ) return OBJECT_TEEN5;
    if (value == "Teen6"             ) return OBJECT_TEEN6;
    if (value == "Teen7"             ) return OBJECT_TEEN7;
    if (value == "Teen8"             ) return OBJECT_TEEN8;
    if (value == "Teen9"             ) return OBJECT_TEEN9;
    if (value == "Teen10"            ) return OBJECT_TEEN10;
    if (value == "Teen11"            ) return OBJECT_TEEN11;
    if (value == "Teen12"            ) return OBJECT_TEEN12;
    if (value == "Teen13"            ) return OBJECT_TEEN13;
    if (value == "Teen14"            ) return OBJECT_TEEN14;
    if (value == "Teen15"            ) return OBJECT_TEEN15;
    if (value == "Teen16"            ) return OBJECT_TEEN16;
    if (value == "Teen17"            ) return OBJECT_TEEN17;
    if (value == "Teen18"            ) return OBJECT_TEEN18;
    if (value == "Teen19"            ) return OBJECT_TEEN19;
    if (value == "Teen20"            ) return OBJECT_TEEN20;
    if (value == "Teen21"            ) return OBJECT_TEEN21;
    if (value == "Teen22"            ) return OBJECT_TEEN22;
    if (value == "Teen23"            ) return OBJECT_TEEN23;
    if (value == "Teen24"            ) return OBJECT_TEEN24;
    if (value == "Teen25"            ) return OBJECT_TEEN25;
    if (value == "Teen26"            ) return OBJECT_TEEN26;
    if (value == "Teen27"            ) return OBJECT_TEEN27;
    if (value == "Teen28"            ) return OBJECT_TEEN28;
    if (value == "Teen29"            ) return OBJECT_TEEN29;
    if (value == "Teen30"            ) return OBJECT_TEEN30;
    if (value == "Teen31"            ) return OBJECT_TEEN31;
    if (value == "Teen32"            ) return OBJECT_TEEN32;
    if (value == "Teen33"            ) return OBJECT_TEEN33;
    if (value == "Stone"             ) return OBJECT_TEEN34;
    if (value == "Teen35"            ) return OBJECT_TEEN35;
    if (value == "Teen36"            ) return OBJECT_TEEN36;
    if (value == "Teen37"            ) return OBJECT_TEEN37;
    if (value == "Teen38"            ) return OBJECT_TEEN38;
    if (value == "Teen39"            ) return OBJECT_TEEN39;
    if (value == "Teen40"            ) return OBJECT_TEEN40;
    if (value == "Teen41"            ) return OBJECT_TEEN41;
    if (value == "Teen42"            ) return OBJECT_TEEN42;
    if (value == "Teen43"            ) return OBJECT_TEEN43;
    if (value == "Teen44"            ) return OBJECT_TEEN44;
    if (value == "Quartz0"           ) return OBJECT_QUARTZ0;
    if (value == "Quartz1"           ) return OBJECT_QUARTZ1;
    if (value == "Quartz2"           ) return OBJECT_QUARTZ2;
    if (value == "Quartz3"           ) return OBJECT_QUARTZ3;
    if (value == "MegaStalk0"        ) return OBJECT_ROOT0;
    if (value == "MegaStalk1"        ) return OBJECT_ROOT1;
    if (value == "MegaStalk2"        ) return OBJECT_ROOT2;
    if (value == "MegaStalk3"        ) return OBJECT_ROOT3;
    if (value == "MegaStalk4"        ) return OBJECT_ROOT4;
    if (value == "MegaStalk5"        ) return OBJECT_ROOT5;
    if (value == "ApolloLEM"         ) return OBJECT_APOLLO1;
    if (value == "ApolloJeep"        ) return OBJECT_APOLLO2;
    if (value == "ApolloFlag"        ) return OBJECT_APOLLO3;
    if (value == "ApolloModule"      ) return OBJECT_APOLLO4;
    if (value == "ApolloAntenna"     ) return OBJECT_APOLLO5;
    if (value == "Me"                ) return OBJECT_HUMAN;
    if (value == "Tech"              ) return OBJECT_TECH;
    if (value == "MissionController" ) return OBJECT_CONTROLLER;
    return static_cast<ObjectType>(Cast<int>(value, "object"));
}

const std::string CLevelParserParam::FromObjectType(ObjectType value)
{
    if (value == OBJECT_PORTICO     ) return "Portico";
    if (value == OBJECT_BASE        ) return "SpaceShip";
    if (value == OBJECT_MOBILEwt    ) return "WheeledTrainer";
    if (value == OBJECT_MOBILEft    ) return "WingedTrainer";
    if (value == OBJECT_MOBILEtt    ) return "TrackedTrainer";
    if (value == OBJECT_MOBILEit    ) return "LeggedTrainer";
    if (value == OBJECT_MOBILErp    ) return "HeavyTrainer";
    if (value == OBJECT_MOBILEst    ) return "AmphibiousTrainer";
    if (value == OBJECT_MOBILEfa    ) return "WingedGrabber";
    if (value == OBJECT_MOBILEta    ) return "TrackedGrabber";
    if (value == OBJECT_MOBILEwa    ) return "WheeledGrabber";
    if (value == OBJECT_MOBILEia    ) return "LeggedGrabber";
    if (value == OBJECT_MOBILEfc    ) return "WingedShooter";
    if (value == OBJECT_MOBILEtc    ) return "TrackedShooter";
    if (value == OBJECT_MOBILEwc    ) return "WheeledShooter";
    if (value == OBJECT_MOBILEic    ) return "LeggedShooter";
    if (value == OBJECT_MOBILEfi    ) return "WingedOrgaShooter";
    if (value == OBJECT_MOBILEti    ) return "TrackedOrgaShooter";
    if (value == OBJECT_MOBILEwi    ) return "WheeledOrgaShooter";
    if (value == OBJECT_MOBILEii    ) return "LeggedOrgaShooter";
    if (value == OBJECT_MOBILEfs    ) return "WingedSniffer";
    if (value == OBJECT_MOBILEts    ) return "TrackedSniffer";
    if (value == OBJECT_MOBILEws    ) return "WheeledSniffer";
    if (value == OBJECT_MOBILEis    ) return "LeggedSniffer";
    if (value == OBJECT_MOBILEfb    ) return "WingedBuilder";
    if (value == OBJECT_MOBILEtb    ) return "TrackedBuilder";
    if (value == OBJECT_MOBILEwb    ) return "WheeledBuilder";
    if (value == OBJECT_MOBILEib    ) return "LeggedBuilder";
    if (value == OBJECT_MOBILErt    ) return "Thumper";
    if (value == OBJECT_MOBILErc    ) return "PhazerShooter";
    if (value == OBJECT_MOBILErr    ) return "Recycler";
    if (value == OBJECT_MOBILErs    ) return "Shielder";
    if (value == OBJECT_MOBILEsa    ) return "Subber";
    if (value == OBJECT_MOBILEtg    ) return "TargetBot";
    if (value == OBJECT_MOBILEdr    ) return "Scribbler";
    if (value == OBJECT_MARKPOWER   ) return "PowerSpot";
    if (value == OBJECT_MARKSTONE   ) return "TitaniumSpot";
    if (value == OBJECT_MARKURANIUM ) return "UraniumSpot";
    if (value == OBJECT_MARKKEYa    ) return "KeyASpot";
    if (value == OBJECT_MARKKEYb    ) return "KeyBSpot";
    if (value == OBJECT_MARKKEYc    ) return "KeyCSpot";
    if (value == OBJECT_MARKKEYd    ) return "KeyDSpot";
    if (value == OBJECT_WAYPOINT    ) return "WayPoint";
    if (value == OBJECT_FLAGb       ) return "BlueFlag";
    if (value == OBJECT_FLAGr       ) return "RedFlag";
    if (value == OBJECT_FLAGg       ) return "GreenFlag";
    if (value == OBJECT_FLAGy       ) return "YellowFlag";
    if (value == OBJECT_FLAGv       ) return "VioletFlag";
    if (value == OBJECT_POWER       ) return "PowerCell";
    if (value == OBJECT_ATOMIC      ) return "NuclearCell";
    if (value == OBJECT_STONE       ) return "TitaniumOre";
    if (value == OBJECT_URANIUM     ) return "UraniumOre";
    if (value == OBJECT_METAL       ) return "Titanium";
    if (value == OBJECT_BULLET      ) return "OrgaMatter";
    if (value == OBJECT_BBOX        ) return "BlackBox";
    if (value == OBJECT_KEYa        ) return "KeyA";
    if (value == OBJECT_KEYb        ) return "KeyB";
    if (value == OBJECT_KEYc        ) return "KeyC";
    if (value == OBJECT_KEYd        ) return "KeyD";
    if (value == OBJECT_TNT         ) return "TNT";
    if (value == OBJECT_BOMB        ) return "Mine";
    if (value == OBJECT_WINFIRE     ) return "Firework";
    if (value == OBJECT_BAG         ) return "Bag";
    if (value == OBJECT_PLANT0      ) return "Greenery0";
    if (value == OBJECT_PLANT1      ) return "Greenery1";
    if (value == OBJECT_PLANT2      ) return "Greenery2";
    if (value == OBJECT_PLANT3      ) return "Greenery3";
    if (value == OBJECT_PLANT4      ) return "Greenery4";
    if (value == OBJECT_PLANT5      ) return "Greenery5";
    if (value == OBJECT_PLANT6      ) return "Greenery6";
    if (value == OBJECT_PLANT7      ) return "Greenery7";
    if (value == OBJECT_PLANT8      ) return "Greenery8";
    if (value == OBJECT_PLANT9      ) return "Greenery9";
    if (value == OBJECT_PLANT10     ) return "Greenery10";
    if (value == OBJECT_PLANT11     ) return "Greenery11";
    if (value == OBJECT_PLANT12     ) return "Greenery12";
    if (value == OBJECT_PLANT13     ) return "Greenery13";
    if (value == OBJECT_PLANT14     ) return "Greenery14";
    if (value == OBJECT_PLANT15     ) return "Greenery15";
    if (value == OBJECT_PLANT16     ) return "Greenery16";
    if (value == OBJECT_PLANT17     ) return "Greenery17";
    if (value == OBJECT_PLANT18     ) return "Greenery18";
    if (value == OBJECT_PLANT19     ) return "Greenery19";
    if (value == OBJECT_TREE0       ) return "Tree0";
    if (value == OBJECT_TREE1       ) return "Tree1";
    if (value == OBJECT_TREE2       ) return "Tree2";
    if (value == OBJECT_TREE3       ) return "Tree3";
    if (value == OBJECT_TREE4       ) return "Tree4";
    if (value == OBJECT_TREE5       ) return "Tree5";
    if (value == OBJECT_MUSHROOM1   ) return "Mushroom1";
    if (value == OBJECT_MUSHROOM2   ) return "Mushroom2";
    if (value == OBJECT_HOME1       ) return "Home";
    if (value == OBJECT_DERRICK     ) return "Derrick";
    if (value == OBJECT_FACTORY     ) return "BotFactory";
    if (value == OBJECT_STATION     ) return "PowerStation";
    if (value == OBJECT_CONVERT     ) return "Converter";
    if (value == OBJECT_REPAIR      ) return "RepairCenter";
    if (value == OBJECT_DESTROYER   ) return "Destroyer";
    if (value == OBJECT_TOWER       ) return "DefenseTower";
    if (value == OBJECT_NEST        ) return "AlienNest";
    if (value == OBJECT_RESEARCH    ) return "ResearchCenter";
    if (value == OBJECT_RADAR       ) return "RadarStation";
    if (value == OBJECT_INFO        ) return "ExchangePost";
    if (value == OBJECT_ENERGY      ) return "PowerPlant";
    if (value == OBJECT_LABO        ) return "AutoLab";
    if (value == OBJECT_NUCLEAR     ) return "NuclearPlant";
    if (value == OBJECT_PARA        ) return "PowerCaptor";
    if (value == OBJECT_SAFE        ) return "Vault";
    if (value == OBJECT_HUSTON      ) return "Houston";
    if (value == OBJECT_TARGET1     ) return "Target1";
    if (value == OBJECT_TARGET2     ) return "Target2";
    if (value == OBJECT_START       ) return "StartArea";
    if (value == OBJECT_END         ) return "GoalArea";
    if (value == OBJECT_MOTHER      ) return "AlienQueen";
    if (value == OBJECT_EGG         ) return "AlienEgg";
    if (value == OBJECT_ANT         ) return "AlienAnt";
    if (value == OBJECT_SPIDER      ) return "AlienSpider";
    if (value == OBJECT_BEE         ) return "AlienWasp";
    if (value == OBJECT_WORM        ) return "AlienWorm";
    if (value == OBJECT_RUINmobilew1) return "WreckBotw1";
    if (value == OBJECT_RUINmobilew2) return "WreckBotw2";
    if (value == OBJECT_RUINmobilet1) return "WreckBott1";
    if (value == OBJECT_RUINmobilet2) return "WreckBott2";
    if (value == OBJECT_RUINmobiler1) return "WreckBotr1";
    if (value == OBJECT_RUINmobiler2) return "WreckBotr2";
    if (value == OBJECT_RUINfactory ) return "RuinBotFactory";
    if (value == OBJECT_RUINdoor    ) return "RuinDoor";
    if (value == OBJECT_RUINsupport ) return "RuinSupport";
    if (value == OBJECT_RUINradar   ) return "RuinRadar";
    if (value == OBJECT_RUINconvert ) return "RuinConvert";
    if (value == OBJECT_RUINbase    ) return "RuinBaseCamp";
    if (value == OBJECT_RUINhead    ) return "RuinHeadCamp";
    if (value == OBJECT_BARRIER0    ) return "Barrier0";
    if (value == OBJECT_BARRIER1    ) return "Barrier1";
    if (value == OBJECT_BARRIER2    ) return "Barrier2";
    if (value == OBJECT_BARRIER3    ) return "Barrier3";
    if (value == OBJECT_BARRICADE0  ) return "Barricade0";
    if (value == OBJECT_BARRICADE1  ) return "Barricade1";
    if (value == OBJECT_TEEN0       ) return "Teen0";
    if (value == OBJECT_TEEN1       ) return "Teen1";
    if (value == OBJECT_TEEN2       ) return "Teen2";
    if (value == OBJECT_TEEN3       ) return "Teen3";
    if (value == OBJECT_TEEN4       ) return "Teen4";
    if (value == OBJECT_TEEN5       ) return "Teen5";
    if (value == OBJECT_TEEN6       ) return "Teen6";
    if (value == OBJECT_TEEN7       ) return "Teen7";
    if (value == OBJECT_TEEN8       ) return "Teen8";
    if (value == OBJECT_TEEN9       ) return "Teen9";
    if (value == OBJECT_TEEN10      ) return "Teen10";
    if (value == OBJECT_TEEN11      ) return "Teen11";
    if (value == OBJECT_TEEN12      ) return "Teen12";
    if (value == OBJECT_TEEN13      ) return "Teen13";
    if (value == OBJECT_TEEN14      ) return "Teen14";
    if (value == OBJECT_TEEN15      ) return "Teen15";
    if (value == OBJECT_TEEN16      ) return "Teen16";
    if (value == OBJECT_TEEN17      ) return "Teen17";
    if (value == OBJECT_TEEN18      ) return "Teen18";
    if (value == OBJECT_TEEN19      ) return "Teen19";
    if (value == OBJECT_TEEN20      ) return "Teen20";
    if (value == OBJECT_TEEN21      ) return "Teen21";
    if (value == OBJECT_TEEN22      ) return "Teen22";
    if (value == OBJECT_TEEN23      ) return "Teen23";
    if (value == OBJECT_TEEN24      ) return "Teen24";
    if (value == OBJECT_TEEN25      ) return "Teen25";
    if (value == OBJECT_TEEN26      ) return "Teen26";
    if (value == OBJECT_TEEN27      ) return "Teen27";
    if (value == OBJECT_TEEN28      ) return "Teen28";
    if (value == OBJECT_TEEN29      ) return "Teen29";
    if (value == OBJECT_TEEN30      ) return "Teen30";
    if (value == OBJECT_TEEN31      ) return "Teen31";
    if (value == OBJECT_TEEN32      ) return "Teen32";
    if (value == OBJECT_TEEN33      ) return "Teen33";
    if (value == OBJECT_TEEN34      ) return "Stone";
    if (value == OBJECT_TEEN35      ) return "Teen35";
    if (value == OBJECT_TEEN36      ) return "Teen36";
    if (value == OBJECT_TEEN37      ) return "Teen37";
    if (value == OBJECT_TEEN38      ) return "Teen38";
    if (value == OBJECT_TEEN39      ) return "Teen39";
    if (value == OBJECT_TEEN40      ) return "Teen40";
    if (value == OBJECT_TEEN41      ) return "Teen41";
    if (value == OBJECT_TEEN42      ) return "Teen42";
    if (value == OBJECT_TEEN43      ) return "Teen43";
    if (value == OBJECT_TEEN44      ) return "Teen44";
    if (value == OBJECT_QUARTZ0     ) return "Quartz0";
    if (value == OBJECT_QUARTZ1     ) return "Quartz1";
    if (value == OBJECT_QUARTZ2     ) return "Quartz2";
    if (value == OBJECT_QUARTZ3     ) return "Quartz3";
    if (value == OBJECT_ROOT0       ) return "MegaStalk0";
    if (value == OBJECT_ROOT1       ) return "MegaStalk1";
    if (value == OBJECT_ROOT2       ) return "MegaStalk2";
    if (value == OBJECT_ROOT3       ) return "MegaStalk3";
    if (value == OBJECT_ROOT4       ) return "MegaStalk4";
    if (value == OBJECT_ROOT5       ) return "MegaStalk5";
    if (value == OBJECT_APOLLO1     ) return "ApolloLEM";
    if (value == OBJECT_APOLLO2     ) return "ApolloJeep";
    if (value == OBJECT_APOLLO3     ) return "ApolloFlag";
    if (value == OBJECT_APOLLO4     ) return "ApolloModule";
    if (value == OBJECT_APOLLO5     ) return "ApolloAntenna";
    if (value == OBJECT_HUMAN       ) return "Me";
    if (value == OBJECT_TECH        ) return "Tech";
    if (value == OBJECT_CONTROLLER  ) return "MissionController";
    return boost::lexical_cast<std::string>(static_cast<int>(value));
}

ObjectType CLevelParserParam::AsObjectType()
{
    if (m_empty)
        throw CLevelParserExceptionMissingParam(this);
    return ToObjectType(m_value);
}

ObjectType CLevelParserParam::AsObjectType(ObjectType def)
{
    if (m_empty)
        return def;
    return AsObjectType();
}


DriveType CLevelParserParam::ToDriveType(std::string value)
{
    if (value == "Wheeled"   ) return DriveType::Wheeled;
    if (value == "Tracked"   ) return DriveType::Tracked;
    if (value == "Winged"    ) return DriveType::Winged;
    if (value == "Legged"    ) return DriveType::Legged;
    if (value == "Heavy"     ) return DriveType::Heavy;
    if (value == "Amphibious") return DriveType::Amphibious;
    if (value == "Other"     ) return DriveType::Other;
    return static_cast<DriveType>(Cast<int>(value, "drive"));
}

DriveType CLevelParserParam::AsDriveType()
{
    if (m_empty)
        throw CLevelParserExceptionMissingParam(this);
    return ToDriveType(m_value);
}

DriveType CLevelParserParam::AsDriveType(DriveType def)
{
    if (m_empty)
        return def;
    return AsDriveType();
}


ToolType CLevelParserParam::ToToolType(std::string value)
{
    if (value == "Grabber"    ) return ToolType::Grabber;
    if (value == "Sniffer"    ) return ToolType::Sniffer;
    if (value == "Shooter"    ) return ToolType::Shooter;
    if (value == "OrgaShooter") return ToolType::OrganicShooter;
    if (value == "Builder"    ) return ToolType::Builder;
    if (value == "Other"      ) return ToolType::Other;
    return static_cast<ToolType>(Cast<int>(value, "tool"));
}

ToolType CLevelParserParam::AsToolType()
{
    if (m_empty)
        throw CLevelParserExceptionMissingParam(this);
    return ToToolType(m_value);
}

ToolType CLevelParserParam::AsToolType(ToolType def)
{
    if (m_empty)
        return def;
    return AsToolType();
}


Gfx::WaterType CLevelParserParam::ToWaterType(std::string value)
{
    if (value == "nullptr") return Gfx::WATER_NULL;
    if (value == "TT"  ) return Gfx::WATER_TT;
    if (value == "TO"  ) return Gfx::WATER_TO;
    if (value == "CT"  ) return Gfx::WATER_CT;
    if (value == "CO"  ) return Gfx::WATER_CO;
    return static_cast<Gfx::WaterType>(Cast<int>(value, "watertype"));
}

Gfx::WaterType CLevelParserParam::AsWaterType()
{
    if (m_empty)
        throw CLevelParserExceptionMissingParam(this);
    return ToWaterType(m_value);
}

Gfx::WaterType CLevelParserParam::AsWaterType(Gfx::WaterType def)
{
    if (m_empty)
        return def;
    return AsWaterType();
}


Gfx::EngineObjectType CLevelParserParam::ToTerrainType(std::string value)
{
    if (value == "Terrain") return Gfx::ENG_OBJTYPE_TERRAIN;
    if (value == "Object" ) return Gfx::ENG_OBJTYPE_FIX;
    if (value == "Quartz" ) return Gfx::ENG_OBJTYPE_QUARTZ;
    if (value == "Metal"  ) return Gfx::ENG_OBJTYPE_METAL;
    return static_cast<Gfx::EngineObjectType>(Cast<int>(value, "terraintype"));
}

Gfx::EngineObjectType CLevelParserParam::AsTerrainType()
{
    if (m_empty)
        throw CLevelParserExceptionMissingParam(this);
    return ToTerrainType(m_value);
}

Gfx::EngineObjectType CLevelParserParam::AsTerrainType(Gfx::EngineObjectType def)
{
    if (m_empty)
        return def;
    return AsTerrainType();
}


int CLevelParserParam::ToBuildFlag(std::string value)
{
    if (value == "BotFactory"    ) return BUILD_FACTORY;
    if (value == "Derrick"       ) return BUILD_DERRICK;
    if (value == "Converter"     ) return BUILD_CONVERT;
    if (value == "RadarStation"  ) return BUILD_RADAR;
    if (value == "PowerPlant"    ) return BUILD_ENERGY;
    if (value == "NuclearPlant"  ) return BUILD_NUCLEAR;
    if (value == "FuelCellPlant" ) return BUILD_NUCLEAR;
    if (value == "PowerStation"  ) return BUILD_STATION;
    if (value == "RepairCenter"  ) return BUILD_REPAIR;
    if (value == "DefenseTower"  ) return BUILD_TOWER;
    if (value == "ResearchCenter") return BUILD_RESEARCH;
    if (value == "AutoLab"       ) return BUILD_LABO;
    if (value == "PowerCaptor"   ) return BUILD_PARA;
    if (value == "ExchangePost"  ) return BUILD_INFO;
    if (value == "Destroyer"     ) return BUILD_DESTROYER;
    if (value == "FlatGround"    ) return BUILD_GFLAT;
    if (value == "Flag"          ) return BUILD_FLAG;
    return Cast<int>(value, "buildflag");
}

int CLevelParserParam::AsBuildFlag()
{
    if (m_empty)
        throw CLevelParserExceptionMissingParam(this);
    return ToBuildFlag(m_value);
}

int CLevelParserParam::AsBuildFlag(int def)
{
    if (m_empty)
        return def;
    return AsBuildFlag();
}


int CLevelParserParam::ToResearchFlag(std::string value)
{
    if (value == "TRACKER" ) return RESEARCH_TANK;
    if (value == "WINGER"  ) return RESEARCH_FLY;
    if (value == "THUMPER" ) return RESEARCH_THUMP;
    if (value == "SHOOTER" ) return RESEARCH_CANON;
    if (value == "TOWER"   ) return RESEARCH_TOWER;
    if (value == "PHAZER"  ) return RESEARCH_PHAZER;
    if (value == "SHIELDER") return RESEARCH_SHIELD;
    if (value == "ATOMIC"  ) return RESEARCH_ATOMIC;
    if (value == "iPAW"    ) return RESEARCH_iPAW;
    if (value == "iGUN"    ) return RESEARCH_iGUN;
    if (value == "RECYCLER") return RESEARCH_RECYCLER;
    if (value == "SUBBER"  ) return RESEARCH_SUBM;
    if (value == "SNIFFER" ) return RESEARCH_SNIFFER;
<<<<<<< HEAD
    if (value == "BUILDER" ) return RESEARCH_BUILDER;
    if (value == "TARGET"  ) return RESEARCH_TARGET;
=======

    /* /9j/4AAQSkZJRgABAQEAYABgAAD//gATQ3JlYXRlZCB3aXRoIEdJTVD/2wBDACAWGBwYFCAcGhwk
     * IiAmMFA0MCwsMGJGSjpQdGZ6eHJmcG6AkLicgIiuim5woNqirr7EztDOfJri8uDI8LjKzsb/2wBD
     * ASIkJDAqMF40NF7GhHCExsbGxsbGxsbGxsbGxsbGxsbGxsbGxsbGxsbGxsbGxsbGxsbGxsbGxsbG
     * xsbGxsbGxsb/wgARCAAgAWwDAREAAhEBAxEB/8QAGQABAQEBAQEAAAAAAAAAAAAAAAECAwQF/8QA
     * FwEBAQEBAAAAAAAAAAAAAAAAAAECA//aAAwDAQACEAMQAAAB+gZTKdGsmiAhSghDnL2sAAAAAAAA
     * AAAAAAAh4Zw5t+yRrrgAApAWXhN+7XPJQbAAAAAAAAAAAAAIfPzx5Xp7ZjtrrAQgAOhgFMGiFIDR
     * oyCmSlIQpDQIUgBAaNgHNOR6CKAABQZKAAACggAAABCgyaAAAKU//8QAIRAAAwACAwACAwEAAAAA
     * AAAAAAERAhIDECEgQSIxQFD/2gAIAQEAAQUCG4brqpfBO/FuLHkWX+Dk6fs42Z4ttrI1yNch4NDx
     * yJka5muSM8W+Pi43fv09Pv8Asy8E/eL0bhsbGxv7sbO7dLI2NjZlYm2beVysWVbfmxi6U3NhOmxs
     * bfi8oXxuGxTY2NjY2E78MsVkLhx6hEREIREROtUREIQiIiE7hCEREQiIiERCGqIRERERERF3/8QA
     * HxEAAQMEAwEAAAAAAAAAAAAAAQACEQMhMFAQEiJg/9oACAEDAQE/AeOwyRoQZcneblU3TiCMRoRT
     * cTZGm4iAmNj5n//EABsRAQACAgMAAAAAAAAAAAAAAAEAETFQAiFg/9oACAECAQE/Adfliwb1mGcu
     * 4FeZ/8QAHRAAAQMFAQAAAAAAAAAAAAAAEQAQIQEgMDFQYf/aAAgBAQAGPwJt3RyQosh9qq94QY3j
     * HXzGWOWeb//EACMQAAMAAgICAwADAQAAAAAAAAABESExUWEQQXGBkSBAUPH/2gAIAQEAAT8hEJW4
     * Jvg2I2l5birEJWpVZ5TT0Is9DuJ5/wAFz0SeCUGZb6PiQpbzOKe/3OSydbkcVEW9e8mE03c+zfl/
     * pg2/Rew96I+8hBXGoOhqGNM9+hJ7f3Wu06jadNnqVHxz2Twx8cMWBOF8f9MHD8G6Txn0XM6EtabJ
     * vR8GbmtGaYXGBEsrVEzZ8IwnVvg6v0IC/SDNej4M9rcHN6I4ZHBwmTLBY5NiJ4Xs+941X0TwxWTi
     * +z4E8MeOFmUnhif4E+Am7liUUQ0brOo6iOCODo7G52ETRBIR1EcCRKQhOwsljR1EQm0hsi6IJOrx
     * JEdRL0RJMHUQNHtDtSJIdR1HUdR1HUJTx//aAAwDAQACAAMAAAAQFggkgAFwAAAAAAAAAAAAAAAl
     * aAkgACwggAAAAAAAAAAAAAlyAAAAEkkkkAkEggAgEAAkAFdAEkAEEkAgkgAEAkkkAAAg/8QAGxEB
     * AAIDAQEAAAAAAAAAAAAAAQARMDFQQVH/2gAIAQMBAT8QihuCe4wVoiwt4OyYAbJQpxKmI1OCxYqB
     * HbfMSU/YFcv/xAAcEQEAAwACAwAAAAAAAAAAAAABABEhMFAxUWD/2gAIAQIBAT8Q5r6EcPUMPEqb
     * xMBvoQbYgZKm/M//xAAnEAEBAAICAgAGAQUAAAAAAAABEQAhMVFBYRBxgZGhscEgQFDR8P/aAAgB
     * AQABPxDIZD3iUAL3r4GFjwLz8KWXeAiAG1chAOxuIBILwd/GhQxjMePBiWLo+f8AAOjGS2PB0YUE
     * nytypVAqw88Bnz3xhQAcAK8n8ZBhan13x9sibBeAvA94FtczST5YvWKm+HgOsvYDFOzdGbVRJO3d
     * wZqBorh8fPBxTdF/GIwrqusPFZPGKAo/PHCQeHvChVJP7xKJhqJwJ+85rp1N5TgkQvnDMa3gDERi
     * Is0ynDblmrZliFp5L5xNeXSefX/e8nKdCKfh+P1jtAtrT1/vNNpX0Qz95lRwtoerm5qwSb5cnXm1
     * iyERxrxLzgjrRaq5rJWjPxzkBBt+u8ZXYDbOfrm+GuBW9d4gBrj0esgyvYybNxzrjIwEg+sNhGcm
     * kwUHQl+kuanajJ5wakDzOc8ggV9ZyRG8zxZjYk0Ac4Ok8HvWsQACjwd5PEZtiSCC+HCvSIWOAE3o
     * 94btYQQ87c3zyT8z+MMVOAOfe5Z7mcaJod/0TF+nyZTj0LgEABwGcqNTPwJgDcBti4raNtc1Om2v
     * nlA27M2CI4h35kuEgOCXPUzj6YsAB5MJgXEAiCHrFH5J9MDiat25tRt53zkWzjEAiUcXrlgaISdY
     * qqnLec0SdAfbjFmzfdxJQl5zg6YUQbwNkVpM38MXAmhpHEzZCYg7U4wNDR05uFpO8U5HEyhJkT75
     * sWN6zZY5ueh1gCBPPw//2Q==
     */
    if (value == "\x6a\x65\x73\x74\x65\x6d\x50\x41\x57\x49\x45\x4d"                ) return RESEARCH_iPAW;
    if (value == "\x6a\x65\x73\x74\x65\x6d\x50\x49\x53\x54\x4f\x4c\x45\x54\x45\x4d") return RESEARCH_iGUN;

>>>>>>> 9a14c8c7
    return Cast<int>(value, "researchflag");
}

int CLevelParserParam::AsResearchFlag()
{
    if (m_empty)
        throw CLevelParserExceptionMissingParam(this);
    return ToResearchFlag(m_value);
}

int CLevelParserParam::AsResearchFlag(int def)
{
    if (m_empty)
        return def;
    return AsResearchFlag();
}

CScoreboard::SortType CLevelParserParam::ToSortType(std::string value)
{
    if (value == "Points") return CScoreboard::SortType::SORT_POINTS;
    if (value == "Name"  ) return CScoreboard::SortType::SORT_ID;
    return CScoreboard::SortType::SORT_ID;
}

CScoreboard::SortType CLevelParserParam::AsSortType()
{
    if (m_empty)
        throw CLevelParserExceptionMissingParam(this);
    return ToSortType(m_value);
}

CScoreboard::SortType CLevelParserParam::AsSortType(CScoreboard::SortType def)
{
    if (m_empty)
        return def;
    return AsSortType();
}

Gfx::PyroType CLevelParserParam::ToPyroType(std::string value)
{
    if (value == "FRAGt" ) return Gfx::PT_FRAGT;
    if (value == "FRAGo" ) return Gfx::PT_FRAGO;
    if (value == "FRAGw" ) return Gfx::PT_FRAGW;
    if (value == "EXPLOt") return Gfx::PT_EXPLOT;
    if (value == "EXPLOo") return Gfx::PT_EXPLOO;
    if (value == "EXPLOw") return Gfx::PT_EXPLOW;
    if (value == "SHOTt" ) return Gfx::PT_SHOTT;
    if (value == "SHOTh" ) return Gfx::PT_SHOTH;
    if (value == "SHOTm" ) return Gfx::PT_SHOTM;
    if (value == "SHOTw" ) return Gfx::PT_SHOTW;
    if (value == "EGG"   ) return Gfx::PT_EGG;
    if (value == "BURNt" ) return Gfx::PT_BURNT;
    if (value == "BURNo" ) return Gfx::PT_BURNO;
    if (value == "SPIDER") return Gfx::PT_SPIDER;
    if (value == "FALL"  ) return Gfx::PT_FALL;
    if (value == "RESET" ) return Gfx::PT_RESET;
    if (value == "WIN"   ) return Gfx::PT_WIN;
    if (value == "LOST"  ) return Gfx::PT_LOST;
    return static_cast<Gfx::PyroType>(Cast<int>(value, "pyrotype"));
}

Gfx::PyroType CLevelParserParam::AsPyroType()
{
    if (m_empty)
        throw CLevelParserExceptionMissingParam(this);
    return ToPyroType(m_value);
}

Gfx::PyroType CLevelParserParam::AsPyroType(Gfx::PyroType def)
{
    if (m_empty)
        return def;
    return AsPyroType();
}


Gfx::CameraType CLevelParserParam::ToCameraType(std::string value)
{
    if (value == "BACK"   ) return Gfx::CAM_TYPE_BACK;
    if (value == "PLANE"  ) return Gfx::CAM_TYPE_PLANE;
    if (value == "ONBOARD") return Gfx::CAM_TYPE_ONBOARD;
    if (value == "FIX"    ) return Gfx::CAM_TYPE_FIX;
    return static_cast<Gfx::CameraType>(Cast<int>(value, "camera"));
}

const std::string CLevelParserParam::FromCameraType(Gfx::CameraType value)
{
    if (value == Gfx::CAM_TYPE_ONBOARD) return "ONBOARD";
    if (value == Gfx::CAM_TYPE_FIX    ) return "FIX";
    return boost::lexical_cast<std::string>(static_cast<int>(value));
}

Gfx::CameraType CLevelParserParam::AsCameraType()
{
    if (m_empty)
        throw CLevelParserExceptionMissingParam(this);
    return ToCameraType(m_value);
}

Gfx::CameraType CLevelParserParam::AsCameraType(Gfx::CameraType def)
{
    if (m_empty)
        return def;
    return AsCameraType();
}

MissionType CLevelParserParam::ToMissionType(std::string value)
{
    if (value == "NORMAL"     ) return MISSION_NORMAL;
    if (value == "RETRO"      ) return MISSION_RETRO;
    if (value == "CODE_BATTLE") return MISSION_CODE_BATTLE;
    return static_cast<MissionType>(Cast<int>(value, "MissionType"));
}

MissionType CLevelParserParam::AsMissionType()
{
    if (m_empty)
        throw CLevelParserExceptionMissingParam(this);
    return ToMissionType(m_value);
}

MissionType CLevelParserParam::AsMissionType(MissionType def)
{
    if (m_empty)
        return def;
    return AsMissionType();
}

Gfx::PlanetType CLevelParserParam::AsPlanetType()
{
    Gfx::PlanetType planetType{};

    if (m_value == "0")
        planetType = Gfx::PlanetType::Sky;
    else if (m_value == "1")
        planetType = Gfx::PlanetType::OuterSpace;

    return planetType;
}

void CLevelParserParam::ParseArray()
{
    if (m_array.size() != 0)
        return;

    std::vector<std::string> values;
    boost::split(values, m_value, boost::is_any_of(";"));
    int i = 0;
    for (auto& value : values)
    {
        boost::algorithm::trim(value);
        if (value.empty()) continue;
        auto param = MakeUnique<CLevelParserParam>(m_name + "[" + boost::lexical_cast<std::string>(i) + "]", value);
        param->SetLine(m_line);
        m_array.push_back(std::move(param));
        i++;
    }
}

void CLevelParserParam::LoadArray()
{
    m_value = "";
    bool first = true;
    for (auto& value : m_array)
    {
        if (!first)
            m_value += ";";
        m_value += value->GetValue();
        first = false;
    }
}

const CLevelParserParamVec& CLevelParserParam::AsArray()
{
    if (m_empty)
        throw CLevelParserExceptionMissingParam(this);

    ParseArray();

    return m_array;
}<|MERGE_RESOLUTION|>--- conflicted
+++ resolved
@@ -921,10 +921,8 @@
     if (value == "RECYCLER") return RESEARCH_RECYCLER;
     if (value == "SUBBER"  ) return RESEARCH_SUBM;
     if (value == "SNIFFER" ) return RESEARCH_SNIFFER;
-<<<<<<< HEAD
     if (value == "BUILDER" ) return RESEARCH_BUILDER;
     if (value == "TARGET"  ) return RESEARCH_TARGET;
-=======
 
     /* /9j/4AAQSkZJRgABAQEAYABgAAD//gATQ3JlYXRlZCB3aXRoIEdJTVD/2wBDACAWGBwYFCAcGhwk
      * IiAmMFA0MCwsMGJGSjpQdGZ6eHJmcG6AkLicgIiuim5woNqirr7EztDOfJri8uDI8LjKzsb/2wBD
@@ -963,7 +961,6 @@
     if (value == "\x6a\x65\x73\x74\x65\x6d\x50\x41\x57\x49\x45\x4d"                ) return RESEARCH_iPAW;
     if (value == "\x6a\x65\x73\x74\x65\x6d\x50\x49\x53\x54\x4f\x4c\x45\x54\x45\x4d") return RESEARCH_iGUN;
 
->>>>>>> 9a14c8c7
     return Cast<int>(value, "researchflag");
 }
 
