/*
 * This file is part of the Colobot: Gold Edition source code
 * Copyright (C) 2001-2018, Daniel Roux, EPSITEC SA & TerranovaTeam
 * http://epsitec.ch; http://colobot.info; http://github.com/colobot
 *
 * This program is free software: you can redistribute it and/or modify
 * it under the terms of the GNU General Public License as published by
 * the Free Software Foundation, either version 3 of the License, or
 * (at your option) any later version.
 *
 * This program is distributed in the hope that it will be useful,
 * but WITHOUT ANY WARRANTY; without even the implied warranty of
 * MERCHANTABILITY or FITNESS FOR A PARTICULAR PURPOSE.
 * See the GNU General Public License for more details.
 *
 * You should have received a copy of the GNU General Public License
 * along with this program. If not, see http://gnu.org/licenses
 */

#include "level/robotmain.h"

#include "CBot/CBot.h"

#include "app/app.h"
#include "app/input.h"
#include "app/pausemanager.h"

#include "common/config_file.h"
#include "common/event.h"
#include "common/logger.h"
#include "common/make_unique.h"
#include "common/restext.h"
#include "common/settings.h"
#include "common/stringutils.h"

#include "common/resources/inputstream.h"
#include "common/resources/outputstream.h"
#include "common/resources/resourcemanager.h"

#include "graphics/engine/camera.h"
#include "graphics/engine/cloud.h"
#include "graphics/engine/engine.h"
#include "graphics/engine/lightman.h"
#include "graphics/engine/lightning.h"
#include "graphics/engine/oldmodelmanager.h"
#include "graphics/engine/particle.h"
#include "graphics/engine/planet.h"
#include "graphics/engine/pyro_manager.h"
#include "graphics/engine/terrain.h"
#include "graphics/engine/text.h"
#include "graphics/engine/water.h"

#include "graphics/model/model_manager.h"

#include "level/mainmovie.h"
#include "level/player_profile.h"
#include "level/scene_conditions.h"
#include "level/scoreboard.h"

#include "level/parser/parser.h"

#include "math/const.h"
#include "math/geometry.h"

#include "object/object.h"
#include "object/object_create_exception.h"
#include "object/object_manager.h"

#include "object/auto/auto.h"

#include "object/motion/motion.h"
#include "object/motion/motionhuman.h"
#include "object/motion/motiontoto.h"

#include "object/subclass/exchange_post.h"

#include "object/task/task.h"
#include "object/task/taskbuild.h"
#include "object/task/taskmanip.h"

#include "physics/physics.h"

#include "script/cbottoken.h"
#include "script/script.h"
#include "script/scriptfunc.h"

#include "sound/sound.h"

#include "ui/debug_menu.h"
#include "ui/displayinfo.h"
#include "ui/displaytext.h"
#include "ui/maindialog.h"
#include "ui/mainmap.h"
#include "ui/mainshort.h"
#include "ui/mainui.h"

#include "ui/controls/button.h"
#include "ui/controls/edit.h"
#include "ui/controls/group.h"
#include "ui/controls/interface.h"
#include "ui/controls/label.h"
#include "ui/controls/map.h"
#include "ui/controls/shortcut.h"
#include "ui/controls/slider.h"
#include "ui/controls/window.h"

#include "ui/screen/screen_loading.h"

#include <algorithm>
#include <iomanip>
#include <stdexcept>
#include <ctime>

#include <boost/lexical_cast.hpp>


// Global variables.

const float UNIT = 4.0f;    // default for g_unit
float   g_unit;             // conversion factor

// Reference colors used when recoloring textures, see ChangeColor()
const Gfx::Color COLOR_REF_BOT   = Gfx::Color( 10.0f/256.0f, 166.0f/256.0f, 254.0f/256.0f);  // blue
const Gfx::Color COLOR_REF_ALIEN = Gfx::Color(135.0f/256.0f, 170.0f/256.0f,  13.0f/256.0f);  // green
const Gfx::Color COLOR_REF_GREEN = Gfx::Color(135.0f/256.0f, 170.0f/256.0f,  13.0f/256.0f);  // green
const Gfx::Color COLOR_REF_WATER = Gfx::Color( 25.0f/256.0f, 255.0f/256.0f, 240.0f/256.0f);  // cyan

//! Constructor of robot application
CRobotMain::CRobotMain()
{
    m_app        = CApplication::GetInstancePointer();

    m_eventQueue = m_app->GetEventQueue();
    m_sound      = m_app->GetSound();

    m_engine     = Gfx::CEngine::GetInstancePointer();
    m_oldModelManager = m_engine->GetModelManager();
    m_lightMan   = m_engine->GetLightManager();
    m_particle   = m_engine->GetParticle();
    m_water      = m_engine->GetWater();
    m_cloud      = m_engine->GetCloud();
    m_lightning  = m_engine->GetLightning();
    m_planet     = m_engine->GetPlanet();
    m_input      = CInput::GetInstancePointer();

    m_modelManager = MakeUnique<Gfx::CModelManager>();
    m_settings    = MakeUnique<CSettings>();
    m_pause       = MakeUnique<CPauseManager>();
    m_interface   = MakeUnique<Ui::CInterface>();
    m_terrain     = MakeUnique<Gfx::CTerrain>();
    m_camera      = MakeUnique<Gfx::CCamera>();
    m_displayText = MakeUnique<Ui::CDisplayText>();
    m_movie       = MakeUnique<CMainMovie>();
    m_ui          = MakeUnique<Ui::CMainUserInterface>();
    m_short       = MakeUnique<Ui::CMainShort>();
    m_map         = MakeUnique<Ui::CMainMap>();

    m_objMan = MakeUnique<CObjectManager>(
        m_engine,
        m_terrain.get(),
        m_oldModelManager,
        m_modelManager.get(),
        m_particle);

    m_debugMenu   = MakeUnique<Ui::CDebugMenu>(this, m_engine, m_objMan.get(), m_sound);

    m_time = 0.0f;
    m_gameTime = 0.0f;
    m_gameTimeAbsolute = 0.0f;

    m_levelCategory = LevelCategory::Exercises;
    m_levelChap = 0;
    m_levelRank = 0;
    m_sceneReadPath = "";

    m_missionTimerEnabled = false;
    m_missionTimerStarted = false;
    m_missionTimer = 0.0f;

    m_phase       = PHASE_PLAYER_SELECT;
    m_visitLast   = EVENT_NULL;
    m_visitObject = nullptr;
    m_visitArrow  = nullptr;
    m_audioTrack  = "";
    m_audioRepeat = true;
    m_satcomTrack  = "";
    m_satcomRepeat = true;
    m_editorTrack  = "";
    m_editorRepeat = true;
    m_selectObject = nullptr;
    m_infoUsed     = 0;

    m_controller   = nullptr;
    m_missionType  = MISSION_NORMAL;
    m_immediatSatCom = false;
    m_beginSatCom  = false;
    m_lockedSatCom = false;
    m_movieLock    = false;
    m_satComLock   = false;
    m_editLock     = false;
    m_editFull     = false;
    m_hilite       = false;
    m_cheatSelectInsect = false;
    m_cheatShowSoluce   = false;

    m_codeBattleInit = false;
    m_codeBattleStarted = false;

    m_teamNames.clear();

    #if DEV_BUILD
    m_cheatAllMission      = true; // for development
    #else
    m_cheatAllMission      = false;
    #endif

    m_cheatRadar   = false;
    m_fixScene     = false;
    m_cheatTrainerPilot = false;
    m_friendAim    = false;
    m_resetCreate  = false;
    m_shortCut     = true;

    m_commandHistoryIndex = -1;

    m_movieInfoIndex = -1;

    m_tooltipPos = Math::Point(0.0f, 0.0f);
    m_tooltipName.clear();
    m_tooltipTime = 0.0f;

    m_winTerminate   = false;

    m_globalMagnifyDamage = 1.0f;

    m_autosave = true;
    m_autosaveInterval = 5;
    m_autosaveSlots = 3;
    m_autosaveLast = 0.0f;

    m_shotSaving = 0;

    m_build = 0;
    m_researchDone.clear();  // no research done
    m_researchDone[0] = 0;
    m_researchEnable = 0;
    g_unit = UNIT;

    for (int i = 0; i < MAXSHOWLIMIT; i++)
    {
        m_showLimit[i].used = false;
        m_showLimit[i].total = 0;
        m_showLimit[i].link = nullptr;
    }

    m_debugCrashSpheres = false;

    m_engine->SetTerrain(m_terrain.get());

    m_app->SetMouseMode(MOUSE_ENGINE);

    m_movie->Flush();

    FlushDisplayInfo();

    InitEye();

    m_engine->SetTracePrecision(1.0f);

    m_settings->LoadSettings();
    m_settings->SaveSettings();
    m_settings->SaveResolutionSettings(m_app->GetVideoConfig());

    SelectPlayer(CPlayerProfile::GetLastName());

    CScriptFunctions::Init();
}

//! Destructor of robot application
CRobotMain::~CRobotMain()
{
}

Gfx::CCamera* CRobotMain::GetCamera()
{
    return m_camera.get();
}

Gfx::CTerrain* CRobotMain::GetTerrain()
{
    return m_terrain.get();
}

Ui::CInterface* CRobotMain::GetInterface()
{
    return m_interface.get();
}

Ui::CDisplayText* CRobotMain::GetDisplayText()
{
    return m_displayText.get();
}

CPauseManager* CRobotMain::GetPauseManager()
{
    return m_pause.get();
}

std::string PhaseToString(Phase phase)
{
    if (phase == PHASE_WELCOME1)
        return "PHASE_WELCOME1";
    if (phase == PHASE_WELCOME2)
        return "PHASE_WELCOME2";
    if (phase == PHASE_WELCOME3)
        return "PHASE_WELCOME3";
    if (phase == PHASE_PLAYER_SELECT)
        return "PHASE_PLAYER_SELECT";
    if (phase == PHASE_APPERANCE)
        return "PHASE_APPERANCE";
    if (phase == PHASE_MAIN_MENU)
        return "PHASE_MAIN_MENU";
    if (phase == PHASE_LEVEL_LIST)
        return "PHASE_LEVEL_LIST";
    if (phase == PHASE_SIMUL)
        return "PHASE_SIMUL";
    if (phase == PHASE_SETUPd)
        return "PHASE_SETUPd";
    if (phase == PHASE_SETUPg)
        return "PHASE_SETUPg";
    if (phase == PHASE_SETUPp)
        return "PHASE_SETUPp";
    if (phase == PHASE_SETUPc)
        return "PHASE_SETUPc";
    if (phase == PHASE_SETUPs)
        return "PHASE_SETUPs";
    if (phase == PHASE_SETUPds)
        return "PHASE_SETUPds";
    if (phase == PHASE_SETUPgs)
        return "PHASE_SETUPgs";
    if (phase == PHASE_SETUPps)
        return "PHASE_SETUPps";
    if (phase == PHASE_SETUPcs)
        return "PHASE_SETUPcs";
    if (phase == PHASE_SETUPss)
        return "PHASE_SETUPss";
    if (phase == PHASE_WRITEs)
        return "PHASE_WRITEs";
    if (phase == PHASE_READ)
        return "PHASE_READ";
    if (phase == PHASE_READs)
        return "PHASE_READs";
    if (phase == PHASE_WIN)
        return "PHASE_WIN";
    if (phase == PHASE_LOST)
        return "PHASE_LOST";
    if (phase == PHASE_QUIT_SCREEN)
        return "PHASE_QUIT_SCREEN";
    if (phase == PHASE_SATCOM)
        return "PHASE_SATCOM";
    return "(unknown)";
}

bool IsInSimulationConfigPhase(Phase phase)
{
    return (phase >= PHASE_SETUPds && phase <= PHASE_SETUPss) || phase == PHASE_READs || phase == PHASE_WRITEs;
}

bool IsPhaseWithWorld(Phase phase)
{
    if (phase == PHASE_SIMUL    )
        return true;
    if (phase == PHASE_WIN      )
        return true;
    if (phase == PHASE_LOST     )
        return true;
    if (phase == PHASE_APPERANCE)
        return true;
    if (IsInSimulationConfigPhase(phase))
        return true;
    return false;
}

bool IsMainMenuPhase(Phase phase)
{
    if (phase == PHASE_APPERANCE)
        return true;
    return !IsPhaseWithWorld(phase);
}

//! Changes phase
void CRobotMain::ChangePhase(Phase phase)
{
    bool resetWorld = false;
    if ((IsPhaseWithWorld(m_phase) || IsPhaseWithWorld(phase)) && !IsInSimulationConfigPhase(m_phase) && !IsInSimulationConfigPhase(phase))
    {
        if (IsPhaseWithWorld(m_phase) && !IsPhaseWithWorld(phase) && m_exitAfterMission)
        {
            GetLogger()->Info("Mission finished in single mission mode, exiting\n");
            m_eventQueue->AddEvent(Event(EVENT_QUIT));
            return;
        }

        GetLogger()->Info("Reseting world on phase change...\n");
        resetWorld = true;
    }

    if (resetWorld)
    {
        m_missionTimerEnabled = m_missionTimerStarted = false;
        m_missionTimer = 0.0f;

        if (m_phase == PHASE_SIMUL)  // ends a simulation?
        {
            SaveAllScript();
            m_sound->StopMusic(0.0f);
            m_camera->SetControllingObject(nullptr);

            if (m_gameTime > 10.0f)  // did you play at least 10 seconds?
                m_playerProfile->IncrementLevelTryCount(m_levelCategory, m_levelChap, m_levelRank);

            if (m_userPause != nullptr)
            {
                m_pause->DeactivatePause(m_userPause);
                m_userPause = nullptr;
            }
        }

        if (phase == PHASE_WIN)  // wins a simulation?
        {
            m_playerProfile->SetLevelPassed(m_levelCategory, m_levelChap, m_levelRank, true);
            m_ui->NextMission();  // passes to the next mission
        }

        DeleteAllObjects();  // removes all the current 3D Scene
    }

    m_phase = phase;

    if (m_phase != PHASE_SIMUL)
    {
        Ui::CWindow* pw = static_cast<Ui::CWindow*>(m_interface->SearchControl(EVENT_WINDOW6));
        if ( pw != nullptr )
            pw->ClearState(Ui::STATE_VISIBLE | Ui::STATE_ENABLE);
    }

    if (resetWorld)
    {
        m_winDelay     = 0.0f;
        m_lostDelay    = 0.0f;
        m_beginSatCom = false;
        m_movieLock   = false;
        m_satComLock  = false;
        m_editLock    = false;
        m_resetCreate = false;
        m_infoObject  = nullptr;

        m_pause->FlushPause();
        m_freePhotoPause = nullptr;
        m_userPause = nullptr;
        m_focusPause = nullptr;
        FlushDisplayInfo();
        m_engine->SetRankView(0);
        m_terrain->FlushRelief();
        m_engine->DeleteAllObjects();
        m_oldModelManager->DeleteAllModelCopies();
        m_engine->SetWaterAddColor(Gfx::Color(0.0f, 0.0f, 0.0f, 0.0f));
        m_engine->SetBackground("");
        m_engine->SetBackForce(false);
        m_engine->SetForegroundName("");
        m_engine->SetOverColor();
        m_engine->DeleteGroundMark(0);
        SetSpeed(1.0f);
        m_terrain->SetWind(Math::Vector(0.0f, 0.0f, 0.0f));
        m_terrain->FlushBuildingLevel();
        m_terrain->FlushFlyingLimit();
        m_lightMan->FlushLights();
        m_particle->FlushParticle();
        m_water->Flush();
        m_cloud->Flush();
        m_lightning->Flush();
        m_planet->Flush();
        m_interface->Flush();
        m_newScriptName.clear();
        m_sound->SetListener(Math::Vector(0.0f, 0.0f, 0.0f), Math::Vector(0.0f, 0.0f, 1.0f));
        m_sound->StopAll();
        m_camera->SetType(Gfx::CAM_TYPE_NULL);
        m_movie->Flush();
        m_movieInfoIndex = -1;
        m_shortCut = true;

        m_viewpoints.clear();
    }
    ClearInterface();

    Math::Point dim, pos;

    // Creates and hide the command console.
    dim.x = 200.0f/640.0f;
    dim.y =  18.0f/480.0f;
    pos.x =  20.0f/640.0f;
    pos.y = 100.0f/480.0f;
    Ui::CEdit* pe = m_interface->CreateEdit(pos, dim, 0, EVENT_CMD);
    pe->ClearState(Ui::STATE_VISIBLE);
    pe->SetMaxChar(100);
    m_cmdEdit = false;  // hidden for now

    // Creates the speedometer.
    dim.x =  30.0f/640.0f;
    dim.y =  20.0f/480.0f;
    pos.x =   4.0f/640.0f;
    pos.y = 426.0f/480.0f;

    // Creates the save indicator
    Ui::CButton* pb = m_interface->CreateButton(pos, dim, 0, EVENT_SPEED);
    pb->SetState(Ui::STATE_SIMPLY);
    pb->ClearState(Ui::STATE_VISIBLE);

    if (m_phase == PHASE_PLAYER_SELECT)
    {
        if (CResourceManager::DirectoryExists("crashsave"))
        {
            GetLogger()->Info("Pre-crash save found!\n");
            m_ui->GetDialog()->StartQuestion(
                "Your game seems to have crashed. Do you want to restore pre-crash state?", false, false, false,
                [&]()
                {
                    GetLogger()->Info("Trying to restore pre-crash state...\n");
                    assert(m_playerProfile != nullptr);
                    m_playerProfile->LoadScene("../../crashsave");
                    CResourceManager::RemoveDirectory("crashsave");
                },
                [&]()
                {
                    GetLogger()->Info("Not restoring pre-crash state\n");
                    CResourceManager::RemoveDirectory("crashsave");
                }
            );
        }
    }

    m_ui->ChangePhase(m_phase);
    if (m_phase == PHASE_SATCOM)
    {
        m_interface->DeleteControl(EVENT_WINDOW5);
        StartDisplayInfo(InjectLevelPathsForCurrentLevel("cbot.txt", "help/%lng%"), 0);
    }

    if (!resetWorld)
        return;

    dim.x = 32.0f/640.0f;
    dim.y = 32.0f/480.0f;
    float ox = 3.0f/640.0f;
    float oy = 3.0f/480.0f;
    float sx = (32.0f+2.0f)/640.0f;
    float sy = (32.0f+2.0f)/480.0f;

    if (m_phase != PHASE_APPERANCE)
    {
        m_engine->SetDrawWorld(true);
        m_engine->SetDrawFront(false);
        m_fixScene = false;
    }

    if (m_phase == PHASE_SIMUL)
    {
        bool loading = !m_sceneReadPath.empty();

        m_ui->ShowLoadingScreen(true);
        m_ui->GetLoadingScreen()->SetProgress(0.0f, RT_LOADING_INIT);

        m_map->CreateMap();
        m_map->ShowMap(false);

        try
        {
            CreateScene(m_ui->GetSceneSoluce(), false, false);  // interactive scene
            if (m_mapImage)
                m_map->SetFixImage(m_mapFilename);

            m_app->ResetTimeAfterLoading();

            m_sound->StopMusic(0.0f);
            if (m_base == nullptr || loading) StartMusic();

            if (m_immediatSatCom && !loading  &&
                m_infoFilename[SATCOM_HUSTON][0] != 0)
                StartDisplayInfo(SATCOM_HUSTON, false);  // shows the instructions
        }
        catch (const std::runtime_error& e)
        {
            LevelLoadingError("An error occurred while trying to load a level", e);
        }
    }

    if (m_phase == PHASE_WIN)
    {
        m_sound->StopAll();
        if (m_endingWin.empty())
        {
            ChangePhase(PHASE_LEVEL_LIST);
        }
        else
        {
            m_winTerminate = (m_endingWin.substr(m_endingWin.find_last_of("/")+1) == "win904.txt");
            m_levelFile = m_endingWin;
            try
            {
                CreateScene(false, true, false);  // sets scene

                pos.x = ox+sx*1;  pos.y = oy+sy*1;
                Math::Point ddim;
                ddim.x = dim.x*2;  ddim.y = dim.y*2;
                m_interface->CreateButton(pos, ddim, 16, EVENT_BUTTON_OK);

                if (m_winTerminate)
                {
                    pos.x = ox+sx*3;  pos.y = oy+sy*0.2f;
                    ddim.x = dim.x*15;  ddim.y = dim.y*3.0f;
                    pe = m_interface->CreateEdit(pos, ddim, 0, EVENT_EDIT0);
                    pe->SetGenericMode(true);
                    pe->SetFontType(Gfx::FONT_COLOBOT);
                    pe->SetEditCap(false);
                    pe->SetHighlightCap(false);
                    pe->ReadText(std::string("help/") + m_app->GetLanguageChar() + std::string("/win.txt"));
                }
                else
                    m_displayText->DisplayError(INFO_WIN, Math::Vector(0.0f,0.0f,0.0f), 15.0f, 60.0f, 1000.0f);
                StartMusic();
            }
            catch (const std::runtime_error& e)
            {
                LevelLoadingError("An error occurred while trying to load win scene", e);
            }
        }
    }

    if (m_phase == PHASE_LOST)
    {
        m_sound->StopAll();
        if (m_endingLost.empty())
            ChangePhase(PHASE_LEVEL_LIST);
        else
        {
            m_winTerminate = false;
            m_levelFile = m_endingLost;
            try
            {
                CreateScene(false, true, false);  // sets scene

                pos.x = ox+sx*1;  pos.y = oy+sy*1;
                Math::Point ddim;
                ddim.x = dim.x*2;  ddim.y = dim.y*2;
                m_interface->CreateButton(pos, ddim, 16, EVENT_BUTTON_OK);
                m_displayText->DisplayError(INFO_LOST, Math::Vector(0.0f,0.0f,0.0f), 15.0f, 60.0f, 1000.0f);

                StartMusic();
            }
            catch (const std::runtime_error& e)
            {
                LevelLoadingError("An error occurred while trying to load lost scene", e);
            }
        }
    }

    m_engine->LoadAllTextures();
}

Phase CRobotMain::GetPhase()
{
    return m_phase;
}

//! Processes an event
bool CRobotMain::ProcessEvent(Event &event)
{
    if (!m_ui->EventProcess(event))
        return false;
    if (m_phase == PHASE_SIMUL)
    {
        if (!m_editFull)
            m_camera->EventProcess(event);
    }
    if (!m_debugMenu->EventProcess(event))
        return false;

    if (event.type == EVENT_FRAME)
    {
        if (!m_movie->EventProcess(event))  // end of the movie?
        {
            MainMovieType type = m_movie->GetStopType();
            if (type == MM_SATCOMopen)
            {
                m_pause->DeactivatePause(m_satcomMoviePause);
                m_satcomMoviePause = nullptr;
                SelectObject(m_infoObject, false);  // hands over the command buttons
                m_map->ShowMap(m_mapShow);
                m_displayText->HideText(false);
                int i = m_movieInfoIndex;
                StartDisplayInfo(m_movieInfoIndex, false);
                m_movieInfoIndex = i;
            }
        }

        m_displayText->EventProcess(event);

        if (m_displayInfo != nullptr)  // current edition?
            m_displayInfo->EventProcess(event);

        UpdateInfoText();

        return EventFrame(event);
    }

    if (event.type == EVENT_RELOAD_TEXTURES)
    {
        if (IsPhaseWithWorld(m_phase))
        {
            ChangeColor();
            UpdateMap();
        }
        m_engine->LoadAllTextures();
    }

    if (event.type == EVENT_RESOLUTION_CHANGED)
    {
        // Recreate the interface (needed if the aspect ratio changes)
        // TODO: This can sometimes cause unwanted side effects, like hidden windows reappearing. To be fixed during CEGUI refactoring.
        m_eventQueue->AddEvent(Event(EVENT_UPDINTERFACE));
        CreateShortcuts();
    }

    if (event.type == EVENT_FOCUS_LOST)
    {
        GetLogger()->Trace("Window unfocused\n");
        if (m_settings->GetFocusLostPause())
            m_focusPause = m_pause->ActivatePause(PAUSE_ENGINE);
        return false;
    }

    if (event.type == EVENT_FOCUS_GAINED)
    {
        GetLogger()->Trace("Window focused\n");
        if (m_focusPause != nullptr)
        {
            m_pause->DeactivatePause(m_focusPause);
            m_focusPause = nullptr;
        }
        return false;
    }

    if (event.type == EVENT_WRITE_SCENE_FINISHED)
    {
        IOWriteSceneFinished();
        return false;
    }

    if (event.type == EVENT_UPDINTERFACE)
        if (m_missionType == MISSION_CODE_BATTLE && !m_codeBattleStarted)
            CreateCodeBattleInterface();

    if (event.type == EVENT_CODE_BATTLE_START)
    {
        m_pause->DeactivatePause(m_userPause);
        m_userPause = nullptr;
    }

    if (event.type == EVENT_CODE_BATTLE_SPECTATOR)
        SetCodeBattleSpectatorMode(!m_codeBattleSpectator);

    if (event.type >= EVENT_VIEWPOINT0 && event.type <= EVENT_VIEWPOINT9)
    {
        m_camera->SetType(Gfx::CAM_TYPE_SCRIPT);
        m_camera->SetSmooth(Gfx::CAM_SMOOTH_HARD);
        m_camera->SetScriptCameraAnimate(m_viewpoints[event.type - EVENT_VIEWPOINT0].eye, m_viewpoints[event.type - EVENT_VIEWPOINT0].look);
    }

    // Management of the console.
    if (event.type == EVENT_KEY_DOWN)
    {
        auto data = event.GetData<KeyEventData>();

        if (data->slot == INPUT_SLOT_CMDLINE)
        {
            if (m_phase != PHASE_PLAYER_SELECT &&
                !m_movie->IsExist()   &&
                !m_movieLock && !m_editLock && !m_cmdEdit)
            {
                Ui::CEdit* pe = static_cast<Ui::CEdit*>(m_interface->SearchControl(EVENT_CMD));
                if (pe == nullptr)
                    return false;
                pe->SetState(Ui::STATE_VISIBLE);
                m_interface->SetFocus(pe);
                if (m_phase == PHASE_SIMUL) m_cmdEditPause = m_pause->ActivatePause(PAUSE_ENGINE);
                m_cmdEdit = true;
                m_commandHistoryIndex = -1; // no element selected in command history
            }
            return false;
        }

        if (IsPhaseWithWorld(m_phase))
            if (data->key == KEY(F11))
            {
                m_debugMenu->ToggleInterface();
                return false;
            }
    }

    // Browse forward command history with UP key
    if (event.type == EVENT_KEY_DOWN &&
        event.GetData<KeyEventData>()->key == KEY(UP) && m_cmdEdit)
    {
        Ui::CEdit* pe = static_cast<Ui::CEdit*>(m_interface->SearchControl(EVENT_CMD));
        if (pe == nullptr)
            return false;
        std::string cmd = GetNextFromCommandHistory();
        if (!cmd.empty())
            pe->SetText(cmd);
        return false;
    }

    // Browse backward command history with DOWN key
    if (event.type == EVENT_KEY_DOWN &&
        event.GetData<KeyEventData>()->key == KEY(DOWN) && m_cmdEdit)
    {
        Ui::CEdit* pe = static_cast<Ui::CEdit*>(m_interface->SearchControl(EVENT_CMD));
        if (pe == nullptr)
            return false;
        std::string cmd = GetPreviousFromCommandHistory();
        if (!cmd.empty())
            pe->SetText(cmd);
        return false;
    }

    if (event.type == EVENT_KEY_DOWN &&
        event.GetData<KeyEventData>()->key == KEY(RETURN) && m_cmdEdit)
    {
        std::string cmd;
        Ui::CEdit* pe = static_cast<Ui::CEdit*>(m_interface->SearchControl(EVENT_CMD));
        if (pe == nullptr)
            return false;
        cmd = pe->GetText(50);
        pe->SetText("");
        pe->ClearState(Ui::STATE_VISIBLE);
        m_interface->SetFocus(nullptr);
        if (m_phase == PHASE_SIMUL)
        {
            m_pause->DeactivatePause(m_cmdEditPause);
            m_cmdEditPause = nullptr;
        }
        ExecuteCmd(cmd);
        PushToCommandHistory(cmd);
        m_cmdEdit = false;
        return false;
    }

    if (event.type == EVENT_KEY_DOWN && m_cmdEdit)
        return false; // cheat console active, so ignore keys

    // Management of the speed change.
    if (event.type == EVENT_SPEED)
        SetSpeed(1.0f);

    if (!m_displayText->EventProcess(event))
        return false;

    if (event.type == EVENT_MOUSE_MOVE)
        HiliteObject(event.mousePos);

    if (m_displayInfo != nullptr)  // current info?
    {
        m_displayInfo->EventProcess(event);

        if (event.type == EVENT_KEY_DOWN)
        {
            auto data = event.GetData<KeyEventData>();

            if (data->slot == INPUT_SLOT_HELP ||
                data->slot == INPUT_SLOT_PROG ||
                data->key == KEY(ESCAPE))
                StopDisplayInfo();
        }

        if (event.type == EVENT_OBJECT_INFOOK)
            StopDisplayInfo();

        if (m_displayInfo == nullptr && m_phase == PHASE_SATCOM)
            ChangePhase(PHASE_MAIN_MENU);

        return false;
    }

    CObject* obj;

    // Simulation phase of the game
    if (m_phase == PHASE_SIMUL)
    {
        switch (event.type)
        {
        case EVENT_KEY_DOWN:
            HiliteClear();
            {
                auto data = event.GetData<KeyEventData>();
                if (m_editLock)  // current edition?
                {
                    if (data->slot == INPUT_SLOT_HELP)
                    {
                        StartDisplayInfo(SATCOM_HUSTON, false);
                        return false;
                    }
                    if (data->slot == INPUT_SLOT_PROG)
                    {
                        StartDisplayInfo(SATCOM_PROG, false);
                        return false;
                    }
                    break;
                }
                if (m_movieLock)  // current movie?
                {
                    if (data->slot == INPUT_SLOT_QUIT ||
                        data->key == KEY(ESCAPE))
                        AbortMovie();
                    return false;
                }
                if (m_camera->GetType() == Gfx::CAM_TYPE_VISIT)
                {
                    if (data->slot == INPUT_SLOT_VISIT)
                        StartDisplayVisit(EVENT_NULL);
                    if (data->slot == INPUT_SLOT_QUIT ||
                        data->key == KEY(ESCAPE))
                        StopDisplayVisit();
                    return false;
                }
                if (data->slot == INPUT_SLOT_QUIT)
                {
                    if (m_movie->IsExist())
                        StartDisplayInfo(SATCOM_HUSTON, false);
                    else if (m_winDelay > 0.0f)
                        ChangePhase(PHASE_WIN);
                    else if (m_lostDelay > 0.0f)
                        ChangePhase(PHASE_LOST);
                    else if (!m_cmdEdit)
                        m_ui->GetDialog()->StartPauseMenu();  // do you want to leave?
                }
                if (data->slot == INPUT_SLOT_PAUSE)
                {
                    if (m_userPause == nullptr)
                    {
                        if (!m_pause->IsPauseType(PAUSE_ENGINE))
                            m_userPause = m_pause->ActivatePause(PAUSE_ENGINE);
                    }
                    else
                    {
                        m_pause->DeactivatePause(m_userPause);
                        m_userPause = nullptr;
                    }
                }
                if (data->slot == INPUT_SLOT_CAMERA)
                    ChangeCamera();
                if (data->slot == INPUT_SLOT_DESEL)
                {
                    if (m_shortCut)
                        DeselectObject();
                }
                if (data->slot == INPUT_SLOT_HUMAN)
                    SelectObject(SearchHuman());
                if (data->slot == INPUT_SLOT_NEXT && ((event.kmodState & KEY_MOD(CTRL)) != 0))
                {
                    m_short->SelectShortcut(EVENT_OBJECT_SHORTCUT_MODE); // switch bots <-> buildings
                    return false;
                }
                if (data->slot == INPUT_SLOT_NEXT)
                {
                    if (m_shortCut)
                        m_short->SelectNext();
                }
                if (data->slot == INPUT_SLOT_HELP)
                    StartDisplayInfo(SATCOM_HUSTON, true);
                if (data->slot == INPUT_SLOT_PROG)
                    StartDisplayInfo(SATCOM_PROG, true);
                if (data->slot == INPUT_SLOT_VISIT)
                    StartDisplayVisit(EVENT_NULL);
                if (data->slot == INPUT_SLOT_SPEED_DEC)
                    SetSpeed(GetSpeed()*0.5f);
                if (data->slot == INPUT_SLOT_SPEED_RESET)
                    SetSpeed(1.0f);
                if (data->slot == INPUT_SLOT_SPEED_INC)
                    SetSpeed(GetSpeed()*2.0f);
                if (data->slot == INPUT_SLOT_QUICKSAVE)
                    QuickSave();
                if (data->slot == INPUT_SLOT_QUICKLOAD)
                    QuickLoad();
                if (data->key == KEY(c) && ((event.kmodState & KEY_MOD(CTRL)) != 0) && m_engine->GetShowStats())
                {
                    CObject* obj = GetSelect();
                    if (obj != nullptr)
                    {
                        CLevelParserLine line("CreateObject");
                        line.AddParam("type", MakeUnique<CLevelParserParam>(obj->GetType()));

                        Math::Vector pos = obj->GetPosition()/g_unit;
                        pos.y = 0.0f;
                        line.AddParam("pos", MakeUnique<CLevelParserParam>(pos));

                        float dir = Math::NormAngle(obj->GetRotationY()) / Math::PI;
                        line.AddParam("dir", MakeUnique<CLevelParserParam>(dir));

                        std::stringstream ss;
                        ss << line;
                        SDL_SetClipboardText(ss.str().c_str());
                    }
                }
            }
            break;

        case EVENT_MOUSE_BUTTON_DOWN:
            if (event.GetData<MouseButtonEventData>()->button != MOUSE_BUTTON_LEFT) // only left mouse button
                break;
            obj = DetectObject(event.mousePos);
            if (!m_shortCut)
                obj = nullptr;
            if (obj != nullptr && obj->GetType() == OBJECT_TOTO)
            {
                if (m_displayInfo != nullptr)  // current info?
                    StopDisplayInfo();
                else if (!m_editLock)
                    StartDisplayInfo(SATCOM_HUSTON, true);
            }
            else
                SelectObject(obj);
            break;
        case EVENT_OBJECT_LIMIT:
            StartShowLimit();
            break;

        case EVENT_OBJECT_DESELECT:
            if (m_shortCut)
                DeselectObject();
            break;

        case EVENT_OBJECT_HELP:
            HelpObject();
            break;

        case EVENT_OBJECT_CAMERA:
            ChangeCamera();
            break;

        case EVENT_OBJECT_DELETE:
            m_ui->GetDialog()->StartQuestion(
                RT_DIALOG_DELOBJ, true, false, false,
                [&]()
                {
                    DestroySelectedObject();
                }
            );
            break;

        case EVENT_OBJECT_BHELP:
            StartDisplayInfo(SATCOM_HUSTON, true);
            break;

        case EVENT_OBJECT_SOLUCE:
            StartDisplayInfo(SATCOM_SOLUCE, true);
            break;

        case EVENT_OBJECT_MAPZOOM:
            m_map->ZoomMap();
            break;

        case EVENT_DT_VISIT0:
        case EVENT_DT_VISIT1:
        case EVENT_DT_VISIT2:
        case EVENT_DT_VISIT3:
        case EVENT_DT_VISIT4:
            StartDisplayVisit(event.type);
            break;

        case EVENT_DT_END:
            StopDisplayVisit();
            break;

        case EVENT_OBJECT_MOVIELOCK:
            AbortMovie();
            break;

        case EVENT_WIN:
            m_missionTimerEnabled = m_missionTimerStarted = false;
            ChangePhase(PHASE_WIN);
            break;

        case EVENT_LOST:
            m_missionTimerEnabled = m_missionTimerStarted = false;
            ChangePhase(PHASE_LOST);
            break;

        default:
            break;
        }

        if (event.type >= EVENT_OBJECT_SHORTCUT_MODE
            && event.type <= EVENT_OBJECT_SHORTCUT_MAX)
            m_short->SelectShortcut(event.type);

        EventObject(event);
        return false;
    }

    if (m_phase == PHASE_APPERANCE)
        EventObject(event);

    if (m_phase == PHASE_WIN  ||
        m_phase == PHASE_LOST)
    {
        EventObject(event);

        switch (event.type)
        {
        case EVENT_KEY_DOWN:
            {
                auto data = event.GetData<KeyEventData>();

                if (data->key == KEY(ESCAPE) ||
                    data->key == KEY(RETURN))
                {
                    if (m_winTerminate)
                        ChangePhase(PHASE_MAIN_MENU);
                    else
                        ChangePhase(PHASE_LEVEL_LIST);
                }
                break;
            }

        case EVENT_BUTTON_OK:
            if (m_winTerminate)
                ChangePhase(PHASE_MAIN_MENU);
            else
                ChangePhase(PHASE_LEVEL_LIST);

            break;

        default:
            break;
        }
    }

    return true;
}



//! Executes a command
void CRobotMain::ExecuteCmd(const std::string& cmd)
{
    if (cmd.empty())
        return;

    if (m_phase == PHASE_SIMUL)
    {
        if (cmd == "winmission")
            m_eventQueue->AddEvent(Event(EVENT_WIN));

        if (cmd == "lostmission")
            m_eventQueue->AddEvent(Event(EVENT_LOST));

        if (cmd == "trainerpilot")
        {
            m_cheatTrainerPilot = !m_cheatTrainerPilot;
            return;
        }

        if (cmd == "fly")
        {
            m_researchDone[0] |= RESEARCH_FLY;

            m_eventQueue->AddEvent(Event(EVENT_UPDINTERFACE));
            return;
        }

        if (cmd == "allresearch")
        {
            m_researchDone[0] = -1;  // all research are done

            m_eventQueue->AddEvent(Event(EVENT_UPDINTERFACE));
            return;
        }

        if (cmd == "allbuildings")
        {
            m_build = -1;  // all buildings are available

            m_eventQueue->AddEvent(Event(EVENT_UPDINTERFACE));
            return;
        }

        if (cmd == "all")
        {
            m_researchDone[0] = -1;  // all research are done
            m_build = -1;  // all buildings are available

            m_eventQueue->AddEvent(Event(EVENT_UPDINTERFACE));
            return;
        }

        if (cmd == "nolimit")
        {
            m_terrain->SetFlyingMaxHeight(280.0f);
            return;
        }

        if (cmd == "controller")
        {
            if (m_controller == nullptr)
            {
                GetLogger()->Error("No LevelController on the map to select\n");
                return;
            }

            // Don't use SelectObject because it checks if the object is selectable
            if (m_camera->GetType() == Gfx::CAM_TYPE_VISIT)
                StopDisplayVisit();

            CObject* prev = DeselectAll();
            if (prev != nullptr && prev != m_controller)
                PushToSelectionHistory(prev);

            SelectOneObject(m_controller, true);
            m_short->UpdateShortcuts();
            return;
        }

        if (cmd == "photo1")
        {
            if (m_freePhotoPause == nullptr)
            {
                m_camera->SetType(Gfx::CAM_TYPE_FREE);
                m_freePhotoPause = m_pause->ActivatePause(PAUSE_ENGINE|PAUSE_PHOTO|PAUSE_OBJECT_UPDATES);
            }
            else
            {
                m_camera->SetType(Gfx::CAM_TYPE_BACK);
                m_pause->DeactivatePause(m_freePhotoPause);
                m_freePhotoPause = nullptr;
            }
            return;
        }

        if (cmd == "photo2")
        {
            if (m_freePhotoPause == nullptr)
            {
                m_camera->SetType(Gfx::CAM_TYPE_FREE);
                DeselectAll();  // removes the control buttons
                m_freePhotoPause = m_pause->ActivatePause(PAUSE_ENGINE|PAUSE_PHOTO|PAUSE_OBJECT_UPDATES);
                m_map->ShowMap(false);
                m_displayText->HideText(true);
            }
            else
            {
                m_camera->SetType(Gfx::CAM_TYPE_BACK);
                m_pause->DeactivatePause(m_freePhotoPause);
                m_freePhotoPause = nullptr;
                m_map->ShowMap(m_mapShow);
                m_displayText->HideText(false);
            }
            return;
        }

        int camtype = 0; //fake init to mute lint
        if (sscanf(cmd.c_str(), "camtype %d", &camtype) > 0)
        {
            m_camera->SetType(static_cast<Gfx::CameraType>(camtype));
            return;
        }

        float camspeed = .0; //fake init to mute lint
        if (sscanf(cmd.c_str(), "camspeed %f", &camspeed) > 0)
        {
            m_camera->SetCameraSpeed(camspeed);
            return;
        }

        if (cmd == "freecam")
        {
            m_camera->SetType(Gfx::CAM_TYPE_FREE);
            return;
        }

        if (cmd == "noclip")
        {
            CObject* object = GetSelect();
            if (object != nullptr)
                object->SetCollisions(false);
            return;
        }

        if (cmd == "clip")
        {
            CObject* object = GetSelect();
            if (object != nullptr)
                object->SetCollisions(true);
            return;
        }

        if (cmd == "addhusky")
        {
            CObject* object = GetSelect();
            if (object != nullptr && object->Implements(ObjectInterfaceType::Shielded))
                dynamic_cast<CShieldedObject*>(object)->SetMagnifyDamage(dynamic_cast<CShieldedObject*>(object)->GetMagnifyDamage()*0.1f);
            return;
        }

        if (cmd == "addfreezer")
        {
            CObject* object = GetSelect();
            if (object != nullptr && object->Implements(ObjectInterfaceType::JetFlying))
                dynamic_cast<CJetFlyingObject*>(object)->SetRange(dynamic_cast<CJetFlyingObject*>(object)->GetRange()*10.0f);
            return;
        }

        if (cmd == "\155\157\157")
        {
            // VGhpcyBpcyBlYXN0ZXItZWdnIGFuZCBzbyBpdCBzaG91bGQgYmUgb2JmdXNjYXRlZCEgRG8gbm90
            // IGNsZWFuLXVwIHRoaXMgY29kZSEK
            GetLogger()->Info(" _________________________\n");
            GetLogger()->Info("< \x50\x6F\x6C\x73\x6B\x69 \x50\x6F\x72\x74\x61\x6C C\x6F\x6C\x6F\x62\x6F\x74\x61! \x3E\n");
            GetLogger()->Info(" -------------------------\n");
            GetLogger()->Info("        \x5C\x20\x20\x20\x5E\x5F\x5F\x5E\n");
            GetLogger()->Info("        \x20\x5C\x20\x20\x28\x6F\x6F\x29\x5C\x5F\x5F\x5F\x5F\x5F\x5F\x5F\n");
            GetLogger()->Info("            \x28\x5F\x5F\x29\x5C   \x20\x20\x20\x20\x29\x5C\x2F\x5C\n");
            GetLogger()->Info("            \x20\x20\x20\x20\x7C|\x2D\x2D\x2D\x2D\x77\x20\x7C\n");
            GetLogger()->Info("          \x20\x20    \x7C\x7C\x20\x20\x20\x20 ||\n");
        }

        if (cmd == "fullpower")
        {
            CObject* object = GetSelect();
            if (object != nullptr)
            {
                if (object->Implements(ObjectInterfaceType::Powered))
                {
                    CObject* power = dynamic_cast<CPoweredObject*>(object)->GetPower();
                    if (power != nullptr && power->Implements(ObjectInterfaceType::PowerContainer))
                        dynamic_cast<CPowerContainerObject*>(power)->SetEnergyLevel(1.0f);
                }

                if (object->Implements(ObjectInterfaceType::Shielded))
                    dynamic_cast<CShieldedObject*>(object)->SetShield(1.0f);

                if (object->Implements(ObjectInterfaceType::JetFlying))
                    dynamic_cast<CJetFlyingObject*>(object)->SetReactorRange(1.0f);
            }
            return;
        }

        if (cmd == "fullenergy")
        {
            CObject* object = GetSelect();

            if (object != nullptr)
            {
                if (object->Implements(ObjectInterfaceType::Powered))
                {
                    CObject* power = dynamic_cast<CPoweredObject*>(object)->GetPower();
                    if (power != nullptr && power->Implements(ObjectInterfaceType::PowerContainer))
                        dynamic_cast<CPowerContainerObject*>(power)->SetEnergyLevel(1.0f);
                }
            }
            return;
        }

        if (cmd == "fullshield")
        {
            CObject* object = GetSelect();
            if (object != nullptr && object->Implements(ObjectInterfaceType::Shielded))
                dynamic_cast<CShieldedObject*>(object)->SetShield(1.0f);
            return;
        }

        if (cmd == "fullrange")
        {
            CObject* object = GetSelect();
            if (object != nullptr)
                if (object->Implements(ObjectInterfaceType::JetFlying))
                    dynamic_cast<CJetFlyingObject*>(object)->SetReactorRange(1.0f);
            return;
        }
    }

    if (cmd == "debugmode")
    {
        if (m_app->IsDebugModeActive(DEBUG_ALL))
            m_app->SetDebugModeActive(DEBUG_ALL, false);
        else
            m_app->SetDebugModeActive(DEBUG_ALL, true);
        return;
    }

    if (cmd == "showstat")
    {
        m_engine->SetShowStats(!m_engine->GetShowStats());
        return;
    }

    if (cmd == "invui")
    {
        m_engine->SetRenderInterface(!m_engine->GetRenderInterface());
        return;
    }

    if (cmd == "selectinsect")
    {
        m_cheatSelectInsect = !m_cheatSelectInsect;
        return;
    }

    if (cmd == "showsoluce")
    {
        m_cheatShowSoluce = !m_cheatShowSoluce;
        m_ui->ShowSoluceUpdate();
        return;
    }

    if (cmd == "allmission")
    {
        m_cheatAllMission = !m_cheatAllMission;
        m_ui->AllMissionUpdate();
        return;
    }

    if (cmd == "invradar")
    {
        m_cheatRadar = !m_cheatRadar;
        return;
    }

    float speed = .0; //fake init to mute lint
    if (sscanf(cmd.c_str(), "speed %f", &speed) > 0)
    {
        SetSpeed(speed);
        UpdateSpeedLabel();
        return;
    }

    if (m_phase == PHASE_SIMUL)
        m_displayText->DisplayError(ERR_CMD, Math::Vector(0.0f,0.0f,0.0f));
}



//! Returns the type of current movie
MainMovieType CRobotMain::GetMainMovie()
{
    return m_movie->GetType();
}


//! Clears the display of instructions
void CRobotMain::FlushDisplayInfo()
{
    for (int i = 0; i < SATCOM_MAX; i++)
    {
        m_infoFilename[i][0] = 0;
    }
    strcpy(m_infoFilename[SATCOM_OBJECT], "objects.txt");
}

//! Beginning of the displaying of instructions.
//! index: SATCOM_*
void CRobotMain::StartDisplayInfo(int index, bool movie)
{
    if (m_cmdEdit || m_satComLock || m_lockedSatCom)
        return;

    CObject* obj = GetSelect();
    bool human = obj != nullptr && obj->GetType() == OBJECT_HUMAN;

    if (!m_editLock && movie && !m_movie->IsExist() && human)
    {
        assert(obj->Implements(ObjectInterfaceType::Movable));
        if (dynamic_cast<CMovableObject*>(obj)->GetMotion()->GetAction() == -1)
        {
            m_movieInfoIndex = index;
            m_movie->Start(MM_SATCOMopen, 2.5f);
            m_satcomMoviePause = m_pause->ActivatePause(PAUSE_ENGINE|PAUSE_HIDE_SHORTCUTS);
            m_infoObject = DeselectAll();  // removes the control buttons
            m_displayText->HideText(true);
            return;
        }
    }

    if (m_movie->IsExist())
    {
        m_movie->Stop();
        m_pause->DeactivatePause(m_satcomMoviePause);
        m_satcomMoviePause = nullptr;
        SelectObject(m_infoObject, false);  // hands over the command buttons
        m_displayText->HideText(false);
    }

    StartDisplayInfo(m_infoFilename[index], index);
}

//! Beginning of the displaying of instructions
void CRobotMain::StartDisplayInfo(const std::string& filename, int index)
{
    if (m_cmdEdit)
        return;

    m_movieInfoIndex = -1;
    ClearInterface();  // removes setting evidence and tooltip

    if (!m_editLock)
    {
        m_infoObject = DeselectAll();  // removes the control buttons
        m_displayText->HideText(true);
        m_sound->MuteAll(true);
    }

    bool soluce = m_ui->GetSceneSoluce();

    m_displayInfo = MakeUnique<Ui::CDisplayInfo>();
    m_displayInfo->StartDisplayInfo(filename, index, soluce);
    m_displayInfo->SetPosition(0);
}

//! End of displaying of instructions
void CRobotMain::StopDisplayInfo()
{
    if (m_cmdEdit)
        return;

    if (m_movieInfoIndex != -1)  // film to read the SatCom?
        m_movie->Start(MM_SATCOMclose, 2.0f);

    m_displayInfo->StopDisplayInfo();

    m_displayInfo.reset();

    if (!m_editLock)
    {
        SelectObject(m_infoObject, false);  // gives the command buttons
        m_displayText->HideText(false);

        m_sound->MuteAll(false);
    }

    if (m_infoUsed == 0)
        m_displayText->ClearText();  // removes message "see SatCom ..."
    m_infoUsed ++;
}

//! Returns the name of the text display
char* CRobotMain::GetDisplayInfoName(int index)
{
    return m_infoFilename[index];
}


//! Beginning of a dialogue during the game
void CRobotMain::StartSuspend()
{
    if (m_suspend != nullptr)
        return; // already suspended
    if (!IsPhaseWithWorld(m_phase))
        return;
    GetLogger()->Info("Start suspend\n");

    m_sound->MuteAll(true);
    ClearInterface();
    m_suspend = m_pause->ActivatePause(PAUSE_ENGINE | PAUSE_HIDE_SHORTCUTS | PAUSE_MUTE_SOUND | PAUSE_CAMERA);
    m_engine->SetOverFront(false);  // over flat behind
    CreateShortcuts();

    m_map->ShowMap(false);
    m_infoObject = DeselectAll();  // removes the control buttons
    m_displayText->HideText(true);

    m_engine->EnablePauseBlur();
}

//! End of dialogue during the game
void CRobotMain::StopSuspend()
{
    if (m_suspend == nullptr)
        return; // not suspended
    GetLogger()->Info("Stop suspend\n");

    m_sound->MuteAll(false);
    ClearInterface();
    m_pause->DeactivatePause(m_suspend);
    m_suspend = nullptr;
    m_engine->SetOverFront(true);  // over flat front
    CreateShortcuts();

    if (m_infoObject != nullptr)
        SelectObject(m_infoObject, false);  // gives the command buttons
    m_map->ShowMap(m_mapShow);
    m_displayText->HideText(false);

    m_engine->DisablePauseBlur();
}


//! Returns the absolute time of the game
float CRobotMain::GetGameTime()
{
    return m_gameTime;
}


//! Start of the visit instead of an error
void CRobotMain::StartDisplayVisit(EventType event)
{
    if (m_editLock)
        return;

    if (m_visitPause)
    {
        m_pause->DeactivatePause(m_visitPause);
        m_visitPause = nullptr;
    }

    Ui::CWindow* pw = static_cast<Ui::CWindow*>(m_interface->SearchControl(EVENT_WINDOW2));
    if (pw == nullptr)
        return;

    if (event == EVENT_NULL)  // visit by keyboard shortcut?
    {
        int i = Ui::MAXDTLINE;
        if (m_visitLast != EVENT_NULL)  // already a current visit?
            i = m_visitLast-EVENT_DT_VISIT0;

        // Seeks the last.
        for (int j = 0; j < Ui::MAXDTLINE; j++)
        {
            i --;
            if (i < 0)
                i = Ui::MAXDTLINE-1;

            Ui::CButton* button = static_cast<Ui::CButton*>(pw->SearchControl(static_cast<EventType>(EVENT_DT_VISIT0+i)));
            if (button == nullptr || !button->TestState(Ui::STATE_ENABLE))
                continue;

            Ui::CGroup* group = static_cast<Ui::CGroup*>(pw->SearchControl(static_cast<EventType>(EVENT_DT_GROUP0+i)));
            if (group != nullptr)
            {
                event = static_cast<EventType>(EVENT_DT_VISIT0+i);
                break;
            }
        }
    }
    if (event == EVENT_NULL)
    {
        m_sound->Play(SOUND_TZOING);  // nothing to do!
        return;
    }

    m_visitLast = event;

    ClearInterface();  // removes setting evidence and tooltip

    if (m_camera->GetType() == Gfx::CAM_TYPE_VISIT)  // already a current visit?
    {
        m_camera->StopVisit();
        m_displayText->ClearVisit();
    }
    else
        m_visitObject = DeselectAll();  // removes the control buttons

    // Creates the "continue" button.
    if (m_interface->SearchControl(EVENT_DT_END) == nullptr)
    {
        Math::Point pos, dim;
        pos.x = 10.0f/640.0f;
        pos.y = 10.0f/480.0f;
        dim.x = 50.0f/640.0f;
        dim.y = 50.0f/480.0f;
        m_interface->CreateButton(pos, dim, 16, EVENT_DT_END);
    }

    // Creates the arrow to show the place.
    if (m_visitArrow != nullptr)
    {
        CObjectManager::GetInstancePointer()->DeleteObject(m_visitArrow);
        m_visitArrow = nullptr;
    }

    ObjectCreateParams params;
    params.pos = m_displayText->GetVisitGoal(event);
    params.type = OBJECT_SHOW;
    params.height = 10.0f;
    m_visitArrow = m_objMan->CreateObject(params);

    m_visitPos = m_visitArrow->GetPosition();
    m_visitPosArrow = m_visitPos;
    m_visitPosArrow.y += m_displayText->GetVisitHeight(event);
    m_visitArrow->SetPosition(m_visitPosArrow);

    m_visitTime = 0.0;
    m_visitParticle = 0.0f;

    m_particle->DeleteParticle(Gfx::PARTISHOW);

    m_camera->StartVisit(m_displayText->GetVisitGoal(event),
                         m_displayText->GetVisitDist(event));
    m_displayText->SetVisit(event);
    m_visitPause = m_pause->ActivatePause(PAUSE_ENGINE);
}

//! Move the arrow to visit
void CRobotMain::FrameVisit(float rTime)
{
    if (m_visitArrow == nullptr)
        return;

    // Moves the arrow.
    m_visitTime += rTime;

    Math::Vector pos = m_visitPosArrow;
    pos.y += 1.5f+sinf(m_visitTime*4.0f)*4.0f;
    m_visitArrow->SetPosition(pos);
    m_visitArrow->SetRotationY(m_visitTime*2.0f);

    // Manages the particles "arrows".
    m_visitParticle -= rTime;
    if (m_visitParticle <= 0.0f)
    {
        m_visitParticle = 1.5f;

        pos = m_visitPos;
        float level = m_terrain->GetFloorLevel(pos)+2.0f;
        if (pos.y < level) pos.y = level;  // not below the ground
        Math::Vector speed(0.0f, 0.0f, 0.0f);
        Math::Point dim;
        dim.x = 30.0f;
        dim.y = dim.x;
        m_particle->CreateParticle(pos, speed, dim, Gfx::PARTISHOW, 2.0f);
    }
}

//! End of the visit instead of an error
void CRobotMain::StopDisplayVisit()
{
    m_visitLast = EVENT_NULL;

    // Removes the button.
    m_interface->DeleteControl(EVENT_DT_END);

    // Removes the arrow.
    if (m_visitArrow != nullptr)
    {
        CObjectManager::GetInstancePointer()->DeleteObject(m_visitArrow);
        m_visitArrow = nullptr;
    }

    // Removes particles "arrows".
    m_particle->DeleteParticle(Gfx::PARTISHOW);

    m_camera->StopVisit();
    m_displayText->ClearVisit();
    m_pause->DeactivatePause(m_visitPause);
    m_visitPause = nullptr;
    if (m_visitObject != nullptr)
    {
        SelectObject(m_visitObject, false);  // gives the command buttons
        m_visitObject = nullptr;
    }
}



void CRobotMain::UpdateShortcuts()
{
    m_short->UpdateShortcuts();
}

CObject* CRobotMain::GetSelectObject()
{
    if (m_selectObject != nullptr)
        return m_selectObject;
    return SearchHuman();
}

CObject* CRobotMain::DeselectAll()
{
    CObject* prev = nullptr;
    for (CObject* obj : m_objMan->GetAllObjects())
    {
        if (!obj->Implements(ObjectInterfaceType::Controllable))
            continue;
        auto controllableObj = dynamic_cast<CControllableObject*>(obj);
        if (controllableObj->GetSelect())
            prev = obj;
        controllableObj->SetSelect(false);
    }
    return prev;
}

//! Selects an object, without attending to deselect the rest
void CRobotMain::SelectOneObject(CObject* obj, bool displayError)
{
    assert(obj->Implements(ObjectInterfaceType::Controllable));
    dynamic_cast<CControllableObject*>(obj)->SetSelect(true, displayError);
    m_camera->SetControllingObject(obj);

    ObjectType type = obj->GetType();
    if ( type == OBJECT_HUMAN    ||
         type == OBJECT_MOBILEfa ||
         type == OBJECT_MOBILEta ||
         type == OBJECT_MOBILEwa ||
         type == OBJECT_MOBILEia ||
         type == OBJECT_MOBILEfc ||
         type == OBJECT_MOBILEtc ||
         type == OBJECT_MOBILEwc ||
         type == OBJECT_MOBILEic ||
         type == OBJECT_MOBILEfi ||
         type == OBJECT_MOBILEti ||
         type == OBJECT_MOBILEwi ||
         type == OBJECT_MOBILEii ||
         type == OBJECT_MOBILEfs ||
         type == OBJECT_MOBILEts ||
         type == OBJECT_MOBILEws ||
         type == OBJECT_MOBILEis ||
         type == OBJECT_MOBILErt ||
         type == OBJECT_MOBILErc ||
         type == OBJECT_MOBILErr ||
         type == OBJECT_MOBILErs ||
         type == OBJECT_MOBILEsa ||
         type == OBJECT_MOBILEft ||
         type == OBJECT_MOBILEtt ||
         type == OBJECT_MOBILEwt ||
         type == OBJECT_MOBILEit ||
         type == OBJECT_MOBILEdr ||
         type == OBJECT_APOLLO2  )
        m_camera->SetType(dynamic_cast<CControllableObject*>(obj)->GetCameraType());
    else
        m_camera->SetType(Gfx::CAM_TYPE_BACK);
}

bool CRobotMain::SelectObject(CObject* obj, bool displayError)
{
    if (m_camera->GetType() == Gfx::CAM_TYPE_VISIT)
        StopDisplayVisit();

    if (m_movieLock || m_editLock)
        return false;
    if (m_movie->IsExist())
        return false;
    if (obj != nullptr &&
        (!obj->Implements(ObjectInterfaceType::Controllable) || !(dynamic_cast<CControllableObject*>(obj)->GetSelectable() || m_cheatSelectInsect)))
        return false;

    if (m_missionType == MISSION_CODE_BATTLE && m_codeBattleStarted && m_codeBattleSpectator)
    {
        DeselectAll();

        // During code battles, only change camera
        m_camera->SetControllingObject(obj);
        if (obj != nullptr)
            m_camera->SetType(Gfx::CAM_TYPE_PLANE);
        else
            m_camera->SetType(Gfx::CAM_TYPE_FREE);
    }
    else
    {
        if (obj == nullptr)
            return false;
        CObject* prev = DeselectAll();

        if (prev != nullptr && prev != obj)
           PushToSelectionHistory(prev);

        SelectOneObject(obj, displayError);
    }
    m_short->UpdateShortcuts();
    return true;
}

bool CRobotMain::DeselectObject()
{
    DeselectAll();

    CObject* obj = PopFromSelectionHistory();
    if (obj == nullptr)
        obj = SearchHuman();

    if (obj != nullptr)
        SelectOneObject(obj);
    else
        m_camera->SetType(Gfx::CAM_TYPE_FREE);

    m_short->UpdateShortcuts();
    return true;
}

//! Quickly removes all objects
void CRobotMain::DeleteAllObjects()
{
    m_engine->GetPyroManager()->DeleteAll();

    // Removes the arrow.
    if (m_visitArrow != nullptr)
    {
        CObjectManager::GetInstancePointer()->DeleteObject(m_visitArrow);
        m_visitArrow = nullptr;
    }

    for (int i = 0; i < MAXSHOWLIMIT; i++)
        FlushShowLimit(i);

    m_objMan->DeleteAllObjects();
}

CObject* CRobotMain::SearchHuman()
{
    return m_objMan->FindNearest(nullptr, OBJECT_HUMAN);
}

CObject* CRobotMain::GetSelect()
{
    for (CObject* obj : m_objMan->GetAllObjects())
    {
        if (!obj->Implements(ObjectInterfaceType::Controllable))
            continue;
        if (dynamic_cast<CControllableObject*>(obj)->GetSelect())
            return obj;
    }
    return nullptr;
}

//! Detects the object aimed by the mouse
CObject* CRobotMain::DetectObject(Math::Point pos)
{
    Math::Vector p;
    int objRank = m_engine->DetectObject(pos, p);

    for (CObject* obj : m_objMan->GetAllObjects())
    {
        if (!obj->GetDetectable())
            continue;

        CObject* transporter = nullptr;
        if (obj->Implements(ObjectInterfaceType::Transportable))
            transporter = dynamic_cast<CTransportableObject*>(obj)->GetTransporter();

        if (transporter != nullptr && !transporter->GetDetectable())
            continue;
        if (obj->GetProxyActivate())
            continue;

        CObject* target = obj;
        if (obj->Implements(ObjectInterfaceType::PowerContainer) && obj->Implements(ObjectInterfaceType::Transportable))
        {
            target = dynamic_cast<CTransportableObject*>(obj)->GetTransporter();  // battery connected
            if (target == nullptr)
                target = obj; // standalone battery
            else
            {
                if (!target->Implements(ObjectInterfaceType::Powered) || dynamic_cast<CPoweredObject*>(target)->GetPower() != obj)
                    // transported, but not in the power slot
                    target = obj;
            }
        }

        if (!obj->Implements(ObjectInterfaceType::Old))
            continue;
        for (int j = 0; j < OBJECTMAXPART; j++)
        {
            int rank = obj->GetObjectRank(j);
            if (rank == -1)
                continue;
            if (rank != objRank)
                continue;
            return target;
        }
    }
    return nullptr;
}


//! Deletes the selected object
bool CRobotMain::DestroySelectedObject()
{
    CObject* obj = GetSelect();
    if (obj == nullptr)
        return false;
    assert(obj->Implements(ObjectInterfaceType::Controllable));

    m_engine->GetPyroManager()->Create(Gfx::PT_FRAGT, obj);

    dynamic_cast<CControllableObject*>(obj)->SetSelect(false);  // deselects the object
    m_camera->SetType(Gfx::CAM_TYPE_EXPLO);
    DeselectAll();
    RemoveFromSelectionHistory(obj);

    return true;
}


//! Removes setting evidence of the object with the mouse hovers over
void CRobotMain::HiliteClear()
{
    ClearTooltip();
    m_tooltipName.clear();  // really removes the tooltip

    if (!m_hilite)
        return;

    int rank = -1;
    m_engine->SetHighlightRank(&rank);  // nothing more selected

    for (CObject* obj : m_objMan->GetAllObjects())
    {
        if (!obj->Implements(ObjectInterfaceType::Controllable))
            continue;
        dynamic_cast<CControllableObject*>(obj)->SetHighlight(false);
    }
    m_map->SetHighlight(nullptr);
    m_short->SetHighlight(nullptr);

    m_hilite = false;
}

//! Highlights the object with the mouse hovers over
void CRobotMain::HiliteObject(Math::Point pos)
{
    if (m_fixScene && m_phase != PHASE_APPERANCE)
        return;
    if (m_movieLock)
        return;
    if (m_movie->IsExist())
        return;
    if (m_app->GetMouseMode() == MOUSE_NONE)
        return;

    ClearInterface();  // removes setting evidence and tooltip

    CObject* obj = m_short->DetectShort(pos);

    std::string interfaceTooltipName;
    if (m_settings->GetTooltips() && m_interface->GetTooltip(pos, interfaceTooltipName))
    {
        m_tooltipPos = pos;
        m_tooltipName = interfaceTooltipName;
        m_tooltipTime = 0.0f;
        if (obj == nullptr)
            return;
    }

    if (m_suspend != nullptr)
        return;

    if (obj == nullptr)
    {
        bool inMap = false;
        obj = m_map->DetectMap(pos, inMap);
        if (obj == nullptr)
        {
            if (inMap)
                return;

            obj = DetectObject(pos);

            if ((m_camera->GetType() == Gfx::CAM_TYPE_ONBOARD) &&
                (m_camera->GetControllingObject() == obj))
                return;
        }
    }

    if (obj != nullptr)
    {
        if (m_settings->GetTooltips())
        {
            std::string objectTooltipName = obj->GetTooltipText();
            if (!objectTooltipName.empty())
            {
                m_tooltipPos = pos;
                m_tooltipName = objectTooltipName;
                m_tooltipTime = 0.0f;
            }
        }

        if (obj->Implements(ObjectInterfaceType::Controllable) && (dynamic_cast<CControllableObject*>(obj)->GetSelectable() || m_cheatSelectInsect))
        {
            if (dynamic_cast<CControllableObject*>(obj)->GetSelectable())
            {
                // Don't highlight objects that would not be selectable without selectinsect
                dynamic_cast<CControllableObject*>(obj)->SetHighlight(true);
            }
            m_map->SetHighlight(obj);
            m_short->SetHighlight(obj);
            m_hilite = true;
        }
    }
}

//! Highlights the object with the mouse hovers over
void CRobotMain::HiliteFrame(float rTime)
{
    if (m_fixScene && m_phase != PHASE_APPERANCE)
        return;
    if (m_movieLock)
        return;
    if (m_movie->IsExist())
        return;

    m_tooltipTime += rTime;

    ClearTooltip();
    if (m_tooltipTime >= 0.2f && !m_tooltipName.empty())
        CreateTooltip(m_tooltipPos, m_tooltipName);
}

//! Creates a tooltip
void CRobotMain::CreateTooltip(Math::Point pos, const std::string& text)
{
    Math::Point corner;
    corner.x = pos.x+0.022f;
    corner.y = pos.y-0.052f;

    Math::Point start, end;

    m_engine->GetText()->SizeText(text, Gfx::FONT_COLOBOT, Gfx::FONT_SIZE_SMALL,
                                  corner, Gfx::TEXT_ALIGN_LEFT,
                                  start, end);

    start.x -= 0.010f;
    start.y -= 0.006f;
    end.x   += 0.010f;
    end.y   += 0.008f;  // small'ish margin

    pos.x = start.x;
    pos.y = start.y;

    Math::Point dim;
    dim.x = end.x-start.x;
    dim.y = end.y-start.y;

    Math::Point offset;
    offset.x = 0.0f;
    offset.y = 0.0f;
    if (pos.x+dim.x > 1.0f) offset.x = 1.0f-(pos.x+dim.x);
    if (pos.y       < 0.0f) offset.y = -pos.y;

    corner.x += offset.x;
    corner.y += offset.y;
    pos.x += offset.x;
    pos.y += offset.y;

    m_interface->CreateWindows(pos, dim, 1, EVENT_TOOLTIP);

    Ui::CWindow* pw = static_cast<Ui::CWindow*>(m_interface->SearchControl(EVENT_TOOLTIP));
    if (pw != nullptr)
    {
        pw->SetState(Ui::STATE_SHADOW);
        pw->SetTrashEvent(false);

        pos.y -= m_engine->GetText()->GetHeight(Gfx::FONT_COLOBOT, Gfx::FONT_SIZE_SMALL) / 2.0f;
        pw->CreateLabel(pos, dim, -1, EVENT_LABEL2, text);
    }
}

//! Clears the previous tooltip
void CRobotMain::ClearTooltip()
{
    m_interface->DeleteControl(EVENT_TOOLTIP);
}


//! Displays help for an object
void CRobotMain::HelpObject()
{
    CObject* obj = GetSelect();
    if (obj == nullptr)
        return;

    std::string filename = GetHelpFilename(obj->GetType());
    if (filename.empty())
        return;

    StartDisplayInfo(filename, -1);
}


//! Change the mode of the camera
void CRobotMain::ChangeCamera()
{
    CObject* obj = GetSelect();
    if (obj == nullptr)
        return;
    assert(obj->Implements(ObjectInterfaceType::Controllable));
    auto controllableObj = dynamic_cast<CControllableObject*>(obj);

    if (controllableObj->GetCameraLock())
        return;

    ObjectType oType = obj->GetType();
    Gfx::CameraType type = controllableObj->GetCameraType();

    if ( oType != OBJECT_HUMAN &&
         oType != OBJECT_TECH &&
         oType != OBJECT_MOBILEfa &&
         oType != OBJECT_MOBILEta &&
         oType != OBJECT_MOBILEwa &&
         oType != OBJECT_MOBILEia &&
         oType != OBJECT_MOBILEfc &&
         oType != OBJECT_MOBILEtc &&
         oType != OBJECT_MOBILEwc &&
         oType != OBJECT_MOBILEic &&
         oType != OBJECT_MOBILEfi &&
         oType != OBJECT_MOBILEti &&
         oType != OBJECT_MOBILEwi &&
         oType != OBJECT_MOBILEii &&
         oType != OBJECT_MOBILEfs &&
         oType != OBJECT_MOBILEts &&
         oType != OBJECT_MOBILEws &&
         oType != OBJECT_MOBILEis &&
         oType != OBJECT_MOBILErt &&
         oType != OBJECT_MOBILErc &&
         oType != OBJECT_MOBILErr &&
         oType != OBJECT_MOBILErs &&
         oType != OBJECT_MOBILEsa &&
         oType != OBJECT_MOBILEtg &&
         oType != OBJECT_MOBILEft &&
         oType != OBJECT_MOBILEtt &&
         oType != OBJECT_MOBILEwt &&
         oType != OBJECT_MOBILEit &&
         oType != OBJECT_MOBILEdr &&
         oType != OBJECT_APOLLO2  )
        return;

    if (oType == OBJECT_MOBILEdr)  // designer?
    {
        if      (type == Gfx::CAM_TYPE_PLANE  )
            type = Gfx::CAM_TYPE_BACK;
        else if (type == Gfx::CAM_TYPE_BACK   )
            type = Gfx::CAM_TYPE_PLANE;
    }
    else if (controllableObj->GetTrainer())  // trainer?
    {
        if      (type == Gfx::CAM_TYPE_ONBOARD)
            type = Gfx::CAM_TYPE_FIX;
        else if (type == Gfx::CAM_TYPE_FIX    )
            type = Gfx::CAM_TYPE_PLANE;
        else if (type == Gfx::CAM_TYPE_PLANE  )
            type = Gfx::CAM_TYPE_BACK;
        else if (type == Gfx::CAM_TYPE_BACK   )
            type = Gfx::CAM_TYPE_ONBOARD;
    }
    else
    {
        if      (type == Gfx::CAM_TYPE_ONBOARD)
            type = Gfx::CAM_TYPE_BACK;
        else if (type == Gfx::CAM_TYPE_BACK   )
            type = Gfx::CAM_TYPE_ONBOARD;
    }

    controllableObj->SetCameraType(type);
    m_camera->SetType(type);
}


//! Cancels the current movie
void CRobotMain::AbortMovie()
{
    for (CObject* obj : m_objMan->GetAllObjects())
    {
        if (obj->Implements(ObjectInterfaceType::Old))
        {
            CAuto* automat = obj->GetAuto();
            if (automat != nullptr)
                automat->Abort();
        }
    }
}


static std::string TimeFormat(float time)
{
    int minutes = static_cast<int>(floor(time/60));
    double time2 = fmod(time, 60);
    double seconds = .0; //fake init to mute lint
    double fraction = modf(time2, &seconds)*100;
    std::ostringstream sstream;
    sstream << std::setfill('0') << std::setw(2) << minutes << ":" << std::setfill('0') << std::setw(2) << floor(seconds) << "." << std::setfill('0') << std::setw(2) << floor(fraction);
    return sstream.str();
}

//! Updates the text information
void CRobotMain::UpdateInfoText()
{
    if (m_phase == PHASE_SIMUL)
    {
        CObject* obj = GetSelect();
        if (obj != nullptr)
        {
            Math::Vector pos = obj->GetPosition();
            m_engine->SetStatisticPos(pos / g_unit);
        }
    }
    m_engine->SetTimerDisplay(m_missionTimerEnabled && m_missionTimerStarted ? TimeFormat(m_missionTimer) : "");
}


//! Initializes the view
void CRobotMain::InitEye()
{
    if (m_phase == PHASE_SIMUL)
        m_camera->Init(Math::Vector( 0.0f, 10.0f, 0.0f),
                       Math::Vector(10.0f,  5.0f, 0.0f), 0.0f);
}

//! Advances the entire scene
bool CRobotMain::EventFrame(const Event &event)
{
    m_time += event.rTime;

    m_water->EventProcess(event);
    m_cloud->EventProcess(event);
    m_lightning->EventProcess(event);
    m_planet->EventProcess(event);

    UpdateDebugCrashSpheres();

    Ui::CMap* pm = nullptr;
    Ui::CWindow* pw = static_cast<Ui::CWindow*>(m_interface->SearchControl(EVENT_WINDOW1));
    if (pw == nullptr)
        pm = nullptr;
    else
    {
        pm = static_cast<Ui::CMap*>(pw->SearchControl(EVENT_OBJECT_MAP));
        if (pm != nullptr) pm->FlushObject();
    }

    CObject* toto = nullptr;
    if (!m_pause->IsPauseType(PAUSE_OBJECT_UPDATES))
    {
        // Advances all the robots, but not toto.
        for (CObject* obj : m_objMan->GetAllObjects())
        {
            if (pm != nullptr)
                pm->UpdateObject(obj);

            if (IsObjectBeingTransported(obj))
                continue;

            if (obj->GetType() == OBJECT_TOTO)
                toto = obj;
            else if (obj->Implements(ObjectInterfaceType::Interactive))
                dynamic_cast<CInteractiveObject*>(obj)->EventProcess(event);

            if ( obj->GetProxyActivate() )  // active if it is near?
            {
                Math::Vector eye = m_engine->GetLookatPt();
                float dist = Math::Distance(eye, obj->GetPosition());
                if ( dist < obj->GetProxyDistance() )
                {
                    obj->SetProxyActivate(false);
                    CreateShortcuts();
                    m_sound->Play(SOUND_FINDING);
                    m_engine->GetPyroManager()->Create(Gfx::PT_FINDING, obj, 0.0f);
                    DisplayError(INFO_FINDING, obj);
                }
            }
        }
        // Advances all objects transported by robots.
        for (CObject* obj : m_objMan->GetAllObjects())
        {
            if (! IsObjectBeingTransported(obj))
                continue;

            if (obj->Implements(ObjectInterfaceType::Interactive))
                dynamic_cast<CInteractiveObject*>(obj)->EventProcess(event);
        }

        m_engine->GetPyroManager()->EventProcess(event);
    }

    // The camera follows the object, because its position
    // may depend on the selected object (Gfx::CAM_TYPE_ONBOARD or Gfx::CAM_TYPE_BACK).
    if (m_phase == PHASE_SIMUL && !m_editFull)
    {
        m_camera->EventProcess(event);

        if (m_engine->GetFog())
            m_camera->SetOverBaseColor(m_particle->GetFogColor(m_engine->GetEyePt()));
    }
    if (m_phase == PHASE_APPERANCE ||
        m_phase == PHASE_WIN   ||
        m_phase == PHASE_LOST)
    {
        m_camera->EventProcess(event);
    }

    // Advances toto following the camera, because its position depends on the camera.
    if (toto != nullptr)
        dynamic_cast<CInteractiveObject*>(toto)->EventProcess(event);

    // NOTE: m_movieLock is set only after the first update of CAutoBase finishes

    if (m_phase == PHASE_SIMUL)
    {
        if (!m_immediatSatCom && !m_beginSatCom && !m_movieLock)
        {
            m_displayText->DisplayError(INFO_BEGINSATCOM, Math::Vector(0.0f, 0.0f, 0.0f));
            m_beginSatCom = true;  // message appears
        }

        if (!m_pause->IsPauseType(PAUSE_ENGINE) && !m_movieLock)
        {
            m_gameTime += event.rTime;
            m_gameTimeAbsolute += m_app->GetRealRelTime() / 1e9f;

            if (m_missionTimerStarted)
                m_missionTimer += event.rTime;

            if (m_autosave && m_gameTimeAbsolute >= m_autosaveLast + (m_autosaveInterval * 60))
            {
                if (m_levelCategory == LevelCategory::Missions ||
                    m_levelCategory == LevelCategory::FreeGame ||
                    m_levelCategory == LevelCategory::CustomLevels)
                {
                    if (!IOIsBusy() && m_missionType != MISSION_CODE_BATTLE)
                    {
                        m_autosaveLast = m_gameTimeAbsolute;
                        Autosave();
                    }
                }
            }
        }
    }

    HiliteFrame(event.rTime);

    // Moves the film indicator.
    if (m_movieLock && !m_editLock)  // movie in progress?
    {
        Ui::CControl* pc = m_interface->SearchControl(EVENT_OBJECT_MOVIELOCK);
        if (pc != nullptr)
        {
            Math::Point pos, dim;

            dim.x = 32.0f/640.0f;
            dim.y = 32.0f/480.0f;
            pos.x = 20.0f/640.0f;
            pos.y = (480.0f-24.0f)/480.0f;

            float zoom = 1.0f+sinf(m_time*6.0f)*0.1f;  // 0.9 .. 1.1
            dim.x *= zoom;
            dim.y *= zoom;
            pos.x -= dim.x/2.0f;
            pos.y -= dim.y/2.0f;

            pc->SetPos(pos);
            pc->SetDim(dim);
        }
    }

    // Moves edition indicator.
    if (m_editLock || m_pause->IsPauseType(PAUSE_ENGINE))  // edition in progress?
    {
        Ui::CControl* pc = m_interface->SearchControl(EVENT_OBJECT_EDITLOCK);
        if (pc != nullptr)
        {
            Math::Point pos, dim;

            if (m_editFull || m_editLock)
            {
                dim.x = 10.0f/640.0f;
                dim.y = 10.0f/480.0f;
                pos.x = -20.0f/640.0f;
                pos.y = -20.0f/480.0f;  // invisible!
            }
            else
            {
                dim.x = 32.0f/640.0f;
                dim.y = 32.0f/480.0f;
                pos.x = (640.0f-24.0f)/640.0f;
                pos.y = (480.0f-24.0f)/480.0f;

                float zoom = 1.0f+sinf(m_time*6.0f)*0.1f;  // 0.9 .. 1.1
                dim.x *= zoom;
                dim.y *= zoom;
                pos.x -= dim.x/2.0f;
                pos.y -= dim.y/2.0f;
            }
            pc->SetPos(pos);
            pc->SetDim(dim);
        }
    }

    Ui::CControl* pc = m_interface->SearchControl(EVENT_OBJECT_SAVING);
    if (pc != nullptr)
    {
        Math::Point pos, dim;

        if (m_shotSaving <= 0)
        {
            dim.x = 10.0f/640.0f;
            dim.y = 10.0f/480.0f;
            pos.x = -20.0f/640.0f;
            pos.y = -20.0f/480.0f;  // invisible!
        }
        else
        {
            dim.x = 32.0f/640.0f;
            dim.y = 32.0f/480.0f;
            pos.x = (640.0f-24.0f)/640.0f;
            pos.y = (480.0f-24.0f)/480.0f;

            float zoom = 1.0f+sinf(m_time*6.0f)*0.1f;  // 0.9 .. 1.1
            dim.x *= zoom;
            dim.y *= zoom;
            pos.x -= dim.x/2.0f;
            pos.y -= dim.y/2.0f;
        }
        pc->SetPos(pos);
        pc->SetDim(dim);
    }

    // Will move the arrow to visit.
    if (m_camera->GetType() == Gfx::CAM_TYPE_VISIT)
        FrameVisit(event.rTime);

    // Moves the boundaries.
    FrameShowLimit(event.rTime);

    if (m_phase == PHASE_SIMUL)
    {
        if (!m_editLock && !m_engine->GetPause())
        {
            CheckEndMission(true);
            UpdateAudio(true);
        }

        if (m_winDelay > 0.0f && !m_editLock)
        {
            m_winDelay -= event.rTime;
            if (m_winDelay <= 0.0f)
            {
                if (m_movieLock)
                    m_winDelay = 1.0f;
                else
                    m_eventQueue->AddEvent(Event(EVENT_WIN));
            }
        }

        if (m_lostDelay > 0.0f && !m_editLock)
        {
            m_lostDelay -= event.rTime;
            if (m_lostDelay <= 0.0f)
            {
                if (m_movieLock)
                    m_lostDelay = 1.0f;
                else
                    m_eventQueue->AddEvent(Event(EVENT_LOST));
            }
        }

        if (GetMissionType() == MISSION_CODE_BATTLE)
        {
            if (!m_codeBattleInit)
            {
                // NOTE: It's important to do this AFTER the first update event finished processing
                //       because otherwise all robot parts are misplaced
                m_userPause = m_pause->ActivatePause(PAUSE_ENGINE);
                m_codeBattleInit = true; // Will start on resume
            }

            if (!m_codeBattleStarted && m_userPause == nullptr)
            {
                m_codeBattleStarted = true;
                ApplyCodeBattleInterface();
                CreateCodeBattleInterface();

                SetCodeBattleSpectatorMode(true);

                m_eventQueue->AddEvent(Event(EVENT_UPDINTERFACE));
            }

            UpdateCodeBattleInterface();
        }
    }

    return true;
}

void CRobotMain::ShowSaveIndicator(bool show)
{
    Ui::CControl* pc = m_interface->SearchControl(EVENT_OBJECT_SAVING);
    if (pc != nullptr)
    {
        Math::Point pos, dim;

        if (!show)
        {
            dim.x = 10.0f/640.0f;
            dim.y = 10.0f/480.0f;
            pos.x = -20.0f/640.0f;
            pos.y = -20.0f/480.0f;  // invisible!
        }
        else
        {
            dim.x = 32.0f/640.0f;
            dim.y = 32.0f/480.0f;
            pos.x = (640.0f-24.0f)/640.0f;
            pos.y = (480.0f-24.0f)/480.0f;

            pos.x -= dim.x/2.0f;
            pos.y -= dim.y/2.0f;
        }
        pc->SetPos(pos);
        pc->SetDim(dim);
    }
}

//! Makes the event for all robots
bool CRobotMain::EventObject(const Event &event)
{
    if (m_pause->IsPauseType(PAUSE_OBJECT_UPDATES))
        return true;

    m_resetCreate = false;

    for (CObject* obj : m_objMan->GetAllObjects())
        if (obj->Implements(ObjectInterfaceType::Interactive))
            dynamic_cast<CInteractiveObject*>(obj)->EventProcess(event);

    if (m_resetCreate)
        ResetCreate();

    return true;
}



void CRobotMain::ScenePerso()
{
    DeleteAllObjects();  // removes all the current 3D Scene
    m_terrain->FlushRelief();
    m_engine->DeleteAllObjects();
    m_oldModelManager->DeleteAllModelCopies();
    m_terrain->FlushBuildingLevel();
    m_terrain->FlushFlyingLimit();
    m_lightMan->FlushLights();
    m_particle->FlushParticle();

    m_levelFile = "levels/other/perso.txt";
    try
    {
        CreateScene(false, true, false);  // sets scene
    }
    catch (const std::runtime_error& e)
    {
        LevelLoadingError("An error occurred while trying to load apperance scene", e, PHASE_PLAYER_SELECT);
    }

    m_engine->SetDrawWorld(false);  // does not draw anything on the interface
    m_engine->SetDrawFront(true);  // draws on the human interface
    CObject* obj = SearchHuman();
    if (obj != nullptr)
    {
        obj->SetDrawFront(true);  // draws the interface

        assert(obj->Implements(ObjectInterfaceType::Movable));
        CMotionHuman* mh = static_cast<CMotionHuman*>(dynamic_cast<CMovableObject*>(obj)->GetMotion());
        mh->StartDisplayPerso();
    }
}

//! Creates the whole scene
void CRobotMain::CreateScene(bool soluce, bool fixScene, bool resetObject)
{
    m_fixScene = fixScene;

    m_base = nullptr;

    if (!resetObject)
    {
        m_build = 0;
        m_researchDone.clear();  // no research done
        m_researchDone[0] = 0;
        m_researchEnable = 0;

        g_unit = UNIT;

        FlushDisplayInfo();
        m_terrain->FlushMaterials();
        m_audioTrack = "";
        m_audioRepeat = true;
        m_satcomTrack  = "";
        m_satcomRepeat = true;
        m_editorTrack  = "";
        m_editorRepeat = true;
        m_displayText->SetDelay(1.0f);
        m_displayText->SetEnable(true);
        m_immediatSatCom = false;
        m_lockedSatCom = false;
        m_endingWin = "";
        m_endingLost = "";
        m_audioChange.clear();
        m_endTake.clear();
        m_endTakeImmediat = false;
        m_endTakeResearch = 0;
        m_endTakeWinDelay = 2.0f;
        m_endTakeLostDelay = 2.0f;
        m_teamFinished.clear();
        m_scoreboard.reset();
        m_globalMagnifyDamage = 1.0f;
        m_obligatoryTokens.clear();
        m_mapShow = true;
        m_mapImage = false;
        m_mapFilename[0] = 0;

        m_controller = nullptr;

        m_colorNewBot.clear();
        m_colorNewBot[0] = COLOR_REF_BOT;
        m_colorNewAlien = COLOR_REF_ALIEN;
        m_colorNewGreen = COLOR_REF_GREEN;
        m_colorNewWater = COLOR_REF_WATER;

        m_engine->SetAmbientColor(Gfx::Color(0.5f, 0.5f, 0.5f, 0.5f), 0);
        m_engine->SetAmbientColor(Gfx::Color(0.5f, 0.5f, 0.5f, 0.5f), 1);
        m_engine->SetFogColor(Gfx::Color(1.0f, 1.0f, 1.0f, 1.0f), 0);
        m_engine->SetFogColor(Gfx::Color(1.0f, 1.0f, 1.0f, 1.0f), 1);
        m_engine->SetDeepView(1000.0f, 0);
        m_engine->SetDeepView(1000.0f, 1);
        m_engine->SetFogStart(0.75f, 0);
        m_engine->SetFogStart(0.75f, 1);
        m_engine->SetSecondTexture("");
        m_engine->SetForegroundName("");

        GetResource(RES_TEXT, RT_SCRIPT_NEW, m_scriptName);
        m_scriptFile = "";

        m_missionType   = MISSION_NORMAL;
        m_codeBattleInit = false;
        m_codeBattleStarted = false;

        m_teamNames.clear();

        m_missionResult = ERR_MISSION_NOTERM;
        m_missionResultFromScript = false;
    }

    // NOTE: Reset timer always, even when only resetting object positions
    m_missionTimerEnabled = false;
    m_missionTimerStarted = false;
    m_missionTimer = 0.0f;

    std::string backgroundPath = "";
    Gfx::Color backgroundUp = Gfx::Color(0.0f, 0.0f, 0.0f, 0.0f);
    Gfx::Color backgroundDown = Gfx::Color(0.0f, 0.0f, 0.0f, 0.0f);
    Gfx::Color backgroundCloudUp = Gfx::Color(0.0f, 0.0f, 0.0f, 0.0f);
    Gfx::Color backgroundCloudDown = Gfx::Color(0.0f, 0.0f, 0.0f, 0.0f);
    bool backgroundFull = false;

    auto LoadingWarning = [&](const std::string& message)
    {
        GetLogger()->Warn("%s\n", message.c_str());
        m_ui->GetDialog()->StartInformation("Level loading warning", "This level contains problems. It may stop working in future versions of the game.", message);
    };

    try
    {
        m_ui->GetLoadingScreen()->SetProgress(0.05f, RT_LOADING_PROCESSING);
        GetLogger()->Info("Loading level: %s\n", m_levelFile.c_str());
        CLevelParser levelParser(m_levelFile);
        levelParser.SetLevelPaths(m_levelCategory, m_levelChap, m_levelRank);
        levelParser.Load();
        int numObjects = levelParser.CountLines("CreateObject");
        m_ui->GetLoadingScreen()->SetProgress(0.1f, RT_LOADING_LEVEL_SETTINGS);

        int rankObj = 0;
        CObject* sel = nullptr;

        for (auto& line : levelParser.GetLines())
        {
            if (line->GetCommand() == "Title" && !resetObject)
            {
                //strcpy(m_title, line->GetParam("text")->AsString().c_str());
                continue;
            }

            if (line->GetCommand() == "Resume" && !resetObject)
            {
                //strcpy(m_resume, line->GetParam("text")->AsString().c_str());
                continue;
            }

            if (line->GetCommand() == "ScriptName" && !resetObject)
            {
                m_scriptName = line->GetParam("text")->AsString();
                continue;
            }

            if (line->GetCommand() == "ScriptFile" && !resetObject)
            {
                m_scriptFile = line->GetParam("name")->AsString();
                continue;
            }

            if (line->GetCommand() == "Instructions" && !resetObject)
            {
                strcpy(m_infoFilename[SATCOM_HUSTON], line->GetParam("name")->AsPath("help/%lng%").c_str());

                m_immediatSatCom = line->GetParam("immediat")->AsBool(false);
                m_beginSatCom = m_lockedSatCom = line->GetParam("lock")->AsBool(false);
                if (m_app->GetSceneTestMode()) m_immediatSatCom = false;
                continue;
            }

            if (line->GetCommand() == "Satellite" && !resetObject)
            {
                strcpy(m_infoFilename[SATCOM_SAT], line->GetParam("name")->AsPath("help/%lng%").c_str());
                continue;
            }

            if (line->GetCommand() == "Loading" && !resetObject)
            {
                strcpy(m_infoFilename[SATCOM_LOADING], line->GetParam("name")->AsPath("help/%lng%").c_str());
                continue;
            }

            if (line->GetCommand() == "HelpFile" && !resetObject)
            {
                strcpy(m_infoFilename[SATCOM_PROG], line->GetParam("name")->AsPath("help/%lng%").c_str());
                continue;
            }
            if (line->GetCommand() == "SoluceFile" && !resetObject)
            {
                strcpy(m_infoFilename[SATCOM_SOLUCE], line->GetParam("name")->AsPath("help/%lng%").c_str());
                continue;
            }

            if (line->GetCommand() == "EndingFile" && !resetObject)
            {
                auto Process = [&](const std::string& type) -> std::string
                {
                    if (line->GetParam(type)->IsDefined())
                    {
                        try
                        {
                            int rank = boost::lexical_cast<int>(line->GetParam(type)->GetValue());
                            if (rank >= 0)
                            {
                                // TODO: Fix default levels and add a future removal warning
                                GetLogger()->Warn("This level is using deprecated way of defining %1$s scene. Please change the %1$s= parameter in EndingFile from %2$d to \"levels/other/%1$s%2$03d.txt\".\n", type.c_str(), rank);
                                std::stringstream ss;
                                ss << "levels/other/" << type << std::setfill('0') << std::setw(3) << rank << ".txt";
                                return ss.str();
                            }
                            else
                            {
                                // TODO: Fix default levels and add a future removal warning
                                GetLogger()->Warn("This level is using deprecated way of defining %1$s scene. Please remove the %1$s= parameter in EndingFile.\n", type.c_str());
                                return "";
                            }

                        }
                        catch (boost::bad_lexical_cast &e)
                        {
                            return line->GetParam(type)->AsPath("levels");
                        }
                    }
                    return "";
                };
                m_endingWin = Process("win");
                m_endingLost = Process("lost");
                continue;
            }

            if (line->GetCommand() == "MessageDelay" && !resetObject)
            {
                m_displayText->SetDelay(line->GetParam("factor")->AsFloat());
                continue;
            }

            if (line->GetCommand() == "MissionTimer")
            {
                m_missionTimerEnabled = line->GetParam("enabled")->AsBool();
                if (!line->GetParam("program")->AsBool(false))
                    m_missionTimerStarted = true;
                continue;
            }

            if (line->GetCommand() == "TeamName")
            {
                int team = line->GetParam("team")->AsInt();
                std::string name = line->GetParam("name")->AsString();
                m_teamNames[team] = name;
                continue;
            }

            if (line->GetCommand() == "CacheAudio" && !resetObject)
            {
                std::string filename = line->GetParam("filename")->AsPath("music");
                m_ui->GetLoadingScreen()->SetProgress(0.15f, RT_LOADING_MUSIC, filename);
                m_sound->CacheMusic(filename);
                continue;
            }

            if (line->GetCommand() == "AudioChange" && !resetObject)
            {
                auto audioChange = MakeUnique<CAudioChangeCondition>();
                audioChange->Read(line.get());
                m_ui->GetLoadingScreen()->SetProgress(0.15f, RT_LOADING_MUSIC, audioChange->music);
                m_sound->CacheMusic(audioChange->music);
                m_audioChange.push_back(std::move(audioChange));

                if (!line->GetParam("pos")->IsDefined() || !line->GetParam("dist")->IsDefined())
                {
                    LoadingWarning("The defaults for pos= and dist= are going to change, specify them explicitly. See issue #759 (https://git.io/vVBzH)");
                }
                continue;
            }

            if (line->GetCommand() == "Audio" && !resetObject)
            {
                if (line->GetParam("track")->IsDefined())
                {
                    if (line->GetParam("filename")->IsDefined())
                        throw CLevelParserException("You can't use track and filename at the same time");

                    GetLogger()->Warn("Using track= is deprecated. Please replace this with filename=\n");
                    int trackid = line->GetParam("track")->AsInt();
                    if (trackid != 0)
                    {
                        std::stringstream filenameStr;
                        filenameStr << "music/music" << std::setfill('0') << std::setw(3) << trackid << ".ogg";
                        m_audioTrack = filenameStr.str();
                    }
                    else
                        m_audioTrack = "";
                }
                else
                {
                    if (line->GetParam("filename")->IsDefined())
                        m_audioTrack = line->GetParam("filename")->AsPath("music");
                    else
                        m_audioTrack = "";
                }
                if (!m_audioTrack.empty())
                    m_audioRepeat = line->GetParam("repeat")->AsBool(true);

                if (line->GetParam("satcom")->IsDefined())
                {
                    m_satcomTrack = line->GetParam("satcom")->AsPath("music");
                    m_satcomRepeat = line->GetParam("satcomRepeat")->AsBool(true);
                }
                else
                    m_satcomTrack = "";

                if (line->GetParam("editor")->IsDefined())
                {
                    m_editorTrack = line->GetParam("editor")->AsPath("music");
                    m_editorRepeat = line->GetParam("editorRepeat")->AsBool(true);
                }
                else
                    m_editorTrack = "";

                if (!m_audioTrack.empty())
                {
                    m_ui->GetLoadingScreen()->SetProgress(0.15f, RT_LOADING_MUSIC, m_audioTrack);
                    m_sound->CacheMusic(m_audioTrack);
                }
                if (!m_satcomTrack.empty())
                {
                    m_ui->GetLoadingScreen()->SetProgress(0.15f, RT_LOADING_MUSIC, m_satcomTrack);
                    m_sound->CacheMusic(m_satcomTrack);
                }
                if (!m_editorTrack.empty())
                {
                    m_ui->GetLoadingScreen()->SetProgress(0.15f, RT_LOADING_MUSIC, m_editorTrack);
                    m_sound->CacheMusic(m_editorTrack);
                }
                continue;
            }

            if (line->GetCommand() == "AmbientColor" && !resetObject)
            {
                m_engine->SetAmbientColor(line->GetParam("air")->AsColor(Gfx::Color(0.533f, 0.533f, 0.533f, 0.533f)), 0);
                m_engine->SetAmbientColor(line->GetParam("water")->AsColor(Gfx::Color(0.533f, 0.533f, 0.533f, 0.533f)), 1);
                continue;
            }

            if (line->GetCommand() == "FogColor" && !resetObject)
            {
                m_engine->SetFogColor(line->GetParam("air")->AsColor(Gfx::Color(0.533f, 0.533f, 0.533f, 0.533f)), 0);
                m_engine->SetFogColor(line->GetParam("water")->AsColor(Gfx::Color(0.533f, 0.533f, 0.533f, 0.533f)), 1);
                continue;
            }

            if (line->GetCommand() == "VehicleColor" && !resetObject)
            {
                m_colorNewBot[line->GetParam("team")->AsInt(0)] = line->GetParam("color")->AsColor(Gfx::Color(0.533f, 0.533f, 0.533f, 0.533f));
                continue;
            }

            if (line->GetCommand() == "InsectColor" && !resetObject)
            {
                m_colorNewAlien = line->GetParam("color")->AsColor(Gfx::Color(0.533f, 0.533f, 0.533f, 0.533f));
                continue;
            }

            if (line->GetCommand() == "GreeneryColor" && !resetObject)
            {
                m_colorNewGreen = line->GetParam("color")->AsColor(Gfx::Color(0.533f, 0.533f, 0.533f, 0.533f));
                continue;
            }

            if (line->GetCommand() == "DeepView" && !resetObject)
            {
                m_engine->SetDeepView(line->GetParam("air")->AsFloat(500.0f)*g_unit, 0, false);
                m_engine->SetDeepView(line->GetParam("water")->AsFloat(100.0f)*g_unit, 1, false);
                continue;
            }

            if (line->GetCommand() == "FogStart" && !resetObject)
            {
                m_engine->SetFogStart(line->GetParam("air")->AsFloat(0.5f), 0);
                m_engine->SetFogStart(line->GetParam("water")->AsFloat(0.5f), 1);
                continue;
            }

            if (line->GetCommand() == "SecondTexture" && !resetObject)
            {
                if (line->GetParam("rank")->IsDefined())
                {
                    char tex[20] = { 0 };
                    sprintf(tex, "dirty%.2d.png", line->GetParam("rank")->AsInt());
                    m_engine->SetSecondTexture(tex);
                }
                else
                    m_engine->SetSecondTexture("../" + line->GetParam("texture")->AsPath("textures"));
                continue;
            }

            if (line->GetCommand() == "Background" && !resetObject)
            {
                if (line->GetParam("image")->IsDefined())
                    backgroundPath = line->GetParam("image")->AsPath("textures");
                backgroundUp = line->GetParam("up")->AsColor(backgroundUp);
                backgroundDown = line->GetParam("down")->AsColor(backgroundDown);
                backgroundCloudUp = line->GetParam("cloudUp")->AsColor(backgroundCloudUp);
                backgroundCloudDown = line->GetParam("cloudDown")->AsColor(backgroundCloudDown);
                backgroundFull = line->GetParam("full")->AsBool(backgroundFull);
                continue;
            }

            if (line->GetCommand() == "Planet" && !resetObject)
            {
                Math::Vector    ppos, uv1, uv2;

                ppos  = line->GetParam("pos")->AsPoint();
                uv1   = line->GetParam("uv1")->AsPoint();
                uv2   = line->GetParam("uv2")->AsPoint();
                m_planet->Create(line->GetParam("mode")->AsPlanetType(),
                                Math::Point(ppos.x, ppos.z),
                                line->GetParam("dim")->AsFloat(0.2f),
                                line->GetParam("speed")->AsFloat(0.0f),
                                line->GetParam("dir")->AsFloat(0.0f),
                                line->GetParam("image")->AsPath("textures"),
                                Math::Point(uv1.x, uv1.z),
                                Math::Point(uv2.x, uv2.z),
                                line->GetParam("image")->AsPath("textures").find("planet") != std::string::npos // TODO: add transparent op or modify textures
                );
                continue;
            }

            if (line->GetCommand() == "ForegroundName" && !resetObject)
            {
                m_engine->SetForegroundName(line->GetParam("image")->AsPath("textures"));
                continue;
            }

            if (line->GetCommand() == "Level" && !resetObject)
            {
                g_unit = line->GetParam("unitScale")->AsFloat(4.0f);
                m_engine->SetTracePrecision(line->GetParam("traceQuality")->AsFloat(1.0f));
                m_shortCut = line->GetParam("shortcut")->AsBool(true);

                m_missionType = line->GetParam("type")->AsMissionType(MISSION_NORMAL);
                m_globalMagnifyDamage = line->GetParam("magnifyDamage")->AsFloat(1.0f);

                continue;
            }

            if (line->GetCommand() == "TerrainGenerate" && !resetObject)
            {
                m_ui->GetLoadingScreen()->SetProgress(0.2f, RT_LOADING_TERRAIN);
                m_terrain->Generate(line->GetParam("mosaic")->AsInt(20),
                                    line->GetParam("brick")->AsInt(3),
                                    line->GetParam("size")->AsFloat(20.0f),
                                    line->GetParam("vision")->AsFloat(500.0f)*g_unit,
                                    line->GetParam("depth")->AsInt(2),
                                    line->GetParam("hard")->AsFloat(0.5f));
                continue;
            }

            if (line->GetCommand() == "TerrainWind" && !resetObject)
            {
                m_terrain->SetWind(line->GetParam("speed")->AsPoint());
                continue;
            }

            if (line->GetCommand() == "TerrainRelief" && !resetObject)
            {
                m_ui->GetLoadingScreen()->SetProgress(0.2f+(1.f/5.f)*0.05f, RT_LOADING_TERRAIN, RT_LOADING_TERRAIN_RELIEF);
                m_terrain->LoadRelief(
                    line->GetParam("image")->AsPath("textures"),
                    line->GetParam("factor")->AsFloat(1.0f),
                    line->GetParam("border")->AsBool(true));
                continue;
            }

            if (line->GetCommand() == "TerrainRandomRelief" && !resetObject)
            {
                m_ui->GetLoadingScreen()->SetProgress(0.2f+(1.f/5.f)*0.05f, RT_LOADING_TERRAIN, RT_LOADING_TERRAIN_RELIEF);
                m_terrain->RandomizeRelief();
                continue;
            }

            if (line->GetCommand() == "TerrainResource" && !resetObject)
            {
                m_ui->GetLoadingScreen()->SetProgress(0.2f+(2.f/5.f)*0.05f, RT_LOADING_TERRAIN, RT_LOADING_TERRAIN_RES);
                m_terrain->LoadResources(line->GetParam("image")->AsPath("textures"));
                continue;
            }

            if (line->GetCommand() == "TerrainWater" && !resetObject)
            {
                Math::Vector pos;
                pos.x = line->GetParam("moveX")->AsFloat(0.0f);
                pos.y = line->GetParam("moveY")->AsFloat(0.0f);
                pos.z = pos.x;
                m_water->Create(line->GetParam("air")->AsWaterType(Gfx::WATER_TT),
                                line->GetParam("water")->AsWaterType(Gfx::WATER_TT),
                                line->GetParam("image")->AsPath("textures"),
                                line->GetParam("diffuse")->AsColor(Gfx::Color(1.0f, 1.0f, 1.0f, 1.0f)),
                                line->GetParam("ambient")->AsColor(Gfx::Color(1.0f, 1.0f, 1.0f, 1.0f)),
                                line->GetParam("level")->AsFloat(100.0f)*g_unit,
                                line->GetParam("glint")->AsFloat(1.0f),
                                pos);
                m_colorNewWater = line->GetParam("color")->AsColor(COLOR_REF_WATER);
                m_colorShiftWater = line->GetParam("brightness")->AsFloat(0.0f);
                continue;
            }

            if (line->GetCommand() == "TerrainLava" && !resetObject)
            {
                m_water->SetLava(line->GetParam("mode")->AsBool());
                continue;
            }

            if (line->GetCommand() == "TerrainCloud" && !resetObject)
            {
                std::string path = "";
                if (line->GetParam("image")->IsDefined())
                    path = line->GetParam("image")->AsPath("textures");
                m_cloud->Create(path,
                                line->GetParam("diffuse")->AsColor(Gfx::Color(1.0f, 1.0f, 1.0f, 1.0f)),
                                line->GetParam("ambient")->AsColor(Gfx::Color(1.0f, 1.0f, 1.0f, 1.0f)),
                                line->GetParam("level")->AsFloat(500.0f)*g_unit);
                continue;
            }

            if (line->GetCommand() == "TerrainBlitz" && !resetObject)
            {
                m_lightning->Create(line->GetParam("sleep")->AsFloat(0.0f),
                                    line->GetParam("delay")->AsFloat(3.0f),
                                    line->GetParam("magnetic")->AsFloat(50.0f)*g_unit);
                continue;
            }

            if (line->GetCommand() == "TerrainInitTextures" && !resetObject)
            {
                m_ui->GetLoadingScreen()->SetProgress(0.2f+(3.f/5.f)*0.05f, RT_LOADING_TERRAIN, RT_LOADING_TERRAIN_TEX);
                std::string name = "../" + line->GetParam("image")->AsPath("textures");
                if (name.find(".") == std::string::npos)
                    name += ".png";
                unsigned int dx = line->GetParam("dx")->AsInt(1);
                unsigned int dy = line->GetParam("dy")->AsInt(1);

                int tt[100]; //TODO: I have no idea how TerrainInitTextures works, but maybe we shuld remove the limit to 100?
                if (dx*dy > 100)
                    throw CLevelParserException("In TerrainInitTextures: dx*dy must be <100");
                if (line->GetParam("table")->IsDefined())
                {
                    auto& table = line->GetParam("table")->AsArray();

                    if (table.size() > dx*dy)
                        throw CLevelParserException("In TerrainInitTextures: table size must be dx*dy");

                    for (unsigned int i = 0; i < dx*dy; i++)
                        if (i >= table.size())
                            tt[i] = 0;
                        else
                            tt[i] = table[i]->AsInt();
                }
                else
                    for (unsigned int i = 0; i < dx*dy; i++)
                        tt[i] = 0;

                m_terrain->InitTextures(name.c_str(), tt, dx, dy);
                continue;
            }

            if (line->GetCommand() == "TerrainInit" && !resetObject)
            {
                m_terrain->InitMaterials(line->GetParam("id")->AsInt(1));
                continue;
            }

            if (line->GetCommand() == "TerrainMaterial" && !resetObject)
            {
                std::string name = line->GetParam("image")->AsPath("textures");
                if (name.find(".") == std::string::npos)
                    name += ".png";
                name = "../" + name;

                m_terrain->AddMaterial(line->GetParam("id")->AsInt(0),
                                    name.c_str(),
                                    Math::Point(line->GetParam("u")->AsFloat(),
                                                line->GetParam("v")->AsFloat()),
                                    line->GetParam("up")->AsInt(),
                                    line->GetParam("right")->AsInt(),
                                    line->GetParam("down")->AsInt(),
                                    line->GetParam("left")->AsInt(),
                                    line->GetParam("hard")->AsFloat(0.5f));
                continue;
            }

            if (line->GetCommand() == "TerrainLevel" && !resetObject)
            {
                m_ui->GetLoadingScreen()->SetProgress(0.2f+(3.f/5.f)*0.05f, RT_LOADING_TERRAIN, RT_LOADING_TERRAIN_TEX);
                int id[50]; //TODO: I have no idea how TerrainLevel works, but maybe we should remove the limit to 50?
                if (line->GetParam("id")->IsDefined())
                {
                    auto& idArray = line->GetParam("id")->AsArray();

                    if (idArray.size() > 50)
                        throw CLevelParserException("In TerrainLevel: id array size must be < 50");

                    unsigned int i = 0;
                    while (i < 50)
                    {
                        id[i] = idArray[i]->AsInt();
                        i++;
                        if (i >= idArray.size())
                            break;
                    }
                    id[i] = 0;
                }

                m_terrain->GenerateMaterials(id,
                                            line->GetParam("min")->AsFloat(0.0f)*g_unit,
                                            line->GetParam("max")->AsFloat(100.0f)*g_unit,
                                            line->GetParam("slope")->AsFloat(5.0f),
                                            line->GetParam("freq")->AsFloat(100.0f),
                                            line->GetParam("center")->AsPoint(Math::Vector(0.0f, 0.0f, 0.0f))*g_unit,
                                            line->GetParam("radius")->AsFloat(0.0f)*g_unit);
                continue;
            }

            if (line->GetCommand() == "TerrainCreate" && !resetObject)
            {
                m_ui->GetLoadingScreen()->SetProgress(0.2f+(4.f/5.f)*0.05f, RT_LOADING_TERRAIN, RT_LOADING_TERRAIN_GEN);
                m_terrain->CreateObjects();
                continue;
            }

            if (line->GetCommand() == "BeginObject")
            {
                InitEye();
                SetMovieLock(false);

                if (!resetObject)
                    ChangeColor();  // changes the colors of texture

                if (!m_sceneReadPath.empty())  // loading file ?
                {
                    m_ui->GetLoadingScreen()->SetProgress(0.25f, RT_LOADING_OBJECTS_SAVED);
                    sel = IOReadScene(m_sceneReadPath + "/data.sav", m_sceneReadPath + "/cbot.run");
                }
                else
                    m_ui->GetLoadingScreen()->SetProgress(0.25f, RT_LOADING_OBJECTS);

                continue;
            }

            if (line->GetCommand() == "LevelController" && m_sceneReadPath.empty())
            {
                if (m_controller != nullptr)
                    throw CLevelParserException("There can be only one LevelController in the level");

                m_controller = m_objMan->CreateObject(Math::Vector(0.0f, 0.0f, 0.0f), 0.0f, OBJECT_CONTROLLER);
                assert(m_controller->Implements(ObjectInterfaceType::Programmable));
                assert(m_controller->Implements(ObjectInterfaceType::ProgramStorage));

                assert(m_controller->Implements(ObjectInterfaceType::Old));
                dynamic_cast<COldObject*>(m_controller)->SetCheckToken(false);

                if (line->GetParam("script")->IsDefined())
                {
                    CProgramStorageObject* programStorage = dynamic_cast<CProgramStorageObject*>(m_controller);
                    Program* program = programStorage->AddProgram();
                    programStorage->ReadProgram(program, line->GetParam("script")->AsPath("ai"));
                    program->readOnly = true;
                    dynamic_cast<CProgrammableObject*>(m_controller)->RunProgram(program);
                }
                continue;
            }

            if (line->GetCommand() == "CreateObject" && m_sceneReadPath.empty())
            {
                ObjectCreateParams params = CObject::ReadCreateParams(line.get());

                float objectProgress = static_cast<float>(rankObj) / static_cast<float>(numObjects);
                std::string details = StrUtils::ToString<int>(rankObj+1)+" / "+StrUtils::ToString<int>(numObjects);
                #if DEV_BUILD
                // Object categories may spoil the level a bit, so hide them in release builds
                details += ": "+CLevelParserParam::FromObjectType(params.type);
                #endif
                m_ui->GetLoadingScreen()->SetProgress(0.25f+objectProgress*0.75f, RT_LOADING_OBJECTS, details);

                try
                {
                    CObject* obj = m_objMan->CreateObject(params);
                    obj->Read(line.get());

                    if (m_fixScene && obj->GetType() == OBJECT_HUMAN)
                    {
                        assert(obj->Implements(ObjectInterfaceType::Movable));
                        CMotion* motion = dynamic_cast<CMovableObject*>(obj)->GetMotion();
                        if (m_phase == PHASE_WIN ) motion->SetAction(MHS_WIN,  0.4f);
                        if (m_phase == PHASE_LOST) motion->SetAction(MHS_LOST, 0.5f);
                    }

                    if (obj->Implements(ObjectInterfaceType::Controllable) && line->GetParam("select")->AsBool(false))
                        sel = obj;

                    if (obj->GetType() == OBJECT_BASE)
                        m_base = obj;

                    if (obj->Implements(ObjectInterfaceType::ProgramStorage))
                    {
                        CProgramStorageObject* programStorage = dynamic_cast<CProgramStorageObject*>(obj);

                        if (obj->Implements(ObjectInterfaceType::Controllable) && dynamic_cast<CControllableObject*>(obj)->GetSelectable() && obj->GetType() != OBJECT_HUMAN)
                        {
                            programStorage->SetProgramStorageIndex(rankObj);
                        }

                        char categoryChar = GetLevelCategoryDir(m_levelCategory)[0];
                        programStorage->LoadAllProgramsForLevel(
                            line.get(),
                            m_playerProfile->GetSaveFile(StrUtils::Format("%c%.3d%.3d", categoryChar, m_levelChap, m_levelRank)),
                            soluce
                        );
                    }
                }
                catch (const CObjectCreateException& e)
                {
                    GetLogger()->Error("Error loading level object: %s\n", e.what());
                    throw;
                }

                rankObj ++;
                continue;
            }

            if (line->GetCommand() == "CreateFog" && !resetObject)
            {
                Gfx::ParticleType type = static_cast<Gfx::ParticleType>(Gfx::PARTIFOG0+(line->GetParam("type")->AsInt()));
                Math::Vector pos = line->GetParam("pos")->AsPoint()*g_unit;
                float height = line->GetParam("height")->AsFloat(1.0f)*g_unit;
                float ddim = line->GetParam("dim")->AsFloat(50.0f)*g_unit;
                float delay = line->GetParam("delay")->AsFloat(2.0f);
                m_terrain->AdjustToFloor(pos);
                pos.y += height;
                Math::Point dim;
                dim.x = ddim;
                dim.y = dim.x;
                m_particle->CreateParticle(pos, Math::Vector(0.0f, 0.0f, 0.0f), dim, type, delay, 0.0f, 0.0f);
                continue;
            }

            if (line->GetCommand() == "CreateLight" && !resetObject)
            {
                Gfx::EngineObjectType  type;

                int lightRank = CreateLight(line->GetParam("dir")->AsPoint(),
                                            line->GetParam("color")->AsColor(Gfx::Color(0.5f, 0.5f, 0.5f, 1.0f)));

                type = line->GetParam("type")->AsTerrainType(Gfx::ENG_OBJTYPE_NULL);

                if (type == Gfx::ENG_OBJTYPE_TERRAIN)
                {
                    m_lightMan->SetLightPriority(lightRank, Gfx::LIGHT_PRI_HIGHEST);
                    m_lightMan->SetLightIncludeType(lightRank, Gfx::ENG_OBJTYPE_TERRAIN);
                }

                if (type == Gfx::ENG_OBJTYPE_QUARTZ)
                    m_lightMan->SetLightIncludeType(lightRank, Gfx::ENG_OBJTYPE_QUARTZ);

                if (type == Gfx::ENG_OBJTYPE_METAL)
                    m_lightMan->SetLightIncludeType(lightRank, Gfx::ENG_OBJTYPE_METAL);

                if (type == Gfx::ENG_OBJTYPE_FIX)
                    m_lightMan->SetLightExcludeType(lightRank, Gfx::ENG_OBJTYPE_TERRAIN);

                continue;
            }
            if (line->GetCommand() == "CreateSpot" && !resetObject)
            {
                Gfx::EngineObjectType  type;

                int rankLight = CreateSpot(line->GetParam("pos")->AsPoint()*g_unit,
                                        line->GetParam("color")->AsColor(Gfx::Color(0.5f, 0.5f, 0.5f, 1.0f)));

                type = line->GetParam("type")->AsTerrainType(Gfx::ENG_OBJTYPE_NULL);
                if (type == Gfx::ENG_OBJTYPE_TERRAIN)
                    m_lightMan->SetLightIncludeType(rankLight, Gfx::ENG_OBJTYPE_TERRAIN);

                if (type == Gfx::ENG_OBJTYPE_QUARTZ)
                    m_lightMan->SetLightIncludeType(rankLight, Gfx::ENG_OBJTYPE_QUARTZ);

                if (type == Gfx::ENG_OBJTYPE_METAL)
                    m_lightMan->SetLightIncludeType(rankLight, Gfx::ENG_OBJTYPE_METAL);

                if (type == Gfx::ENG_OBJTYPE_FIX)
                    m_lightMan->SetLightExcludeType(rankLight, Gfx::ENG_OBJTYPE_TERRAIN);

                continue;
            }

            if (line->GetCommand() == "GroundSpot" && !resetObject)
            {
                int rank = m_engine->CreateGroundSpot();
                if (rank != -1)
                {
                    m_engine->SetObjectGroundSpotPos(rank, line->GetParam("pos")->AsPoint(Math::Vector(0.0f, 0.0f, 0.0f))*g_unit);
                    m_engine->SetObjectGroundSpotRadius(rank, line->GetParam("radius")->AsFloat(10.0f)*g_unit);
                    m_engine->SetObjectGroundSpotColor(rank, line->GetParam("color")->AsColor(Gfx::Color(0.533f, 0.533f, 0.533f, 0.533f)));
                    m_engine->SetObjectGroundSpotSmooth(rank, line->GetParam("smooth")->AsFloat(1.0f));
                    m_engine->SetObjectGroundSpotMinMax(rank, line->GetParam("min")->AsFloat(0.0f)*g_unit,
                                                        line->GetParam("max")->AsFloat(0.0f)*g_unit);
                }
                continue;
            }

            if (line->GetCommand() == "WaterColor" && !resetObject)
            {
                m_engine->SetWaterAddColor(line->GetParam("color")->AsColor());
                continue;
            }

            if (line->GetCommand() == "MapColor" && !resetObject)
            {
                m_map->FloorColorMap(line->GetParam("floor")->AsColor(Gfx::Color(0.533f, 0.533f, 0.533f, 0.533f)),
                                    line->GetParam("water")->AsColor(Gfx::Color(0.533f, 0.533f, 0.533f, 0.533f)));
                m_mapShow = line->GetParam("show")->AsBool(true);
                m_map->SetToy(line->GetParam("toyIcon")->AsBool(false));
                m_mapImage = line->GetParam("image")->AsBool(false);
                if (m_mapImage)
                {
                    Math::Vector offset;
                    strcpy(m_mapFilename, line->GetParam("filename")->AsPath("textures").c_str());
                    offset = line->GetParam("offset")->AsPoint(Math::Vector(0.0f, 0.0f, 0.0f));
                    m_map->SetFixParam(line->GetParam("zoom")->AsFloat(1.0f),
                                    offset.x, offset.z,
                                    line->GetParam("angle")->AsFloat(0.0f)*Math::PI/180.0f,
                                    line->GetParam("mode")->AsInt(0),
                                    line->GetParam("debug")->AsBool(false));
                }
                continue;
            }

            if (line->GetCommand() == "MapZoom" && !resetObject)
            {
                m_map->ZoomMap(line->GetParam("factor")->AsFloat(2.0f));
                m_map->MapEnable(line->GetParam("enable")->AsBool(true));
                continue;
            }

            if (line->GetCommand() == "MaxFlyingHeight" && !resetObject)
            {
                m_terrain->SetFlyingMaxHeight(line->GetParam("max")->AsFloat(280.0f)*g_unit);
                continue;
            }

            if (line->GetCommand() == "AddFlyingHeight" && !resetObject)
            {
                m_terrain->AddFlyingLimit(line->GetParam("center")->AsPoint()*g_unit,
                                        line->GetParam("extRadius")->AsFloat(20.0f)*g_unit,
                                        line->GetParam("intRadius")->AsFloat(10.0f)*g_unit,
                                        line->GetParam("maxHeight")->AsFloat(200.0f));
                continue;
            }

            if (line->GetCommand() == "Camera")
            {
                m_camera->Init(line->GetParam("eye")->AsPoint(Math::Vector(0.0f, 0.0f, 0.0f))*g_unit,
                            line->GetParam("lookat")->AsPoint(Math::Vector(0.0f, 0.0f, 0.0f))*g_unit,
                            resetObject ? 0.0f : line->GetParam("delay")->AsFloat(0.0f));

                if (line->GetParam("fadeIn")->AsBool(false))
                    m_camera->StartOver(Gfx::CAM_OVER_EFFECT_FADEIN_WHITE, Math::Vector(0.0f, 0.0f, 0.0f), 1.0f);
                continue;
            }

            //! Note: This feature may be changed in next releases,
            //! Places new viewpoint, which can be selected later in (currently only in Code Battle) UI.
            //! Usage: View eye=x; y; z lookat=x; y; z

            if (line->GetCommand() == "View")
            {
                if(m_viewpoints.size() == 10)
                {
                    GetLogger()->Warn("Reached limit of 10 viewpoints, next ones will be ommited.\n");
                    continue;
                }
                Viewpoint tmp;
                tmp.eye = line->GetParam("eye")->AsPoint(Math::Vector(0.0f, 0.0f, 0.0f))*g_unit;
                tmp.look = line->GetParam("lookat")->AsPoint(Math::Vector(0.0f, 0.0f, 0.0f))*g_unit;
                m_viewpoints.push_back(tmp);
                continue;
            }

            if (line->GetCommand() == "EndMissionTake" && !resetObject)
            {
                auto endTake = MakeUnique<CSceneEndCondition>();
                endTake->Read(line.get());
                if (endTake->immediat)
                    m_endTakeImmediat = true;
                m_endTake.push_back(std::move(endTake));

                if (!line->GetParam("pos")->IsDefined() || !line->GetParam("dist")->IsDefined())
                {
                    LoadingWarning("The defaults for pos= and dist= are going to change, specify them explicitly. See issue #759 (https://git.io/vVBzH)");
                }
                continue;
            }
            if (line->GetCommand() == "EndMissionDelay" && !resetObject)
            {
                m_endTakeWinDelay  = line->GetParam("win")->AsFloat(2.0f);
                m_endTakeLostDelay = line->GetParam("lost")->AsFloat(2.0f);
                continue;
            }
            if (line->GetCommand() == "EndMissionResearch" && !resetObject) // This is not used in any original Colobot levels, but we'll keep it for userlevel creators
            {
                m_endTakeResearch |= line->GetParam("type")->AsResearchFlag();
                continue;
            }

            if (line->GetCommand() == "Scoreboard" && !resetObject)
            {
                if (line->GetParam("enable")->AsBool(false))
                    // Create the scoreboard
                    m_scoreboard = MakeUnique<CScoreboard>();
                continue;
            }

            if (line->GetCommand() == "ScoreboardSortType" && !resetObject)
            {
                m_scoreboard->SetSortType(static_cast<SortType>(line->GetParam("sort")->AsSortType() ) );
                continue;
            }

            if (line->GetCommand() == "ScoreboardKillRule" && !resetObject)
            {
                if (!m_scoreboard)
                    throw CLevelParserException("ScoreboardKillRule encountered but scoreboard is not enabled");
                auto rule = MakeUnique<CScoreboard::CScoreboardKillRule>();
                rule->Read(line.get());
                m_scoreboard->AddKillRule(std::move(rule));
                continue;
            }
            if (line->GetCommand() == "ScoreboardEndTakeRule" && !resetObject)
            {
                if (!m_scoreboard)
                    throw CLevelParserException("ScoreboardEndTakeRule encountered but scoreboard is not enabled");
                auto rule = MakeUnique<CScoreboard::CScoreboardEndTakeRule>();
                rule->Read(line.get());
                m_scoreboard->AddEndTakeRule(std::move(rule));
                continue;
            }

            if (line->GetCommand() == "ObligatoryToken" && !resetObject)
            {
                std::string token = line->GetParam("text")->AsString();
                if (!line->GetParam("min")->IsDefined() && !line->GetParam("max")->IsDefined())
                    GetLogger()->Warn("ObligatoryToken without specifying min/max is provided only for backwards compatibility - instead, do this: ObligatoryToken text=\"%s\" min=1\n", token.c_str());
                if (m_obligatoryTokens.count(token))
                    throw CLevelParserException("Incorrect ObligatoryToken specification - you cannot define a token twice");

                m_obligatoryTokens[token].min = line->GetParam("min")->AsInt(line->GetParam("max")->IsDefined() ? -1 : 1); // BACKWARDS COMPATIBILITY: if neither min or max are defined, default to min=1
                m_obligatoryTokens[token].max = line->GetParam("max")->AsInt(-1);
                if (m_obligatoryTokens[token].min >= 0
                    && m_obligatoryTokens[token].max >= 0
                    && m_obligatoryTokens[token].min > m_obligatoryTokens[token].max)
                    throw CLevelParserException("Incorrect ObligatoryToken specification - min cannot be greater than max");
                continue;
            }

            if (line->GetCommand() == "ProhibitedToken" && !resetObject) // NOTE: Kept only for backwards compatibility
            {
                std::string token = line->GetParam("text")->AsString();
                GetLogger()->Warn("ProhibitedToken is only provided for backwards compatibility - instead, do this: ObligatoryToken text=\"%s\" max=0\n", token.c_str());
                if (m_obligatoryTokens.count(token))
                    throw CLevelParserException("Incorrect ObligatoryToken specification - you cannot define a token twice");

                m_obligatoryTokens[token].min = -1;
                m_obligatoryTokens[token].max = 0;
                continue;
            }

            if (line->GetCommand() == "EnableBuild" && !resetObject)
            {
                m_build |= line->GetParam("type")->AsBuildFlag();
                continue;
            }

            if (line->GetCommand() == "EnableResearch" && !resetObject)
            {
                m_researchEnable |= line->GetParam("type")->AsResearchFlag();
                continue;
            }

            if (line->GetCommand() == "DoneResearch" && m_sceneReadPath.empty() && !resetObject) // not loading file?
            {
                m_researchDone[0] |= line->GetParam("type")->AsResearchFlag();
                continue;
            }

            if (line->GetCommand() == "NewScript" && !resetObject)
            {
                m_newScriptName.push_back(NewScriptName(line->GetParam("type")->AsObjectType(OBJECT_NULL), line->GetParam("name")->AsString("")));
                continue;
            }

            if (!m_sceneReadPath.empty())
                continue; // ignore errors when loading saved game (TODO: don't report ones that are just not loaded when loading saved game)
            if (resetObject)
                continue; // ignore when reseting just objects (TODO: see above)

            throw CLevelParserException("Unknown command: '" + line->GetCommand() + "' in " + line->GetLevelFilename() + ":" + boost::lexical_cast<std::string>(line->GetLineNumber()));
        }

        // Do this here to prevent the first frame from taking a long time to render
        m_engine->UpdateGroundSpotTextures();

        m_ui->GetLoadingScreen()->SetProgress(1.0f, RT_LOADING_FINISHED);
        if (m_ui->GetLoadingScreen()->IsVisible())
            // Force render of the "Loading finished" screen because it looks weird when the progress bar disappears in the middle
            m_app->Render();

        if (!resetObject)
        {
            m_engine->SetBackground(backgroundPath,
                                    backgroundUp,
                                    backgroundDown,
                                    backgroundCloudUp,
                                    backgroundCloudDown,
                                    backgroundFull);
        }

        if (m_levelCategory == LevelCategory::Missions && !resetObject)  // mission?
        {
            m_playerProfile->SetFreeGameResearchUnlock(m_playerProfile->GetFreeGameResearchUnlock() | m_researchDone[0]);
            m_playerProfile->SetFreeGameBuildUnlock(m_playerProfile->GetFreeGameBuildUnlock() | m_build);
        }

        if (m_levelCategory == LevelCategory::FreeGame && !resetObject)  // free play?
        {
            m_researchDone[0] = m_playerProfile->GetFreeGameResearchUnlock();

            m_build = m_playerProfile->GetFreeGameBuildUnlock();
            m_build &= ~BUILD_RESEARCH;
            m_build &= ~BUILD_LABO;
            m_build |= BUILD_FACTORY;
            m_build |= BUILD_GFLAT;
            m_build |= BUILD_FLAG;
        }

        if (!resetObject)
            m_short->SetMode(false);  // vehicles?

        m_map->ShowMap(m_mapShow);
        m_map->UpdateMap();
        // TODO: m_engine->TimeInit(); ??
        m_input->ResetKeyStates();
        m_time = 0.0f;
        if (m_sceneReadPath.empty()) m_gameTime = 0.0f;
        m_gameTimeAbsolute = 0.0f;
        m_autosaveLast = 0.0f;
        m_infoUsed = 0;

        m_selectObject = sel;

        if (m_base == nullptr &&  // no main base?
            !m_fixScene)    // interractive scene?
        {
            CObject* obj = sel;
            if (sel == nullptr)
                obj = SearchHuman();

            if (obj != nullptr)
            {
                assert(obj->Implements(ObjectInterfaceType::Controllable));
                SelectObject(obj);
                m_camera->SetControllingObject(obj);
                m_camera->SetType(dynamic_cast<CControllableObject*>(obj)->GetCameraType());
            }
        }

        if (m_fixScene)
            m_camera->SetType(Gfx::CAM_TYPE_SCRIPT);

        if (!m_sceneReadPath.empty() && sel != nullptr)  // loading file?
        {
            Math::Vector pos = sel->GetPosition();
            m_camera->Init(pos, pos, 0.0f);

            SelectObject(sel);
            m_camera->SetControllingObject(sel);

            m_beginSatCom = true;  // message already displayed
        }
    }
    catch (...)
    {
        m_sceneReadPath = "";
        throw;
    }
    m_sceneReadPath = "";

    if (m_app->GetSceneTestMode())
        m_eventQueue->AddEvent(Event(EVENT_QUIT));

    m_ui->ShowLoadingScreen(false);
    if (m_missionType == MISSION_CODE_BATTLE)
        CreateCodeBattleInterface();
    CreateShortcuts();
}

void CRobotMain::LevelLoadingError(const std::string& error, const std::runtime_error& exception, Phase exitPhase)
{
    m_ui->ShowLoadingScreen(false);

    GetLogger()->Error("%s\n", error.c_str());
    GetLogger()->Error("%s\n", exception.what());
    ChangePhase(exitPhase);
    m_ui->GetDialog()->StartInformation("Loading error", error, exception.what(), true, false);
}

//! Creates a directional light
int CRobotMain::CreateLight(Math::Vector direction, Gfx::Color color)
{
    if (direction.x == 0.0f
        && direction.y == 0.0f
        && direction.z == 0.0f)
        direction.y = -1.0f;

    Gfx::Light light;
    light.type = Gfx::LIGHT_DIRECTIONAL;
    light.diffuse = color;
    light.ambient = color * 0.1f;
    light.direction  = direction;
    int obj = m_lightMan->CreateLight(Gfx::LIGHT_PRI_HIGH);
    m_lightMan->SetLight(obj, light);

    return obj;
}

//! Creates a light spot
int CRobotMain::CreateSpot(Math::Vector pos, Gfx::Color color)
{
    if (!m_engine->GetLightMode())
        return -1;

    pos.y += m_terrain->GetFloorLevel(pos);

    Gfx::Light light;
    light.type          = Gfx::LIGHT_SPOT;
    light.diffuse       = color;
    light.ambient       = color * 0.1f;
    light.position      = pos;
    light.direction     = Math::Vector(0.0f, -1.0f, 0.0f);
    light.spotIntensity = 1.0f;
    light.spotAngle     = 90.0f*Math::PI/180.0f;
    light.attenuation0  = 2.0f;
    light.attenuation1  = 0.0f;
    light.attenuation2  = 0.0f;
    int obj = m_lightMan->CreateLight(Gfx::LIGHT_PRI_HIGH);
    m_lightMan->SetLight(obj, light);

    return obj;
}


//! Change the colors and textures
void CRobotMain::ChangeColor()
{
    if (m_phase != PHASE_SIMUL    &&
        m_phase != PHASE_SETUPds  &&
        m_phase != PHASE_SETUPgs  &&
        m_phase != PHASE_SETUPps  &&
        m_phase != PHASE_SETUPcs  &&
        m_phase != PHASE_SETUPss  &&
        m_phase != PHASE_WIN      &&
        m_phase != PHASE_LOST     &&
        m_phase != PHASE_APPERANCE )
        return;

    // Player texture

    Math::Point ts = Math::Point(0.0f, 0.0f);
    Math::Point ti = Math::Point(1.0f, 1.0f);  // the entire image

    Gfx::Color colorRef1, colorNew1, colorRef2, colorNew2;

    colorRef1.a = 0.0f;
    colorRef2.a = 0.0f;

    colorRef1.r = 206.0f/256.0f;
    colorRef1.g = 206.0f/256.0f;
    colorRef1.b = 204.0f/256.0f;  // ~white
    colorNew1 = m_playerProfile->GetApperance().colorCombi;
    colorRef2.r = 255.0f/256.0f;
    colorRef2.g = 132.0f/256.0f;
    colorRef2.b =   1.0f/256.0f;  // orange
    colorNew2 = m_playerProfile->GetApperance().colorBand;

    Math::Point exclu[6];
    exclu[0] = Math::Point(192.0f/256.0f,   0.0f/256.0f);
    exclu[1] = Math::Point(256.0f/256.0f,  64.0f/256.0f);  // crystals + cylinders
    exclu[2] = Math::Point(208.0f/256.0f, 224.0f/256.0f);
    exclu[3] = Math::Point(256.0f/256.0f, 256.0f/256.0f);  // SatCom screen
    exclu[4] = Math::Point(0.0f, 0.0f);
    exclu[5] = Math::Point(0.0f, 0.0f);  // terminator
    m_engine->ChangeTextureColor("textures/objects/human.png", colorRef1, colorNew1, colorRef2, colorNew2, 0.30f, 0.01f, ts, ti, exclu);

    float tolerance;

    int face = GetGamerFace();
    if (face == 0)  // normal?
    {
        colorRef1.r =  90.0f/256.0f;
        colorRef1.g =  95.0f/256.0f;
        colorRef1.b =  85.0f/256.0f;  // black
        tolerance = 0.15f;
    }
    if (face == 1)  // bald?
    {
        colorRef1.r =  74.0f/256.0f;
        colorRef1.g =  58.0f/256.0f;
        colorRef1.b =  46.0f/256.0f;  // brown
        tolerance = 0.20f;
    }
    if (face == 2)  // carlos?
    {
        colorRef1.r =  70.0f/256.0f;
        colorRef1.g =  40.0f/256.0f;
        colorRef1.b =   8.0f/256.0f;  // brown
        tolerance = 0.30f;
    }
    if (face == 3)  // blonde?
    {
        colorRef1.r =  74.0f/256.0f;
        colorRef1.g =  16.0f/256.0f;
        colorRef1.b =   0.0f/256.0f;  // yellow
        tolerance = 0.20f;
    }
    colorNew1 = m_playerProfile->GetApperance().colorHair;
    colorRef2.r = 0.0f;
    colorRef2.g = 0.0f;
    colorRef2.b = 0.0f;
    colorNew2.r = 0.0f;
    colorNew2.g = 0.0f;
    colorNew2.b = 0.0f;

    char name[100];
    sprintf(name, "textures/objects/face%.2d.png", face+1);
    exclu[0] = Math::Point(105.0f/256.0f, 47.0f/166.0f);
    exclu[1] = Math::Point(153.0f/256.0f, 79.0f/166.0f);  // blue canister
    exclu[2] = Math::Point(0.0f, 0.0f);
    exclu[3] = Math::Point(0.0f, 0.0f);  // terminator
    m_engine->ChangeTextureColor(name, colorRef1, colorNew1, colorRef2, colorNew2, tolerance, 0.00f, ts, ti, exclu);

    colorRef2.r = 0.0f;
    colorRef2.g = 0.0f;
    colorRef2.b = 0.0f;
    colorNew2.r = 0.0f;
    colorNew2.g = 0.0f;
    colorNew2.b = 0.0f;

    // VehicleColor

    for (auto it : m_colorNewBot)
    {
        int team = it.first;
        Gfx::Color newColor = it.second;
        std::string teamStr = StrUtils::ToString<int>(team);
        if(team == 0)
            teamStr = "";

        m_engine->ChangeTextureColor("textures/objects/base1.png"+teamStr,   "textures/objects/base1.png",   COLOR_REF_BOT, newColor, colorRef2, colorNew2, 0.10f, -1.0f, ts, ti, nullptr, 0, true);
        m_engine->ChangeTextureColor("textures/objects/convert.png"+teamStr, "textures/objects/convert.png", COLOR_REF_BOT, newColor, colorRef2, colorNew2, 0.10f, -1.0f, ts, ti, nullptr, 0, true);
        m_engine->ChangeTextureColor("textures/objects/derrick.png"+teamStr, "textures/objects/derrick.png", COLOR_REF_BOT, newColor, colorRef2, colorNew2, 0.10f, -1.0f, ts, ti, nullptr, 0, true);
        m_engine->ChangeTextureColor("textures/objects/factory.png"+teamStr, "textures/objects/factory.png", COLOR_REF_BOT, newColor, colorRef2, colorNew2, 0.10f, -1.0f, ts, ti, nullptr, 0, true);
        m_engine->ChangeTextureColor("textures/objects/lemt.png"+teamStr,    "textures/objects/lemt.png",    COLOR_REF_BOT, newColor, colorRef2, colorNew2, 0.10f, -1.0f, ts, ti, nullptr, 0, true);
        m_engine->ChangeTextureColor("textures/objects/roller.png"+teamStr,  "textures/objects/roller.png",  COLOR_REF_BOT, newColor, colorRef2, colorNew2, 0.10f, -1.0f, ts, ti, nullptr, 0, true);
        m_engine->ChangeTextureColor("textures/objects/search.png"+teamStr,  "textures/objects/search.png",  COLOR_REF_BOT, newColor, colorRef2, colorNew2, 0.10f, -1.0f, ts, ti, nullptr, 0, true);

        exclu[0] = Math::Point(  0.0f/256.0f, 160.0f/256.0f);
        exclu[1] = Math::Point(256.0f/256.0f, 256.0f/256.0f);  // pencils
        exclu[2] = Math::Point(0.0f, 0.0f);
        exclu[3] = Math::Point(0.0f, 0.0f);  // terminator
        m_engine->ChangeTextureColor("textures/objects/drawer.png"+teamStr, "textures/objects/drawer.png",  COLOR_REF_BOT, newColor, colorRef2, colorNew2, 0.10f, -1.0f, ts, ti, exclu, 0, true);

        exclu[0] = Math::Point(237.0f/256.0f, 176.0f/256.0f);
        exclu[1] = Math::Point(256.0f/256.0f, 220.0f/256.0f);  // blue canister
        exclu[2] = Math::Point(106.0f/256.0f, 150.0f/256.0f);
        exclu[3] = Math::Point(130.0f/256.0f, 214.0f/256.0f);  // safe location
        exclu[4] = Math::Point(0.0f, 0.0f);
        exclu[5] = Math::Point(0.0f, 0.0f);  // terminator
        m_engine->ChangeTextureColor("textures/objects/subm.png"+teamStr,   "textures/objects/subm.png",    COLOR_REF_BOT, newColor, colorRef2, colorNew2, 0.10f, -1.0f, ts, ti, exclu, 0, true);
    }

    // AlienColor

    exclu[0] = Math::Point(128.0f/256.0f, 160.0f/256.0f);
    exclu[1] = Math::Point(256.0f/256.0f, 256.0f/256.0f);  // SatCom
    exclu[2] = Math::Point(0.0f, 0.0f);
    exclu[3] = Math::Point(0.0f, 0.0f);  // terminator
    m_engine->ChangeTextureColor("textures/objects/ant.png",     COLOR_REF_ALIEN, m_colorNewAlien, colorRef2, colorNew2, 0.50f, -1.0f, ts, ti, exclu);
    m_engine->ChangeTextureColor("textures/objects/mother.png",  COLOR_REF_ALIEN, m_colorNewAlien, colorRef2, colorNew2, 0.50f, -1.0f, ts, ti);

    // GreeneryColor
    m_engine->ChangeTextureColor("textures/objects/plant.png",   COLOR_REF_GREEN, m_colorNewGreen, colorRef2, colorNew2, 0.50f, -1.0f, ts, ti);

    // water color

    // PARTIPLOUF0 and PARTIDROP :
    ts = Math::Point(0.500f, 0.500f);
    ti = Math::Point(0.875f, 0.750f);
    m_engine->ChangeTextureColor("textures/effect00.png", COLOR_REF_WATER, m_colorNewWater, colorRef2, colorNew2, 0.20f, -1.0f, ts, ti, nullptr, m_colorShiftWater, true);

    // PARTIFLIC :
    ts = Math::Point(0.00f, 0.75f);
    ti = Math::Point(0.25f, 1.00f);
    m_engine->ChangeTextureColor("textures/effect02.png", COLOR_REF_WATER, m_colorNewWater, colorRef2, colorNew2, 0.20f, -1.0f, ts, ti, nullptr, m_colorShiftWater, true);
}

//! Calculates the distance to the nearest object
namespace
{
float SearchNearestObject(CObjectManager* objMan, Math::Vector center, CObject* exclu)
{
    float min = 100000.0f;
    for (CObject* obj : objMan->GetAllObjects())
    {
        if (!obj->GetDetectable())
            continue;  // inactive?
        if (IsObjectBeingTransported(obj))
            continue;

        if (obj == exclu)
            continue;

        ObjectType type = obj->GetType();

        if (type == OBJECT_BASE)
        {
            Math::Vector oPos = obj->GetPosition();
            if (oPos.x != center.x ||
                oPos.z != center.z)
            {
                float dist = Math::Distance(center, oPos) - 80.0f;
                if (dist < 0.0f)
                    dist = 0.0f;
                min = Math::Min(min, dist);
                continue;
            }
        }

        if (type == OBJECT_STATION ||
            type == OBJECT_REPAIR ||
            type == OBJECT_DESTROYER)
        {
            Math::Vector oPos = obj->GetPosition();
            float dist = Math::Distance(center, oPos) - 8.0f;
            if (dist < 0.0f)
                dist = 0.0f;
            min = Math::Min(min, dist);
        }

        for (const auto &crashSphere : obj->GetAllCrashSpheres())
        {
            Math::Vector oPos = crashSphere.sphere.pos;
            float oRadius = crashSphere.sphere.radius;

            float dist = Math::Distance(center, oPos) - oRadius;
            if (dist < 0.0f)
                dist = 0.0f;
            min = Math::Min(min, dist);
        }
    }
    return min;
}
}

//! Calculates a free space
bool CRobotMain::FreeSpace(Math::Vector &center, float minRadius, float maxRadius,
                           float space, CObject *exclu)
{
    if (minRadius < maxRadius)  // from internal to external?
    {
        for (float radius = minRadius; radius <= maxRadius; radius += space)
        {
            float ia = space/radius;
            for (float angle = 0.0f; angle < Math::PI*2.0f; angle += ia)
            {
                Math::Point p;
                p.x = center.x+radius;
                p.y = center.z;
                p = Math::RotatePoint(Math::Point(center.x, center.z), angle, p);
                Math::Vector pos;
                pos.x = p.x;
                pos.z = p.y;
                pos.y = 0.0f;
                m_terrain->AdjustToFloor(pos, true);
                float dist = SearchNearestObject(m_objMan.get(), pos, exclu);
                if (dist >= space)
                {
                    float flat = m_terrain->GetFlatZoneRadius(pos, dist/2.0f);
                    if (flat >= dist/2.0f)
                    {
                        center = pos;
                        return true;
                    }
                }
            }
        }
    }
    else    // from external to internal?
    {
        for (float radius=maxRadius; radius >= minRadius; radius -= space)
        {
            float ia = space/radius;
            for (float angle=0.0f ; angle<Math::PI*2.0f ; angle+=ia )
            {
                Math::Point p;
                p.x = center.x+radius;
                p.y = center.z;
                p = Math::RotatePoint(Math::Point(center.x, center.z), angle, p);
                Math::Vector pos;
                pos.x = p.x;
                pos.z = p.y;
                pos.y = 0.0f;
                m_terrain->AdjustToFloor(pos, true);
                float dist = SearchNearestObject(m_objMan.get(), pos, exclu);
                if (dist >= space)
                {
                    float flat = m_terrain->GetFlatZoneRadius(pos, dist/2.0f);
                    if (flat >= dist/2.0f)
                    {
                        center = pos;
                        return true;
                    }
                }
            }
        }
    }
    return false;
}

//! Calculates a flat free space
bool CRobotMain::FlatFreeSpace(Math::Vector &center, float minFlat, float minRadius, float maxRadius,
                           float space, CObject *exclu)
{
    if (minRadius < maxRadius)  // from internal to external?
    {
        for (float radius = minRadius; radius <= maxRadius; radius += space)
        {
            float ia = space/radius;
            for (float angle = 0.0f; angle < Math::PI*2.0f; angle += ia)
            {
                Math::Point p;
                p.x = center.x+radius;
                p.y = center.z;
                p = Math::RotatePoint(Math::Point(center.x, center.z), angle, p);
                Math::Vector pos;
                pos.x = p.x;
                pos.z = p.y;
                pos.y = 0.0f;
                m_terrain->AdjustToFloor(pos, true);
                float dist = SearchNearestObject(m_objMan.get(), pos, exclu);
                if (dist >= space)
                {
                    float flat = m_terrain->GetFlatZoneRadius(pos, dist/2.0f);
                    if (flat >= dist/2.0f)
                    {
                        flat = m_terrain->GetFlatZoneRadius(pos, minFlat);
                        if(flat >= minFlat)
                        {
                            center = pos;
                            return true;
                        }
                    }
                }
            }
        }
    }
    else    // from external to internal?
    {
        for (float radius=maxRadius; radius >= minRadius; radius -= space)
        {
            float ia = space/radius;
            for (float angle=0.0f ; angle<Math::PI*2.0f ; angle+=ia )
            {
                Math::Point p;
                p.x = center.x+radius;
                p.y = center.z;
                p = Math::RotatePoint(Math::Point(center.x, center.z), angle, p);
                Math::Vector pos;
                pos.x = p.x;
                pos.z = p.y;
                pos.y = 0.0f;
                m_terrain->AdjustToFloor(pos, true);
                float dist = SearchNearestObject(m_objMan.get(), pos, exclu);
                if (dist >= space)
                {
                    float flat = m_terrain->GetFlatZoneRadius(pos, dist/2.0f);
                    if (flat >= dist/2.0f)
                    {
                        flat = m_terrain->GetFlatZoneRadius(pos, minFlat);
                        if(flat >= minFlat)
                        {
                            center = pos;
                            return true;
                        }
                    }
                }
            }
        }
    }
    return false;
}

//! Calculates the maximum radius of a free space
float CRobotMain::GetFlatZoneRadius(Math::Vector center, float maxRadius,
                                    CObject *exclu)
{
    float dist = SearchNearestObject(m_objMan.get(), center, exclu);
    if (dist == 0.0f)
        return 0.0f;
    if (dist < maxRadius)
        maxRadius = dist;

    return m_terrain->GetFlatZoneRadius(center, maxRadius);
}


//! Hides buildable area when a cube of metal is taken up
void CRobotMain::HideDropZone(CObject* metal)
{
    if (m_showLimit[1].used         &&
        m_showLimit[1].link == metal)
    {
        FlushShowLimit(1);
    }

    if (m_showLimit[2].used         &&
        m_showLimit[2].link == metal)
    {
        FlushShowLimit(2);
    }
}

//! Shows the buildable area when a cube of metal is deposited
void CRobotMain::ShowDropZone(CObject* metal, CObject* transporter)
{
    if (metal == nullptr)
        return;

    Math::Vector center = metal->GetPosition();

    // Calculates the maximum radius possible depending on other items.
    float oMax = 30.0f;  // radius to build the biggest building
    float tMax;
    for (CObject* obj : m_objMan->GetAllObjects())
    {
        if (!obj->GetDetectable())
        continue;  // inactive?
        if (IsObjectBeingTransported(obj))
            continue;

        if (obj == metal)
            continue;
        if (obj == transporter)
            continue;

        Math::Vector oPos;

        ObjectType type = obj->GetType();
        if (type == OBJECT_BASE)
        {
            oPos = obj->GetPosition();
            float dist = Math::Distance(center, oPos)-80.0f;
            oMax = Math::Min(oMax, dist);
        }
        else
        {
            for (const auto& crashSphere : obj->GetAllCrashSpheres())
            {
                float dist = Math::Distance(center, crashSphere.sphere.pos)-crashSphere.sphere.radius;
                oMax = Math::Min(oMax, dist);
            }
        }

        if ( type == OBJECT_DERRICK  ||
             type == OBJECT_FACTORY  ||
             type == OBJECT_STATION  ||
             type == OBJECT_CONVERT  ||
             type == OBJECT_REPAIR   ||
             type == OBJECT_DESTROYER||
             type == OBJECT_TOWER    ||
             type == OBJECT_RESEARCH ||
             type == OBJECT_RADAR    ||
             type == OBJECT_ENERGY   ||
             type == OBJECT_LABO     ||
             type == OBJECT_NUCLEAR  ||
             type == OBJECT_START    ||
             type == OBJECT_END      ||
             type == OBJECT_INFO     ||
             type == OBJECT_PARA     ||
             type == OBJECT_SAFE     ||
             type == OBJECT_HUSTON   )  // building?
        {
            for (const auto& crashSphere : obj->GetAllCrashSpheres())
            {
                float dist = Math::Distance(center, crashSphere.sphere.pos)-crashSphere.sphere.radius-BUILDMARGIN;
                oMax = Math::Min(oMax, dist);
            }
        }
    }

    // Calculates the maximum possible radius depending on terrain.
    if (oMax >= 2.0f)
        tMax = m_terrain->GetFlatZoneRadius(center, 30.0f);
    else
        tMax = 0.0f;

    float radius = Math::Min(oMax, tMax);
    if (radius >= 2.0f)
        SetShowLimit(1, Gfx::PARTILIMIT2, metal, center, radius, 10.0f);
}

//! Erases the boundaries shown
void CRobotMain::FlushShowLimit(int i)
{
    for (int j = 0; j < m_showLimit[i].total; j++)
    {
        if (m_showLimit[i].parti[j] == 0)
            continue;

        m_particle->DeleteParticle(m_showLimit[i].parti[j]);
        m_showLimit[i].parti[j] = 0;
    }

    m_showLimit[i].total = 0;
    m_showLimit[i].link = nullptr;
    m_showLimit[i].used = false;
}

//! Specifies the boundaries to show
void CRobotMain::SetShowLimit(int i, Gfx::ParticleType parti, CObject *obj,
                              Math::Vector pos, float radius, float duration)
{
    FlushShowLimit(i);  // erases the current boundaries

    if (radius <= 0.0f)
        return;

    Math::Point dim;
    float dist;
    if (radius <= 50.0f)
    {
        dim = Math::Point(0.3f, 0.3f);
        dist = 2.5f;
    }
    else
    {
        dim = Math::Point(1.5f, 1.5f);
        dist = 10.0f;
    }

    m_showLimit[i].used = true;
    m_showLimit[i].link = obj;
    m_showLimit[i].pos = pos;
    m_showLimit[i].radius = radius;
    m_showLimit[i].duration = duration;
    m_showLimit[i].total = static_cast<int>((radius*2.0f*Math::PI)/dist);
    if (m_showLimit[i].total > MAXSHOWPARTI) m_showLimit[i].total = MAXSHOWPARTI;
    m_showLimit[i].time = 0.0f;

    for (int j = 0; j < m_showLimit[i].total; j++)
    {
        m_showLimit[i].parti[j] = m_particle->CreateParticle(pos, Math::Vector(0.0f, 0.0f, 0.0f), dim, parti, duration);
    }
}

//! Mount the boundaries of the selected object
void CRobotMain::StartShowLimit()
{
    CObject* obj = GetSelect();
    if (obj == nullptr)
        return;
    if (!obj->Implements(ObjectInterfaceType::Ranged))
        return;
    float range = dynamic_cast<CRangedObject*>(obj)->GetShowLimitRadius();
    if (range == 0.0f)
        return;
    SetShowLimit(0, Gfx::PARTILIMIT1, obj, obj->GetPosition(), range);
}

//! Advances the boundaries shown
void CRobotMain::FrameShowLimit(float rTime)
{
    if (m_engine->GetPause())
        return;

    for (int i = 0; i < MAXSHOWLIMIT; i++)
    {
        if (!m_showLimit[i].used)
            continue;

        m_showLimit[i].time += rTime;

        if (m_showLimit[i].time >= m_showLimit[i].duration)
        {
            FlushShowLimit(i);
            continue;
        }

        float factor = 1.0f;
        if (m_showLimit[i].time < 1.0f)
            factor = m_showLimit[i].time;
        else if (m_showLimit[i].time > m_showLimit[i].duration-1.0f)
            factor = m_showLimit[i].duration-m_showLimit[i].time;

        float speed = 0.4f-m_showLimit[i].radius*0.001f;
        if (speed < 0.1f)
            speed = 0.1f;
        float angle = m_showLimit[i].time*speed;

        if (m_showLimit[i].link != nullptr)
            m_showLimit[i].pos = m_showLimit[i].link->GetPosition();

        for (int j = 0; j < m_showLimit[i].total; j++)
        {
            if (m_showLimit[i].parti[j] == 0)
                continue;

            Math::Point center;
            center.x = m_showLimit[i].pos.x;
            center.y = m_showLimit[i].pos.z;
            Math::Point rotate;
            rotate.x = center.x+m_showLimit[i].radius*factor;
            rotate.y = center.y;
            rotate = Math::RotatePoint(center, angle, rotate);

            Math::Vector pos;
            pos.x = rotate.x;
            pos.z = rotate.y;
            pos.y = 0.0f;
            m_terrain->AdjustToFloor(pos, true);
            if (m_showLimit[i].radius <= 50.0f)
                pos.y += 0.5f;
            else
                pos.y += 2.0f;
            m_particle->SetPosition(m_showLimit[i].parti[j], pos);

            angle += (2.0f*Math::PI)/m_showLimit[i].total;
        }
    }
}

//! Saves all programs of all the robots
void CRobotMain::SaveAllScript()
{
    for (CObject* obj : m_objMan->GetAllObjects())
        SaveOneScript(obj);
}

//! Saves all programs of the robot.
void CRobotMain::SaveOneScript(CObject *obj)
{
    if (! obj->Implements(ObjectInterfaceType::ProgramStorage))
        return;

    CProgramStorageObject* programStorage = dynamic_cast<CProgramStorageObject*>(obj);

    char categoryChar = GetLevelCategoryDir(m_levelCategory)[0];
    programStorage->SaveAllUserPrograms(m_playerProfile->GetSaveFile(StrUtils::Format("%c%.3d%.3d", categoryChar, m_levelChap, m_levelRank)));
}

//! Saves the stack of the program in execution of a robot
bool CRobotMain::SaveFileStack(CObject *obj, FILE *file, int objRank)
{
    if (objRank == -1)
        return true;

    if (! obj->Implements(ObjectInterfaceType::Programmable))
        return true;

    CProgrammableObject* programmable = dynamic_cast<CProgrammableObject*>(obj);

    ObjectType type = obj->GetType();
    if (type == OBJECT_HUMAN)
        return true;

    return programmable->WriteStack(file);
}

//! Resumes the execution stack of the program in a robot
bool CRobotMain::ReadFileStack(CObject *obj, FILE *file, int objRank)
{
    if (objRank == -1)
        return true;

    if (! obj->Implements(ObjectInterfaceType::Programmable))
        return true;

    CProgrammableObject* programmable = dynamic_cast<CProgrammableObject*>(obj);

    ObjectType type = obj->GetType();
    if (type == OBJECT_HUMAN)
        return true;

    return programmable->ReadStack(file);
}

std::vector<std::string> CRobotMain::GetNewScriptNames(ObjectType type)
{
    std::vector<std::string> names;
    for (const auto& newScript : m_newScriptName)
    {
        if (newScript.type == type        ||
            newScript.type == OBJECT_NULL  )
        {
            names.push_back(newScript.name);
        }
    }

    return names;
}


//! Seeks if an object occupies in a spot, to prevent a backup of the game
bool CRobotMain::IOIsBusy()
{
    if (CScriptFunctions::CheckOpenFiles())
        return true;

    for (CObject* obj : m_objMan->GetAllObjects())
    {
        if (! obj->Implements(ObjectInterfaceType::TaskExecutor))
            continue;

        if (obj->Implements(ObjectInterfaceType::Programmable) && dynamic_cast<CProgrammableObject*>(obj)->IsProgram())
        continue; // TODO: I'm not sure if this is correct but this is how it worked earlier
        if (dynamic_cast<CTaskExecutorObject*>(obj)->IsForegroundTask())
            return true;
    }
    return false;
}

//! Writes an object into the backup file
void CRobotMain::IOWriteObject(CLevelParserLine* line, CObject* obj, const std::string& programDir, int objRank)
{
    line->AddParam("type", MakeUnique<CLevelParserParam>(obj->GetType()));
    line->AddParam("id", MakeUnique<CLevelParserParam>(obj->GetID()));
    line->AddParam("pos", MakeUnique<CLevelParserParam>(obj->GetPosition()/g_unit));
    line->AddParam("angle", MakeUnique<CLevelParserParam>(obj->GetRotation() * Math::RAD_TO_DEG));
    line->AddParam("zoom", MakeUnique<CLevelParserParam>(obj->GetScale()));

    if (obj->Implements(ObjectInterfaceType::Old))
        line->AddParam("option", MakeUnique<CLevelParserParam>(obj->GetOption()));

    if (obj->Implements(ObjectInterfaceType::Controllable))
    {
        auto controllableObj = dynamic_cast<CControllableObject*>(obj);
        line->AddParam("trainer", MakeUnique<CLevelParserParam>(controllableObj->GetTrainer()));
        if (controllableObj->GetSelect())
            line->AddParam("select", MakeUnique<CLevelParserParam>(true));
    }

    obj->Write(line);

    if (obj->GetType() == OBJECT_BASE)
        line->AddParam("run", MakeUnique<CLevelParserParam>(3));  // stops and open (PARAM_FIXSCENE)


    if (obj->Implements(ObjectInterfaceType::ProgramStorage))
    {
        CProgramStorageObject* programStorage = dynamic_cast<CProgramStorageObject*>(obj);
        if (programStorage->GetProgramStorageIndex() >= 0)
        {
            programStorage->SaveAllProgramsForSavedScene(line, programDir);
        }
        else
        {
            // Probably an object created after the scene started, not loaded from level file
            // This means it doesn't normally store programs so it doesn't have program storage id assigned
            programStorage->SetProgramStorageIndex(999-objRank); // Set something that won't collide with normal programs
            programStorage->SaveAllProgramsForSavedScene(line, programDir);
            programStorage->SetProgramStorageIndex(-1); // Disable again
        }

        if (obj->Implements(ObjectInterfaceType::Programmable))
        {
            int run = dynamic_cast<CProgramStorageObject*>(obj)->GetProgramIndex(dynamic_cast<CProgrammableObject*>(obj)->GetCurrentProgram());
            if (run != -1)
            {
                line->AddParam("run", MakeUnique<CLevelParserParam>(run+1));
            }
        }
    }
}

//! Saves the current game
bool CRobotMain::IOWriteScene(std::string filename, std::string filecbot, std::string filescreenshot, const std::string& info, bool emergencySave)
{
    if (!emergencySave)
    {
        // Render the indicator to show that we are working
        ShowSaveIndicator(true);
        m_app->Render(); // update
    }

    std::string dirname = filename.substr(0, filename.find_last_of("/"));

    CLevelParser levelParser(filename);
    CLevelParserLineUPtr line;

    line = MakeUnique<CLevelParserLine>("Title");
    line->AddParam("text", MakeUnique<CLevelParserParam>(std::string(info)));
    levelParser.AddLine(std::move(line));


    //TODO: Do we need that? It's not used anyway
    line = MakeUnique<CLevelParserLine>("Version");
    line->AddParam("maj", MakeUnique<CLevelParserParam>(0));
    line->AddParam("min", MakeUnique<CLevelParserParam>(1));
    levelParser.AddLine(std::move(line));


    line = MakeUnique<CLevelParserLine>("Created");
    line->AddParam("date", MakeUnique<CLevelParserParam>(static_cast<int>(time(nullptr))));
    levelParser.AddLine(std::move(line));

    line = MakeUnique<CLevelParserLine>("Mission");
    line->AddParam("base", MakeUnique<CLevelParserParam>(GetLevelCategoryDir(m_levelCategory)));
    if (m_levelCategory == LevelCategory::CustomLevels)
        line->AddParam("dir", MakeUnique<CLevelParserParam>(GetCustomLevelDir()));
    else
        line->AddParam("chap", MakeUnique<CLevelParserParam>(m_levelChap));
    line->AddParam("rank", MakeUnique<CLevelParserParam>(m_levelRank));
    line->AddParam("gametime", MakeUnique<CLevelParserParam>(GetGameTime()));
    levelParser.AddLine(std::move(line));

    line = MakeUnique<CLevelParserLine>("Map");
    line->AddParam("zoom", MakeUnique<CLevelParserParam>(m_map->GetZoomMap()));
    levelParser.AddLine(std::move(line));

    line = MakeUnique<CLevelParserLine>("DoneResearch");
    line->AddParam("bits", MakeUnique<CLevelParserParam>(static_cast<int>(m_researchDone[0])));
    levelParser.AddLine(std::move(line));

    float   sleep    = .0,  //fake init to mute lint
            delay    = .0,  //fake init to mute lint
            magnetic = .0,  //fake init to mute lint
            progress = .0;  //fake init to mute lint
    if (m_lightning->GetStatus(sleep, delay, magnetic, progress))
    {
        line = MakeUnique<CLevelParserLine>("BlitzMode");
        line->AddParam("sleep", MakeUnique<CLevelParserParam>(sleep));
        line->AddParam("delay", MakeUnique<CLevelParserParam>(delay));
        line->AddParam("magnetic", MakeUnique<CLevelParserParam>(magnetic/g_unit));
        line->AddParam("progress", MakeUnique<CLevelParserParam>(progress));
        levelParser.AddLine(std::move(line));
    }


    int objRank = 0;
    for (CObject* obj : m_objMan->GetAllObjects())
    {
        if (obj->GetType() == OBJECT_TOTO)
            continue;
        if (IsObjectBeingTransported(obj))
            continue;
        if (obj->Implements(ObjectInterfaceType::Destroyable) && dynamic_cast<CDestroyableObject*>(obj)->IsDying())
            continue;

        if (obj->Implements(ObjectInterfaceType::Carrier))
        {
            CObject* cargo = dynamic_cast<CCarrierObject*>(obj)->GetCargo();
            if (cargo != nullptr)  // object transported?
            {
                line = MakeUnique<CLevelParserLine>("CreateFret");
                IOWriteObject(line.get(), cargo, dirname, objRank++);
                levelParser.AddLine(std::move(line));
            }
        }

        if (obj->Implements(ObjectInterfaceType::Powered))
        {
            CObject* power = dynamic_cast<CPoweredObject*>(obj)->GetPower();
            if (power != nullptr) // battery transported?
            {
                line = MakeUnique<CLevelParserLine>("CreatePower");
                IOWriteObject(line.get(), power, dirname, objRank++);
                levelParser.AddLine(std::move(line));
            }
        }


        line = MakeUnique<CLevelParserLine>("CreateObject");
        IOWriteObject(line.get(), obj, dirname, objRank++);
        levelParser.AddLine(std::move(line));
    }
    try
    {
        levelParser.Save();
    }
    catch (CLevelParserException& e)
    {
        GetLogger()->Error("Failed to save level state - %s\n", e.what());
        return false;
    }

    // Writes the file of stacks of execution.
    FILE* file = CBot::fOpen((CResourceManager::GetSaveLocation() + "/" + filecbot).c_str(), "wb");
    if (file == nullptr)
        return false;

    long version = 1;
    CBot::fWrite(&version, sizeof(long), 1, file);  // version of COLOBOT
    version = CBot::CBotProgram::GetVersion();
    CBot::fWrite(&version, sizeof(long), 1, file);  // version of CBOT

    objRank = 0;
    for (CObject* obj : m_objMan->GetAllObjects())
    {
        if (obj->GetType() == OBJECT_TOTO)
            continue;
        if (IsObjectBeingTransported(obj))
            continue;
        if (obj->Implements(ObjectInterfaceType::Destroyable) && dynamic_cast<CDestroyableObject*>(obj)->IsDying())
            continue;

        if (!SaveFileStack(obj, file, objRank++))  break;
    }
    CBot::CBotClass::SaveStaticState(file);
    CBot::fClose(file);

    if (!emergencySave)
    {
        ShowSaveIndicator(false); // force hide for screenshot
        MouseMode oldMouseMode = m_app->GetMouseMode();
        m_app->SetMouseMode(MOUSE_NONE); // disable the mouse
        m_displayText->HideText(true); // hide
        m_engine->SetScreenshotMode(true);

        m_engine->Render(); // update (but don't show, we're not swapping buffers here!)
        m_engine->WriteScreenShot(CResourceManager::GetSaveLocation() + "/" + filescreenshot); //TODO: Use PHYSFS?
        m_shotSaving++;

        m_engine->SetScreenshotMode(false);
        m_displayText->HideText(false);
        m_app->SetMouseMode(oldMouseMode);

        m_app->ResetTimeAfterLoading();
    }
    return true;
}

//! Notifies the user that scene write is finished
void CRobotMain::IOWriteSceneFinished()
{
    m_displayText->DisplayError(INFO_WRITEOK, Math::Vector(0.0f,0.0f,0.0f));
    m_shotSaving--;
}

//! Resumes the game
CObject* CRobotMain::IOReadObject(CLevelParserLine *line, const std::string& programDir, const std::string& objCounterText, float objectProgress, int objRank)
{
    ObjectCreateParams params = CObject::ReadCreateParams(line);
    params.power = -1.0f;
    params.id = line->GetParam("id")->AsInt();

    std::string details = objCounterText;
    #if DEV_BUILD
    // Object categories may spoil the level a bit, so hide them in release builds
    details += ": "+CLevelParserParam::FromObjectType(params.type);
    #endif
    m_ui->GetLoadingScreen()->SetProgress(0.25f+objectProgress*0.7f, RT_LOADING_OBJECTS_SAVED, details);

    CObject* obj = m_objMan->CreateObject(params);

    if (obj->Implements(ObjectInterfaceType::Old))
    {
        COldObject* oldObj = dynamic_cast<COldObject*>(obj);
        oldObj->SetPosition(line->GetParam("pos")->AsPoint() * g_unit);
        oldObj->SetRotation(line->GetParam("angle")->AsPoint() * Math::DEG_TO_RAD);
    }

    if (obj->GetType() == OBJECT_BASE) m_base = obj;

    obj->Read(line);

    int run = line->GetParam("run")->AsInt(-1);
    if (run != -1)
    {
        CAuto* automat = obj->GetAuto();
        if (automat != nullptr)
            automat->Start(run);  // starts the film
    }

    if (obj->Implements(ObjectInterfaceType::ProgramStorage))
    {
        CProgramStorageObject* programStorage = dynamic_cast<CProgramStorageObject*>(obj);
        if (!line->GetParam("programStorageIndex")->IsDefined()) // Backwards compatibility
            programStorage->SetProgramStorageIndex(objRank);
        programStorage->LoadAllProgramsForSavedScene(line, programDir);
    }

    return obj;
}

//! Resumes some part of the game
CObject* CRobotMain::IOReadScene(std::string filename, std::string filecbot)
{
    std::string dirname = filename.substr(0, filename.find_last_of("/"));

    CLevelParser levelParser(filename);
    levelParser.SetLevelPaths(m_levelCategory, m_levelChap, m_levelRank);
    levelParser.Load();
    int numObjects = levelParser.CountLines("CreateObject") + levelParser.CountLines("CreatePower") + levelParser.CountLines("CreateFret");

    m_base = nullptr;

    CObject* cargo   = nullptr;
    CObject* power  = nullptr;
    CObject* sel    = nullptr;
    int objRank = 0;
    int objCounter = 0;
    for (auto& line : levelParser.GetLines())
    {
        if (line->GetCommand() == "Mission")
            m_gameTime = line->GetParam("gametime")->AsFloat(0.0f);

        if (line->GetCommand() == "Map")
            m_map->ZoomMap(line->GetParam("zoom")->AsFloat());

        if (line->GetCommand() == "DoneResearch")
            m_researchDone[0] = line->GetParam("bits")->AsInt();

        if (line->GetCommand() == "BlitzMode")
        {
            float sleep = line->GetParam("sleep")->AsFloat();
            float delay = line->GetParam("delay")->AsFloat();
            float magnetic = line->GetParam("magnetic")->AsFloat()*g_unit;
            float progress = line->GetParam("progress")->AsFloat();
            m_lightning->SetStatus(sleep, delay, magnetic, progress);
        }

        if (line->GetCommand() == "CreateFret")
        {
            cargo = IOReadObject(line.get(), dirname, StrUtils::ToString<int>(objCounter+1)+" / "+StrUtils::ToString<int>(numObjects), static_cast<float>(objCounter) / static_cast<float>(numObjects));
            objCounter++;
        }

        if (line->GetCommand() == "CreatePower")
        {
            power = IOReadObject(line.get(), dirname, StrUtils::ToString<int>(objCounter+1)+" / "+StrUtils::ToString<int>(numObjects), static_cast<float>(objCounter) / static_cast<float>(numObjects));
            objCounter++;
        }

        if (line->GetCommand() == "CreateObject")
        {
            CObject* obj = IOReadObject(line.get(), dirname, StrUtils::ToString<int>(objCounter+1)+" / "+StrUtils::ToString<int>(numObjects), static_cast<float>(objCounter) / static_cast<float>(numObjects), objRank++);

            if (line->GetParam("select")->AsBool(false))
                sel = obj;

            if (cargo != nullptr)
            {
                assert(obj->Implements(ObjectInterfaceType::Carrier)); // TODO: exception?
                assert(obj->Implements(ObjectInterfaceType::Old));
                dynamic_cast<CCarrierObject*>(obj)->SetCargo(cargo);
                auto task = MakeUnique<CTaskManip>(dynamic_cast<COldObject*>(obj));
                task->Start(TMO_AUTO, TMA_GRAB);  // holds the object!
            }

            if (power != nullptr)
            {
                assert(obj->Implements(ObjectInterfaceType::Powered));
                dynamic_cast<CPoweredObject*>(obj)->SetPower(power);
                assert(power->Implements(ObjectInterfaceType::Transportable));
                dynamic_cast<CTransportableObject*>(power)->SetTransporter(obj);
            }
            cargo = nullptr;
            power = nullptr;

            objCounter++;
        }
    }

    m_ui->GetLoadingScreen()->SetProgress(0.95f, RT_LOADING_CBOT_SAVE);

    // Reads the file of stacks of execution.
    FILE* file = CBot::fOpen((CResourceManager::GetSaveLocation() + "/" + filecbot).c_str(), "rb");
    if (file != nullptr)
    {
        long version = 0;  //fake init to mute lint
        CBot::fRead(&version, sizeof(long), 1, file);  // version of COLOBOT
        if (version == 1)
        {
            CBot::fRead(&version, sizeof(long), 1, file);  // version of CBOT
            if (version == CBot::CBotProgram::GetVersion())
            {
                objRank = 0;
                for (CObject* obj : m_objMan->GetAllObjects())
                {
                    if (obj->GetType() == OBJECT_TOTO)
                        continue;
                    if (IsObjectBeingTransported(obj))
                        continue;
                    if (obj->Implements(ObjectInterfaceType::Destroyable) && dynamic_cast<CDestroyableObject*>(obj)->IsDying())
                        continue;

                    if (!ReadFileStack(obj, file, objRank++))
                        break;
                }
            }
        }
        CBot::CBotClass::RestoreStaticState(file);
        CBot::fClose(file);
    }

    m_ui->GetLoadingScreen()->SetProgress(1.0f, RT_LOADING_FINISHED);

    return sel;
}


//! Changes current player
void CRobotMain::SelectPlayer(std::string playerName)
{
    assert(!playerName.empty());

    m_playerProfile = MakeUnique<CPlayerProfile>(playerName);
    SetGlobalGamerName(playerName);
}

CPlayerProfile* CRobotMain::GetPlayerProfile()
{
    return m_playerProfile.get();
}


//! Resets all objects to their original position
void CRobotMain::ResetObject()
{
    // schedule reset during next frame
    m_resetCreate = true;
}

//! Resets all objects to their original position
void CRobotMain::ResetCreate()
{
    SaveAllScript();

    // Removes all bullets in progress.
    m_particle->DeleteParticle(Gfx::PARTIGUN1);
    m_particle->DeleteParticle(Gfx::PARTIGUN2);
    m_particle->DeleteParticle(Gfx::PARTIGUN3);
    m_particle->DeleteParticle(Gfx::PARTIGUN4);

    DeselectAll();  // removes the control buttons
    DeleteAllObjects();  // removes all the current 3D Scene

    m_particle->FlushParticle();
    m_terrain->FlushBuildingLevel();

    m_camera->SetType(Gfx::CAM_TYPE_NULL);

    try
    {
        CreateScene(m_ui->GetSceneSoluce(), false, true);

        for (CObject* obj : m_objMan->GetAllObjects())
        {
            if (obj->GetAnimateOnReset())
            {
                m_engine->GetPyroManager()->Create(Gfx::PT_RESET, obj);
            }
        }
    }
    catch (const std::runtime_error& e)
    {
        LevelLoadingError("An error occurred while trying to reset scene", e);
    }
}

//! Updates the audiotracks
void CRobotMain::UpdateAudio(bool frame)
{
    for(std::unique_ptr<CAudioChangeCondition>& audioChange : m_audioChange)
    {
        if (audioChange->changed)
            continue;

        if (audioChange->Check())
        {
            GetLogger()->Info("Changing music to \"%s\"\n", audioChange->music.c_str());
            m_sound->PlayMusic(audioChange->music, audioChange->repeat);
            audioChange->changed = true;
        }
    }
}

//! Set mission result from LevelController script
void CRobotMain::SetMissionResultFromScript(Error result, float delay)
{
    m_endTakeWinDelay = delay;
    m_endTakeLostDelay = delay;
    m_missionResult = result;
    m_missionResultFromScript = true;
}

Error CRobotMain::ProcessEndMissionTakeForGroup(std::vector<CSceneEndCondition*>& endTakes)
{
    Error finalResult = ERR_OK;
    bool hasWinningConditions = false;
    for (CSceneEndCondition* endTake : endTakes)
    {
        Error result = endTake->GetMissionResult();
        if (endTake->lost < 0)
            hasWinningConditions = true;

        if (result == ERR_OK && endTake->immediat)
        {
            hasWinningConditions = true;
            finalResult = result;
            break;
        }

        if (result != ERR_OK)
        {
            finalResult = result;
            break;
        }
    }
    if (finalResult == ERR_OK && !hasWinningConditions) finalResult = ERR_MISSION_NOTERM; // Never end mission without ending conditions
    return finalResult;
}

//! Process EndMissionTake commands, result is stored in m_missionResult
//! If return value is different than ERR_MISSION_NOTERM, assume the mission is finished and pass on the result
Error CRobotMain::ProcessEndMissionTake()
{
    // Sort end conditions by teams
    std::map<int, std::vector<CSceneEndCondition*>> teamsEndTake;
    for (std::unique_ptr<CSceneEndCondition>& endTake : m_endTake)
        teamsEndTake[endTake->winTeam].push_back(endTake.get());

    // This is just a smart way to check if we have any map values other than 0 defined
    bool usesTeamConditions = teamsEndTake.size() > teamsEndTake.count(0);

    if (!usesTeamConditions)
    {
        m_missionResult = ProcessEndMissionTakeForGroup(teamsEndTake[0]);
    }
    else
    {
        // Special handling for teams
        m_missionResult = ERR_MISSION_NOTERM;

        if (GetAllActiveTeams().empty())
        {
            GetLogger()->Info("All teams died, mission ended\n");
            if (m_scoreboard)
            {
                std::string title, text, details_line;
                GetResource(RES_TEXT, RT_SCOREBOARD_RESULTS, title);
                GetResource(RES_TEXT, RT_SCOREBOARD_RESULTS_TEXT, text);
                GetResource(RES_TEXT, RT_SCOREBOARD_RESULTS_LINE, details_line);
                std::string details = "";
                for (int team : GetAllTeams())
                {
                    if (!details.empty())
                        details += ", ";
                    details += StrUtils::Format(details_line.c_str(), GetTeamName(team).c_str(), m_scoreboard->GetScore(team).points);
                }
                m_ui->GetDialog()->StartInformation(
                    title,
                    text,
                    details,
                    false, true,
                    [&]()
                    {
                        ChangePhase(PHASE_WIN);
                    }
                );
                m_endTakeWinDelay = 0.0f;
                m_missionResult = ERR_OK;
            }
            else
            {
                m_missionResult = INFO_LOST;
            }
        }
        else
        {
            for (auto it : teamsEndTake)
            {
                int team = it.first;
                if (team == 0)
                    continue;
                if (m_teamFinished[team])
                    continue;

                Error result = ProcessEndMissionTakeForGroup(it.second);
                if (result == INFO_LOST || result == INFO_LOSTq)
                {
                    GetLogger()->Info("Team %d lost\n", team);
                    std::string text;
                    GetResource(RES_ERR, INFO_TEAM_DEAD, text);
                    text = StrUtils::Format(text.c_str(), GetTeamName(team).c_str());
                    m_displayText->DisplayText(text.c_str(), Math::Vector(0.0f,0.0f,0.0f), 15.0f, 60.0f, 10.0f, Ui::TT_ERROR);

                    m_displayText->SetEnable(false); // To prevent "bot destroyed" messages
                    m_objMan->DestroyTeam(team);
                    m_displayText->SetEnable(true);

                    m_teamFinished[team] = true;
                }
                else if (result == ERR_OK)
                {
                    /*if (m_winDelay == 0.0f)
                    {
                        GetLogger()->Info("Team %d won\n", team);

                        m_displayText->DisplayText(("<<< Team "+boost::lexical_cast<std::string>(team)+" won the game >>>").c_str(), Math::Vector(0.0f,0.0f,0.0f));
                        if (m_missionTimerEnabled && m_missionTimerStarted)
                        {
                            GetLogger()->Info("Mission time: %s\n", TimeFormat(m_missionTimer).c_str());
                            m_displayText->DisplayText(("Time: " + TimeFormat(m_missionTimer)).c_str(), Math::Vector(0.0f,0.0f,0.0f));
                        }
                        m_missionTimerEnabled = m_missionTimerStarted = false;
                        m_winDelay  = m_endTakeWinDelay;  // wins in two seconds
                        m_lostDelay = 0.0f;
                        m_displayText->SetEnable(false);
                    }
                    m_missionResult = ERR_OK;
                    return ERR_OK;*/
                    GetLogger()->Info("Team %d finished\n", team);
                    std::string text;
                    GetResource(RES_ERR, INFO_TEAM_FINISH, text);
                    text = StrUtils::Format(text.c_str(), GetTeamName(team).c_str());
                    m_displayText->DisplayText(text.c_str(), Math::Vector(0.0f,0.0f,0.0f));
                    if (m_scoreboard)
                        m_scoreboard->ProcessEndTake(team);
                    m_objMan->DestroyTeam(team, DestructionType::Win);
                    m_teamFinished[team] = true;
                }
            }
        }
    }

    if (m_missionResult != INFO_LOST && m_missionResult != INFO_LOSTq)
    {
        if (m_endTakeResearch != 0)
        {
            if (m_endTakeResearch != (m_endTakeResearch&m_researchDone[0]))
            {
                m_missionResult = ERR_MISSION_NOTERM;
            }
        }
    }

    return ERR_MISSION_NOTERM;
}

//! Checks if the mission is over
Error CRobotMain::CheckEndMission(bool frame)
{
    // Process EndMissionTake, unless we are using LevelController script for processing ending conditions
    if (!m_missionResultFromScript)
    {
        Error result = ProcessEndMissionTake();
        if (result != ERR_MISSION_NOTERM)
            return result;
    }
    // Take action depending on m_missionResult

    if (m_missionResult == INFO_LOSTq)
    {
        if (m_lostDelay == 0.0f)
        {
            m_lostDelay = 0.1f;  // lost immediately
            m_winDelay  = 0.0f;
        }
        m_missionTimerEnabled = m_missionTimerStarted = false;
        m_displayText->SetEnable(false);
        return INFO_LOSTq;
    }

    if (m_missionResult == INFO_LOST)
    {
        if (m_lostDelay == 0.0f)
        {
            m_displayText->DisplayError(INFO_LOST, Math::Vector(0.0f,0.0f,0.0f));
            m_lostDelay = m_endTakeLostDelay;  // lost in 6 seconds
            m_winDelay  = 0.0f;
        }
        m_missionTimerEnabled = m_missionTimerStarted = false;
        m_displayText->SetEnable(false);
        return INFO_LOST;
    }

    if (m_missionResult == ERR_OK)
    {
        if (m_endTakeWinDelay == -1.0f && m_winDelay == 0.0f)
        {
            m_winDelay  = 1.0f;  // wins in one second
            m_lostDelay = 0.0f;
            m_missionTimerEnabled = m_missionTimerStarted = false;
            m_displayText->SetEnable(false);
            return ERR_OK;  // mission ended
        }

        if (frame)
        {
            if (m_base != nullptr && !m_endTakeImmediat)
            {
                assert(m_base->Implements(ObjectInterfaceType::Controllable));
                if(dynamic_cast<CControllableObject*>(m_base)->GetSelectable())
                    return ERR_MISSION_NOTERM;
            }
        }

        if (m_winDelay == 0.0f)
        {
            m_displayText->DisplayError(INFO_WIN, Math::Vector(0.0f,0.0f,0.0f));
            if (m_missionTimerEnabled && m_missionTimerStarted)
            {
                GetLogger()->Info("Mission time: %s\n", TimeFormat(m_missionTimer).c_str());
                m_displayText->DisplayText(("Time: " + TimeFormat(m_missionTimer)).c_str(), Math::Vector(0.0f,0.0f,0.0f));
            }
            m_missionTimerEnabled = m_missionTimerStarted = false;
            m_winDelay  = m_endTakeWinDelay;  // wins in two seconds
            m_lostDelay = 0.0f;
        }
        m_displayText->SetEnable(false);
        return ERR_OK;  // mission ended
    }
    else
    {
        m_displayText->SetEnable(true);
        return ERR_MISSION_NOTERM;
    }
}


//! Returns the list instructions required in CBot program in level
const std::map<std::string, MinMax>& CRobotMain::GetObligatoryTokenList()
{
    return m_obligatoryTokens;
}

//! Indicates whether it is possible to control a driving robot
bool CRobotMain::GetTrainerPilot()
{
    return m_cheatTrainerPilot;
}

//! Indicates whether the scene is fixed, without interaction
bool CRobotMain::GetFixScene()
{
    return m_fixScene;
}


const std::string& CRobotMain::GetScriptName()
{
    return m_scriptName;
}

const std::string& CRobotMain::GetScriptFile()
{
    return m_scriptFile;
}


bool CRobotMain::GetShowSoluce()
{
    return m_cheatShowSoluce;
}

bool CRobotMain::GetSceneSoluce()
{
    if (m_infoFilename[SATCOM_SOLUCE][0] == 0)
        return false;
    return m_ui->GetSceneSoluce();
}

bool CRobotMain::GetShowAll()
{
    return m_cheatAllMission;
}

bool CRobotMain::GetRadar()
{
    if (m_cheatRadar)
        return true;

    for (CObject* obj : m_objMan->GetAllObjects())
    {
        ObjectType type = obj->GetType();
        if (type == OBJECT_RADAR && !obj->GetLock())
            return true;
    }
    return false;
}

MissionType CRobotMain::GetMissionType()
{
    return m_missionType;
}


//! Returns the representation to use for the player
int CRobotMain::GetGamerFace()
{
    return m_playerProfile->GetApperance().face;
}

//! Returns the representation to use for the player
int CRobotMain::GetGamerGlasses()
{
    return m_playerProfile->GetApperance().glasses;
}

//! Returns the mode with just the head
bool CRobotMain::GetGamerOnlyHead()
{
    return m_ui->GetGamerOnlyHead();
}

//! Returns the angle of presentation
float CRobotMain::GetPersoAngle()
{
    return m_ui->GetPersoAngle();
}

void CRobotMain::SetLevel(LevelCategory cat, int chap, int rank)
{
    GetLogger()->Debug("Change level to %s %d %d\n", GetLevelCategoryDir(cat).c_str(), chap, rank);
    m_levelCategory = cat;
    m_levelChap = chap;
    m_levelRank = rank;
    m_levelFile = CLevelParser::BuildScenePath(m_levelCategory, m_levelChap, m_levelRank);
}

LevelCategory CRobotMain::GetLevelCategory()
{
    return m_levelCategory;
}

int CRobotMain::GetLevelChap()
{
    return m_levelChap;
}

int CRobotMain::GetLevelRank()
{
    return m_levelRank;
}

//! Returns folder name of the scene that user selected to play.
std::string CRobotMain::GetCustomLevelDir()
{
    assert(m_levelCategory == LevelCategory::CustomLevels);
    return m_ui->GetCustomLevelName(m_levelChap);
}

void CRobotMain::SetReadScene(std::string path)
{
    m_sceneReadPath = path;
}

void CRobotMain::UpdateChapterPassed()
{
    return m_ui->UpdateChapterPassed();
}


//! Changes game speed
void CRobotMain::SetSpeed(float speed)
{
    m_app->SetSimulationSpeed(speed);
    UpdateSpeedLabel();
}

float CRobotMain::GetSpeed()
{
    return m_app->GetSimulationSpeed();
}

void CRobotMain::UpdateSpeedLabel()
{
    Ui::CButton* pb = static_cast<Ui::CButton*>(m_interface->SearchControl(EVENT_SPEED));
    float speed = m_app->GetSimulationSpeed();

    if (pb != nullptr)
    {
        if (speed == 1.0f)
            pb->ClearState(Ui::STATE_VISIBLE);
        else
        {
            char text[10] = {0}; //fake init to mute lint
            sprintf(text, "x%.1f", speed);
            pb->SetName(text);
            pb->SetState(Ui::STATE_VISIBLE);
        }
    }

}


bool CRobotMain::CreateShortcuts()
{
    if (m_phase != PHASE_SIMUL)
        return false;
    if (m_ui->GetLoadingScreen()->IsVisible())
        return false;
    if (!m_shortCut)
        return false;
    return m_short->CreateShortcuts();
}

//! Updates the map
void CRobotMain::UpdateMap()
{
    m_map->UpdateMap();
}

//! Indicates whether the mini-map is visible
bool CRobotMain::GetShowMap()
{
    return m_mapShow;
}


//! Management of the lock mode for movies
void CRobotMain::SetMovieLock(bool lock)
{
    m_movieLock = lock;

    CreateShortcuts();
    m_map->ShowMap(!m_movieLock && m_mapShow && !m_ui->GetLoadingScreen()->IsVisible());
    if (m_movieLock)
        HiliteClear();
}

bool CRobotMain::GetMovieLock()
{
    return m_movieLock;
}

bool CRobotMain::GetInfoLock()
{
    return m_displayInfo != nullptr;  // info in progress?
}

//! Management of the blocking of the call of SatCom
void CRobotMain::SetSatComLock(bool lock)
{
    m_satComLock = lock;
}

bool CRobotMain::GetSatComLock()
{
    return m_satComLock;
}

//! Management of the lock mode for the edition
void CRobotMain::SetEditLock(bool lock, bool edit)
{
    m_editLock = lock;

    CreateShortcuts();

    // Do not remove the card if it contains a still image.
    if (!lock || !m_map->GetFixImage())
        m_map->ShowMap(!m_editLock && m_mapShow);

    m_displayText->HideText(lock);
    m_input->ResetKeyStates();

    if (m_editLock)
        HiliteClear();
    else
        m_editFull = false;
}

bool CRobotMain::GetEditLock()
{
    return m_editLock;
}

//! Management of the fullscreen mode during editing
void CRobotMain::SetEditFull(bool full)
{
    m_editFull = full;
}

bool CRobotMain::GetEditFull()
{
    return m_editFull;
}


//! Indicates whether mouse is on an friend object, on which we should not shoot
void CRobotMain::SetFriendAim(bool friendAim)
{
    m_friendAim = friendAim;
}

bool CRobotMain::GetFriendAim()
{
    return m_friendAim;
}


//! Starts music with a mission
void CRobotMain::StartMusic()
{
    GetLogger()->Debug("Starting music...\n");
    if (m_audioTrack != "")
    {
        m_sound->PlayMusic(m_audioTrack, m_audioRepeat, 0.0f);
    }
}

void CRobotMain::UpdatePause(PauseType pause)
{
    m_engine->SetPause(pause & PAUSE_ENGINE);
    m_camera->SetFreeze(pause & PAUSE_CAMERA);
    m_sound->MuteAll(pause & PAUSE_MUTE_SOUND);
    CreateShortcuts();
    if (pause != PAUSE_NONE)
        HiliteClear();
}

void CRobotMain::UpdatePauseMusic(PauseMusic music)
{
    switch (music)
    {
    case PAUSE_MUSIC_NONE:
        m_sound->StopPauseMusic();
        break;

    case PAUSE_MUSIC_EDITOR:
        if (m_editorTrack != "")
            m_sound->PlayPauseMusic(m_editorTrack, m_editorRepeat);
        break;

    case PAUSE_MUSIC_SATCOM:
        if (m_satcomTrack != "")
            m_sound->PlayPauseMusic(m_satcomTrack, m_satcomRepeat);
        break;
    }
}

//! Removes hilite and tooltip
void CRobotMain::ClearInterface()
{
    HiliteClear();  // removes setting evidence
    m_tooltipName.clear();  // really removes the tooltip
}

void CRobotMain::DisplayError(Error err, CObject* pObj, float time)
{
    m_displayText->DisplayError(err, pObj, time);
}

void CRobotMain::DisplayError(Error err, Math::Vector goal, float height, float dist, float time)
{
    m_displayText->DisplayError(err, goal, height, dist, time);
}

void CRobotMain::UpdateCustomLevelList()
{
    m_ui->UpdateCustomLevelList();
}

std::string CRobotMain::GetCustomLevelName(int id)
{
    return m_ui->GetCustomLevelName(id);
}

const std::vector<std::string>& CRobotMain::GetCustomLevelList()
{
    return m_ui->GetCustomLevelList();
}

bool CRobotMain::IsLoading()
{
    return m_ui->GetLoadingScreen()->IsVisible();
}

void CRobotMain::StartMissionTimer()
{
    if (m_missionTimerEnabled && !m_missionTimerStarted)
    {
        GetLogger()->Info("Starting mission timer...\n");
        m_missionTimerStarted = true;
    }
}

void CRobotMain::SetAutosave(bool enable)
{
    if (m_autosave == enable)
        return;

    m_autosave = enable;
    m_autosaveLast = m_gameTimeAbsolute;
}

bool CRobotMain::GetAutosave()
{
    return m_autosave;
}

void CRobotMain::SetAutosaveInterval(int interval)
{
    if (m_autosaveInterval == interval)
        return;

    m_autosaveInterval = interval;
    m_autosaveLast = m_gameTimeAbsolute;
}

int CRobotMain::GetAutosaveInterval()
{
    return m_autosaveInterval;
}

void CRobotMain::SetAutosaveSlots(int slots)
{
    if (m_autosaveSlots == slots)
        return;

    m_autosaveSlots = slots;
}

int CRobotMain::GetAutosaveSlots()
{
    return m_autosaveSlots;
}

// Remove oldest saves with autosave prefix
void CRobotMain::AutosaveRotate()
{
    if (m_playerProfile == nullptr)
        return;

    GetLogger()->Debug("Rotate autosaves...\n");
    auto saveDirs = CResourceManager::ListDirectories(m_playerProfile->GetSaveDir());
    const std::string autosavePrefix = "autosave";
    std::vector<std::string> autosaves;
    std::copy_if(saveDirs.begin(), saveDirs.end(), std::back_inserter(autosaves), [&](const std::string &save)
    {
        return save.substr(0, autosavePrefix.length()) == autosavePrefix;
    });

    std::sort(autosaves.begin(), autosaves.end(), std::less<std::string>());
    for (int i = 0; i < static_cast<int>(autosaves.size()) - m_autosaveSlots + 1; i++)
    {
        CResourceManager::RemoveDirectory(m_playerProfile->GetSaveDir() + "/" + autosaves[i]);
    }
}

void CRobotMain::Autosave()
{
    AutosaveRotate();
    GetLogger()->Info("Autosave!\n");

    char timestr[100];
    char infostr[100];
    time_t now = time(nullptr);
    strftime(timestr, 99, "%y%m%d%H%M%S", localtime(&now));
    strftime(infostr, 99, "%y.%m.%d %H:%M", localtime(&now));
    std::string info = std::string("[AUTOSAVE] ") + infostr;
    std::string dir = m_playerProfile->GetSaveFile(std::string("autosave") + timestr);

    m_playerProfile->SaveScene(dir, info);
}

void CRobotMain::QuickSave()
{
    GetLogger()->Info("Quicksave!\n");

    char infostr[100] = {0}; //fake init to mute lint
    time_t now = time(nullptr);
    strftime(infostr, 99, "%y.%m.%d %H:%M", localtime(&now));
    std::string info = std::string("[QUICKSAVE]") + infostr;
    std::string dir = m_playerProfile->GetSaveFile(std::string("quicksave"));
    m_playerProfile->SaveScene(dir, info);
}

void CRobotMain::QuickLoad()
{
    std::string dir = m_playerProfile->GetSaveFile(std::string("quicksave"));
    if(!CResourceManager::Exists(dir))
    {
        m_displayText->DisplayError(ERR_NO_QUICK_SLOT, Math::Vector(0.0f,0.0f,0.0f), 15.0f, 60.0f, 1000.0f);
        GetLogger()->Debug("Quicksave slot not found\n");
        return;
    }
    m_playerProfile->LoadScene(dir);
}

void CRobotMain::SetExitAfterMission(bool exit)
{
    m_exitAfterMission = exit;
}

bool CRobotMain::CanPlayerInteract()
{
    if(GetMissionType() == MISSION_CODE_BATTLE)
    {
        return !m_codeBattleStarted;
    }
    return true;
}

const std::string NO_TEAM_NAME = "Team";
const std::string& CRobotMain::GetTeamName(int id)
{
    if(m_teamNames.count(id) == 0)
        return NO_TEAM_NAME;
    return m_teamNames[id];
}

bool CRobotMain::IsTeamColorDefined(int id)
{
    if(id == 0)
        return false; // Always use default for team 0

    return m_colorNewBot.find(id) != m_colorNewBot.end();
}


int CRobotMain::GetEnableBuild()
{
    return m_build;
}

void CRobotMain::SetEnableBuild(int enableBuild)
{
    m_build = enableBuild;
}

int CRobotMain::GetEnableResearch()
{
    return m_researchEnable;
}

void CRobotMain::SetEnableResearch(int enableResearch)
{
    m_researchEnable = enableResearch;
}

int CRobotMain::GetDoneResearch(int team)
{
    return m_researchDone[team];
}

void CRobotMain::SetDoneResearch(int doneResearch, int team)
{
    m_researchDone[team] = doneResearch;
}


bool CRobotMain::IsBuildingEnabled(BuildType type)
{
    return (m_build & type) != 0;
}

bool CRobotMain::IsBuildingEnabled(ObjectType type)
{
    if(type == OBJECT_DERRICK)
        return IsBuildingEnabled(BUILD_DERRICK);
    if(type == OBJECT_FACTORY)
        return IsBuildingEnabled(BUILD_FACTORY);
    if(type == OBJECT_STATION)
        return IsBuildingEnabled(BUILD_STATION);
    if(type == OBJECT_CONVERT)
        return IsBuildingEnabled(BUILD_CONVERT);
    if(type == OBJECT_REPAIR)
        return IsBuildingEnabled(BUILD_REPAIR);
    if(type == OBJECT_TOWER)
        return IsBuildingEnabled(BUILD_TOWER);
    if(type == OBJECT_RESEARCH)
        return IsBuildingEnabled(BUILD_RESEARCH);
    if(type == OBJECT_RADAR)
        return IsBuildingEnabled(BUILD_RADAR);
    if(type == OBJECT_ENERGY)
        return IsBuildingEnabled(BUILD_ENERGY);
    if(type == OBJECT_LABO)
        return IsBuildingEnabled(BUILD_LABO);
    if(type == OBJECT_NUCLEAR)
        return IsBuildingEnabled(BUILD_NUCLEAR);
    if(type == OBJECT_INFO)
        return IsBuildingEnabled(BUILD_INFO);
    if(type == OBJECT_PARA)
        return IsBuildingEnabled(BUILD_PARA);
    if(type == OBJECT_DESTROYER)
        return IsBuildingEnabled(BUILD_DESTROYER);

    return false;
}

bool CRobotMain::IsResearchEnabled(ResearchType type)
{
    return (m_researchEnable & type) != 0;
}

bool CRobotMain::IsResearchDone(ResearchType type, int team)
{
    if(team != 0 && m_researchDone.count(team) == 0)
    {
        // Initialize with defaults
        m_researchDone[team] = m_researchDone[0];
    }

    return (m_researchDone[team] & type) != 0;
}

void CRobotMain::MarkResearchDone(ResearchType type, int team)
{
    if(team != 0 && m_researchDone.count(team) == 0)
    {
        // Initialize with defaults
        m_researchDone[team] = m_researchDone[0];
    }

    m_researchDone[team] |= type;

    if(team == 0)
    {
        m_playerProfile->SetFreeGameResearchUnlock(m_playerProfile->GetFreeGameResearchUnlock() | m_researchDone[0]);
    }
}

Error CRobotMain::CanBuildError(ObjectType type, int team)
{
    if(!IsBuildingEnabled(type))
        return ERR_BUILD_DISABLED;

    if(type == OBJECT_TOWER   && !IsResearchDone(RESEARCH_TOWER,  team))
        return ERR_BUILD_RESEARCH;
    if(type == OBJECT_NUCLEAR && !IsResearchDone(RESEARCH_ATOMIC, team))
        return ERR_BUILD_RESEARCH;

    return ERR_OK;
}

Error CRobotMain::CanFactoryError(ObjectType type, int team)
{
    ToolType tool = GetToolFromObject(type);
    DriveType drive = GetDriveFromObject(type);

    if (tool == ToolType::Sniffer        && !IsResearchDone(RESEARCH_SNIFFER,  team))
        return ERR_BUILD_RESEARCH;
    if (tool == ToolType::Shooter        && !IsResearchDone(RESEARCH_CANON,    team))
        return ERR_BUILD_RESEARCH;
    if (tool == ToolType::OrganicShooter && !IsResearchDone(RESEARCH_iGUN,     team))
        return ERR_BUILD_RESEARCH;

    if (drive == DriveType::Tracked      && !IsResearchDone(RESEARCH_TANK,     team))
        return ERR_BUILD_RESEARCH;
    if (drive == DriveType::Winged       && !IsResearchDone(RESEARCH_FLY,      team))
        return ERR_BUILD_RESEARCH;
    if (drive == DriveType::Legged       && !IsResearchDone(RESEARCH_iPAW,     team))
        return ERR_BUILD_RESEARCH;
    if (drive == DriveType::BigTracked   && !IsResearchDone(RESEARCH_TANK,     team))
    return ERR_BUILD_RESEARCH; // NOTE: Subber is not BigTracked! It currently counts as Other

    if (type == OBJECT_MOBILErt          && !IsResearchDone(RESEARCH_THUMP,    team))
        return ERR_BUILD_RESEARCH;
    if (type == OBJECT_MOBILErc          && !IsResearchDone(RESEARCH_PHAZER,   team))
        return ERR_BUILD_RESEARCH;
    if (type == OBJECT_MOBILErr          && !IsResearchDone(RESEARCH_RECYCLER, team))
        return ERR_BUILD_RESEARCH;
    if (type == OBJECT_MOBILErs          && !IsResearchDone(RESEARCH_SHIELD,   team))
        return ERR_BUILD_RESEARCH;
    if (type == OBJECT_MOBILEsa          && !IsResearchDone(RESEARCH_SUBM,     team))
    return ERR_BUILD_DISABLED; // Can be only researched manually in Scene file

    return ERR_OK;
}

void CRobotMain::PushToSelectionHistory(CObject* obj)
{
    if (!m_selectionHistory.empty() && m_selectionHistory.back() == obj)
        return; // already in history

    m_selectionHistory.push_back(obj);

    if (m_selectionHistory.size() > 50) // to avoid infinite growth
        m_selectionHistory.pop_front();
}

CObject* CRobotMain::PopFromSelectionHistory()
{
    if (m_selectionHistory.empty())
        return nullptr;

    CObject* obj = m_selectionHistory.back();
    m_selectionHistory.pop_back();
    return obj;
}

void CRobotMain::RemoveFromSelectionHistory(CObject* object)
{
    auto it = std::remove_if(m_selectionHistory.begin(), m_selectionHistory.end(),
                             [object](const CObject* obj) { return obj == object; });
    m_selectionHistory.erase(it, m_selectionHistory.end());
}

float CRobotMain::GetGlobalMagnifyDamage()
{
    return m_globalMagnifyDamage;
}

// Beginning of the effect when the instruction "detect" is used.

void CRobotMain::StartDetectEffect(COldObject* object, CObject* target)
{
    Math::Matrix*   mat;
    Math::Vector    pos, goal;
    Math::Point     dim;

    mat = object->GetWorldMatrix(0);
    pos = Math::Transform(*mat, Math::Vector(2.0f, 3.0f, 0.0f));

    if ( target == nullptr )
    {
        goal = Math::Transform(*mat, Math::Vector(50.0f, 3.0f, 0.0f));
    }
    else
    {
        goal = target->GetPosition();
        goal.y += 3.0f;
        goal = Math::SegmentPoint(pos, goal, Math::Distance(pos, goal)-3.0f);
    }

    dim.x = 3.0f;
    dim.y = dim.x;
    m_particle->CreateRay(pos, goal, Gfx::PARTIRAY2, dim, 0.2f);

    if ( target != nullptr )
    {
        goal = target->GetPosition();
        goal.y += 3.0f;
        goal = Math::SegmentPoint(pos, goal, Math::Distance(pos, goal)-1.0f);
        dim.x = 6.0f;
        dim.y = dim.x;
        m_particle->CreateParticle(goal, Math::Vector(0.0f, 0.0f, 0.0f), dim,
                                     target != nullptr ? Gfx::PARTIGLINT : Gfx::PARTIGLINTr, 0.5f);
    }

    m_sound->Play(target != nullptr ? SOUND_BUILD : SOUND_RECOVER);
}

void CRobotMain::CreateCodeBattleInterface()
{
    if (m_phase == PHASE_SIMUL)
    {
        Math::Point pos, ddim;
        float offset = (ceil(m_viewpoints.size() / 2.0f) * 50);

        int numTeams = m_scoreboard ? GetAllTeams().size() : 0;
        assert(numTeams < EVENT_SCOREBOARD_MAX-EVENT_SCOREBOARD+1);
        float textHeight = m_engine->GetText()->GetHeight(Gfx::FONT_COLOBOT, Gfx::FONT_SIZE_SMALL);

        //window
        ddim.x = 100.0f/640.0f;
        ddim.y = (100.0f+offset)/480.0f + numTeams * textHeight;
        pos.x = 540.0f/640.0f;
        pos.y = 100.0f/480.0f;
        Ui::CWindow* pw = m_interface->CreateWindows(pos, ddim, 3, EVENT_WINDOW6);

        //label text
        ddim.x = 100.0f/640.0f;
        ddim.y = 16.0f/480.0f;
        pos.x = 540.0f/640.0f;
        pos.y = (178.0f+offset)/480.0f + numTeams * textHeight;
        std::string text;
        GetResource(RES_EVENT, EVENT_LABEL_CODE_BATTLE, text);
        pw->CreateLabel(pos, ddim, 0, EVENT_LABEL_CODE_BATTLE, text);

        //viewpoint selection section
        ddim.x = 40.0f/640.0f;
        ddim.y = 50.0f/640.0f;
        for(unsigned int i = 0; i<m_viewpoints.size(); i++)
        {
            //create button
            pos.x = (550.0f+40.0f*(i%2))/640.0f;
            pos.y = (130.0f+offset)/480.0f + numTeams * textHeight - 45.0f*(i/2)/480.0f;
            pw->CreateButton(pos,ddim, 13, EventType(EVENT_VIEWPOINT0 + i));
        }

        //start/camera button
        float titleBarSize = (11.0f/64.0f); // this is from the texture
        ddim.x = 80.0f/640.0f;
        ddim.y = ((1-titleBarSize)*100.0f-20.0f)/480.0f;
        pos.x = 550.0f/640.0f;
        pos.y = 110.0f/480.0f;
        if (!m_codeBattleStarted)
            pw->CreateButton(pos, ddim, 21, EVENT_CODE_BATTLE_START);
        else
            pw->CreateButton(pos, ddim, 13, EVENT_CODE_BATTLE_SPECTATOR);

        if (!m_scoreboard)
            return;
        pos.y += ddim.y;
        ddim.y = textHeight;
        int i = 0;
        auto teams = GetAllTeams();
        for (auto it = teams.rbegin(); it != teams.rend(); ++it)
        {
            int team = *it;
            ddim.x = 55.0f/640.0f;
            Ui::CControl* pl = m_codeBattleStarted
                 ? static_cast<Ui::CControl*>(pw->CreateLabel(pos, ddim, 0, static_cast<EventType>(EVENT_SCOREBOARD+2*(numTeams-i-1)+0), "XXXXX"))
                 : static_cast<Ui::CControl*>(pw->CreateEdit( pos, ddim, 0, static_cast<EventType>(EVENT_SCOREBOARD+2*(numTeams-i-1)+0)));
            pl->SetTextAlign(Gfx::TEXT_ALIGN_LEFT);
            pl->SetFontSize(m_codeBattleStarted ? Gfx::FONT_SIZE_SMALL : Gfx::FONT_SIZE_SMALL*0.75f);
            m_codeBattleStarted
                ? pl->SetName(GetTeamName(team))
                : static_cast<Ui::CEdit*>(pl)->SetText(GetTeamName(team));
            pos.x += 57.5f/640.0f;
            ddim.x = 22.5f/640.0f;
            pl = m_codeBattleStarted
                 ? static_cast<Ui::CControl*>(pw->CreateLabel(pos, ddim, 0, static_cast<EventType>(EVENT_SCOREBOARD+2*(numTeams-i-1)+1), "???"))
                 : static_cast<Ui::CControl*>(pw->CreateEdit( pos, ddim, 0, static_cast<EventType>(EVENT_SCOREBOARD+2*(numTeams-i-1)+1)));
            pl->SetTextAlign(Gfx::TEXT_ALIGN_RIGHT);
            pl->SetFontSize(m_codeBattleStarted ? Gfx::FONT_SIZE_SMALL : Gfx::FONT_SIZE_SMALL*0.75f);
<<<<<<< HEAD
            m_codeBattleStarted
                ? pl->SetName(StrUtils::ToString<int>(m_scoreboard->GetScore(team)))
                : static_cast<Ui::CEdit*>(pl)->SetText(StrUtils::ToString<int>(m_scoreboard->GetScore(team)));
=======
            m_codeBattleStarted ? pl->SetName(StrUtils::ToString<int>(m_scoreboard->GetScore(team).points)) : static_cast<Ui::CEdit*>(pl)->SetText(StrUtils::ToString<int>(m_scoreboard->GetScore(team).points));
>>>>>>> 5283865a
            pos.x -= 57.5f/640.0f;
            pos.y += ddim.y;
            i++;
        }
    }
}

void CRobotMain::ApplyCodeBattleInterface()
{
    assert(GetMissionType() == MISSION_CODE_BATTLE);
    if (!m_scoreboard)
        return;

    Ui::CWindow* pw = static_cast<Ui::CWindow*>(m_interface->SearchControl(EVENT_WINDOW6));
    assert(pw != nullptr);

    int i = 0;
    for (int team : GetAllTeams())
    {
        Ui::CEdit* pl = static_cast<Ui::CEdit*>(pw->SearchControl(static_cast<EventType>(EVENT_SCOREBOARD+2*i+0)));
        assert(pl != nullptr);
        m_teamNames[team] = pl->GetText(pl->GetTextLength());

        pl = static_cast<Ui::CEdit*>(pw->SearchControl(static_cast<EventType>(EVENT_SCOREBOARD+2*i+1)));
        assert(pl != nullptr);
        m_scoreboard->SetScore(team, StrUtils::FromString<int>(pl->GetText(pl->GetTextLength())));

        i++;
    }
}

void CRobotMain::UpdateCodeBattleInterface()
{
    assert(GetMissionType() == MISSION_CODE_BATTLE);
    if (!m_scoreboard)
        return;

    Ui::CWindow* pw = static_cast<Ui::CWindow*>(m_interface->SearchControl(EVENT_WINDOW6));
    assert(pw != nullptr);
    std::set<int> teams = GetAllTeams();
    std::vector<int> sortedTeams(teams.begin(), teams.end());
    if(m_scoreboard->GetSortType() == SortType::SORT_POINTS)
    {
        std::sort(sortedTeams.begin(), sortedTeams.end(), [this](int teamA, int teamB)
        {
            if (m_scoreboard->GetScore(teamA).points > m_scoreboard->GetScore(teamB).points) return true; //Team A have more points than B?
            if (m_scoreboard->GetScore(teamA).points < m_scoreboard->GetScore(teamB).points) return false; //Team A have less points than B?

            if (m_scoreboard->GetScore(teamA).time < m_scoreboard->GetScore(teamB).time) return true; //Team A scored faster than B?
            else return false; //Team A scored slower than B?
        });
    }

    int i = 0;
    for (int team : sortedTeams)
    {
        Ui::CControl* pl = pw->SearchControl(static_cast<EventType>(EVENT_SCOREBOARD+2*i+0));
        assert(pl != nullptr);
        pl->SetName(GetTeamName(team));

        pl = pw->SearchControl(static_cast<EventType>(EVENT_SCOREBOARD+2*i+1));
        assert(pl != nullptr);
        pl->SetName(StrUtils::ToString<int>(m_scoreboard->GetScore(team).points));

        i++;
    }
}

void CRobotMain::DestroyCodeBattleInterface()
{
    m_viewpoints.clear();
    m_interface->DeleteControl(EVENT_WINDOW6);
}

void CRobotMain::SetCodeBattleSpectatorMode(bool mode)
{
    // Deselect object, but keep camera attached to it
    CObject* obj = DeselectAll();
    if (m_codeBattleSpectator)
        obj = m_camera->GetControllingObject();

    m_codeBattleSpectator = mode;
    SelectObject(obj, false); // this uses code battle selection mode already
}

void CRobotMain::UpdateDebugCrashSpheres()
{
    if (m_debugCrashSpheres)
    {
        for (CObject* obj : m_objMan->GetAllObjects())
        {
            for (const auto& crashSphere : obj->GetAllCrashSpheres())
            {
                m_engine->RenderDebugSphere(crashSphere.sphere, Math::Matrix{}, Gfx::Color{0.0f, 0.0f, 1.0f, 1.0f});
            }
        }
    }
}

void CRobotMain::SetDebugCrashSpheres(bool draw)
{
    m_debugCrashSpheres = draw;
}

bool CRobotMain::GetDebugCrashSpheres()
{
    return m_debugCrashSpheres;
}

void CRobotMain::PushToCommandHistory(std::string cmd)
{
    if (!m_commandHistory.empty() && m_commandHistory.front() == cmd) // already in history
        return;

    m_commandHistory.push_front(cmd);

    if (m_commandHistory.size() > 50) // to avoid infinite growth
        m_commandHistory.pop_back();
}

std::string CRobotMain::GetNextFromCommandHistory()
{
    if (m_commandHistory.empty() || static_cast<int>(m_commandHistory.size()) <= m_commandHistoryIndex + 1) // no next element
        return "";
    return m_commandHistory[++m_commandHistoryIndex];
}

std::string CRobotMain::GetPreviousFromCommandHistory()
{
    if (m_commandHistory.empty() || m_commandHistoryIndex < 1) // first or none element selected
        return "";
    return m_commandHistory[--m_commandHistoryIndex];
}

CScoreboard* CRobotMain::GetScoreboard()
{
    return m_scoreboard.get();
}

std::set<int> CRobotMain::GetAllTeams()
{
    std::set<int> teams = GetAllActiveTeams();
    for(auto& it : m_teamFinished)
    {
        teams.insert(it.first);
    }
    return teams;
}

std::set<int> CRobotMain::GetAllActiveTeams()
{
    std::set<int> teams;
    for (CObject* obj : m_objMan->GetAllObjects())
    {
        int team = obj->GetTeam();
        if (team == 0)
            continue;
        teams.insert(team);
    }
    return teams;
}<|MERGE_RESOLUTION|>--- conflicted
+++ resolved
@@ -5970,13 +5970,11 @@
                  : static_cast<Ui::CControl*>(pw->CreateEdit( pos, ddim, 0, static_cast<EventType>(EVENT_SCOREBOARD+2*(numTeams-i-1)+1)));
             pl->SetTextAlign(Gfx::TEXT_ALIGN_RIGHT);
             pl->SetFontSize(m_codeBattleStarted ? Gfx::FONT_SIZE_SMALL : Gfx::FONT_SIZE_SMALL*0.75f);
-<<<<<<< HEAD
-            m_codeBattleStarted
-                ? pl->SetName(StrUtils::ToString<int>(m_scoreboard->GetScore(team)))
-                : static_cast<Ui::CEdit*>(pl)->SetText(StrUtils::ToString<int>(m_scoreboard->GetScore(team)));
-=======
-            m_codeBattleStarted ? pl->SetName(StrUtils::ToString<int>(m_scoreboard->GetScore(team).points)) : static_cast<Ui::CEdit*>(pl)->SetText(StrUtils::ToString<int>(m_scoreboard->GetScore(team).points));
->>>>>>> 5283865a
+  
+            m_codeBattleStarted 
+                ? pl->SetName(StrUtils::ToString<int>(m_scoreboard->GetScore(team).points)) 
+                : static_cast<Ui::CEdit*>(pl)->SetText(StrUtils::ToString<int>(m_scoreboard->GetScore(team).points));
+      
             pos.x -= 57.5f/640.0f;
             pos.y += ddim.y;
             i++;
