/*
 * This file is part of the Colobot: Gold Edition source code
 * Copyright (C) 2001-2016, Daniel Roux, EPSITEC SA & TerranovaTeam
 * http://epsitec.ch; http://colobot.info; http://github.com/colobot
 *
 * This program is free software: you can redistribute it and/or modify
 * it under the terms of the GNU General Public License as published by
 * the Free Software Foundation, either version 3 of the License, or
 * (at your option) any later version.
 *
 * This program is distributed in the hope that it will be useful,
 * but WITHOUT ANY WARRANTY; without even the implied warranty of
 * MERCHANTABILITY or FITNESS FOR A PARTICULAR PURPOSE.
 * See the GNU General Public License for more details.
 *
 * You should have received a copy of the GNU General Public License
 * along with this program. If not, see http://gnu.org/licenses
 */

#include "level/robotmain.h"

#include "CBot/CBot.h"

#include "app/app.h"
#include "app/input.h"
#include "app/pausemanager.h"

#include "common/config_file.h"
#include "common/event.h"
#include "common/logger.h"
#include "common/make_unique.h"
#include "common/restext.h"
#include "common/settings.h"
#include "common/stringutils.h"

#include "common/resources/inputstream.h"
#include "common/resources/outputstream.h"
#include "common/resources/resourcemanager.h"

#include "graphics/engine/camera.h"
#include "graphics/engine/cloud.h"
#include "graphics/engine/engine.h"
#include "graphics/engine/lightman.h"
#include "graphics/engine/lightning.h"
#include "graphics/engine/oldmodelmanager.h"
#include "graphics/engine/particle.h"
#include "graphics/engine/planet.h"
#include "graphics/engine/pyro_manager.h"
#include "graphics/engine/terrain.h"
#include "graphics/engine/text.h"
#include "graphics/engine/water.h"

#include "graphics/model/model_manager.h"

#include "level/mainmovie.h"
#include "level/player_profile.h"
#include "level/scene_conditions.h"
#include "level/scoreboard.h"

#include "level/parser/parser.h"

#include "math/const.h"
#include "math/geometry.h"

#include "object/object.h"
#include "object/object_create_exception.h"
#include "object/object_manager.h"

#include "object/auto/auto.h"

#include "object/motion/motion.h"
#include "object/motion/motionhuman.h"
#include "object/motion/motiontoto.h"

#include "object/subclass/exchange_post.h"

#include "object/task/task.h"
#include "object/task/taskbuild.h"
#include "object/task/taskmanip.h"

#include "physics/physics.h"

#include "script/cbottoken.h"
#include "script/script.h"
#include "script/scriptfunc.h"

#include "sound/sound.h"

#include "ui/debug_menu.h"
#include "ui/displayinfo.h"
#include "ui/displaytext.h"
#include "ui/maindialog.h"
#include "ui/mainmap.h"
#include "ui/mainshort.h"
#include "ui/mainui.h"

#include "ui/controls/button.h"
#include "ui/controls/edit.h"
#include "ui/controls/group.h"
#include "ui/controls/interface.h"
#include "ui/controls/label.h"
#include "ui/controls/map.h"
#include "ui/controls/shortcut.h"
#include "ui/controls/slider.h"
#include "ui/controls/window.h"

#include "ui/screen/screen_loading.h"

#include <algorithm>
#include <iomanip>
#include <stdexcept>
#include <ctime>

#include <boost/lexical_cast.hpp>


// Global variables.

const float UNIT = 4.0f;    // default for g_unit
float   g_unit;             // conversion factor

// Reference colors used when recoloring textures, see ChangeColor()
const Gfx::Color COLOR_REF_BOT   = Gfx::Color( 10.0f/256.0f, 166.0f/256.0f, 254.0f/256.0f);  // blue
const Gfx::Color COLOR_REF_ALIEN = Gfx::Color(135.0f/256.0f, 170.0f/256.0f,  13.0f/256.0f);  // green
const Gfx::Color COLOR_REF_GREEN = Gfx::Color(135.0f/256.0f, 170.0f/256.0f,  13.0f/256.0f);  // green
const Gfx::Color COLOR_REF_WATER = Gfx::Color( 25.0f/256.0f, 255.0f/256.0f, 240.0f/256.0f);  // cyan

//! Constructor of robot application
CRobotMain::CRobotMain()
{
    m_app        = CApplication::GetInstancePointer();

    m_eventQueue = m_app->GetEventQueue();
    m_sound      = m_app->GetSound();

    m_engine     = Gfx::CEngine::GetInstancePointer();
    m_oldModelManager = m_engine->GetModelManager();
    m_lightMan   = m_engine->GetLightManager();
    m_particle   = m_engine->GetParticle();
    m_water      = m_engine->GetWater();
    m_cloud      = m_engine->GetCloud();
    m_lightning  = m_engine->GetLightning();
    m_planet     = m_engine->GetPlanet();
    m_input      = CInput::GetInstancePointer();

    m_modelManager = MakeUnique<Gfx::CModelManager>();
    m_settings    = MakeUnique<CSettings>();
    m_pause       = MakeUnique<CPauseManager>();
    m_interface   = MakeUnique<Ui::CInterface>();
    m_terrain     = MakeUnique<Gfx::CTerrain>();
    m_camera      = MakeUnique<Gfx::CCamera>();
    m_displayText = MakeUnique<Ui::CDisplayText>();
    m_movie       = MakeUnique<CMainMovie>();
    m_ui          = MakeUnique<Ui::CMainUserInterface>();
    m_short       = MakeUnique<Ui::CMainShort>();
    m_map         = MakeUnique<Ui::CMainMap>();

    m_objMan = MakeUnique<CObjectManager>(
        m_engine,
        m_terrain.get(),
        m_oldModelManager,
        m_modelManager.get(),
        m_particle);

    m_debugMenu   = MakeUnique<Ui::CDebugMenu>(this, m_engine, m_objMan.get(), m_sound);

    m_time = 0.0f;
    m_gameTime = 0.0f;
    m_gameTimeAbsolute = 0.0f;

    m_levelCategory = LevelCategory::Exercises;
    m_levelChap = 0;
    m_levelRank = 0;
    m_sceneReadPath = "";

    m_missionTimerEnabled = false;
    m_missionTimerStarted = false;
    m_missionTimer = 0.0f;

    m_phase       = PHASE_PLAYER_SELECT;
    m_visitLast   = EVENT_NULL;
    m_visitObject = nullptr;
    m_visitArrow  = nullptr;
    m_audioTrack  = "";
    m_audioRepeat = true;
    m_satcomTrack  = "";
    m_satcomRepeat = true;
    m_editorTrack  = "";
    m_editorRepeat = true;
    m_selectObject = nullptr;
    m_infoUsed     = 0;

    m_controller   = nullptr;
    m_missionType  = MISSION_NORMAL;
    m_immediatSatCom = false;
    m_beginSatCom  = false;
    m_lockedSatCom = false;
    m_movieLock    = false;
    m_satComLock   = false;
    m_editLock     = false;
    m_editFull     = false;
    m_hilite       = false;
    m_cheatSelectInsect = false;
    m_cheatShowSoluce   = false;

    m_codeBattleInit = false;
    m_codeBattleStarted = false;

    m_teamNames.clear();

    #if DEV_BUILD
    m_cheatAllMission      = true; // for development
    #else
    m_cheatAllMission      = false;
    #endif

    m_cheatRadar   = false;
    m_fixScene     = false;
    m_cheatTrainerPilot = false;
    m_friendAim    = false;
    m_resetCreate  = false;
    m_shortCut     = true;

    m_movieInfoIndex = -1;

    m_tooltipPos = Math::Point(0.0f, 0.0f);
    m_tooltipName.clear();
    m_tooltipTime = 0.0f;

    m_winTerminate   = false;

    m_globalMagnifyDamage = 1.0f;

    m_autosave = true;
    m_autosaveInterval = 5;
    m_autosaveSlots = 3;
    m_autosaveLast = 0.0f;

    m_shotSaving = 0;

    m_build = 0;
    m_researchDone.clear();  // no research done
    m_researchDone[0] = 0;
    m_researchEnable = 0;
    g_unit = UNIT;

    for (int i = 0; i < MAXSHOWLIMIT; i++)
    {
        m_showLimit[i].used = false;
        m_showLimit[i].total = 0;
        m_showLimit[i].link = nullptr;
    }

    m_debugCrashSpheres = false;

    m_engine->SetTerrain(m_terrain.get());

    m_app->SetMouseMode(MOUSE_ENGINE);

    m_movie->Flush();

    FlushDisplayInfo();

    InitEye();

    m_engine->SetTracePrecision(1.0f);

    m_settings->LoadSettings();
    m_settings->SaveSettings();
    m_settings->SaveResolutionSettings(m_app->GetVideoConfig());

    SelectPlayer(CPlayerProfile::GetLastName());

    CScriptFunctions::Init();
}

//! Destructor of robot application
CRobotMain::~CRobotMain()
{
}

Gfx::CCamera* CRobotMain::GetCamera()
{
    return m_camera.get();
}

Gfx::CTerrain* CRobotMain::GetTerrain()
{
    return m_terrain.get();
}

Ui::CInterface* CRobotMain::GetInterface()
{
    return m_interface.get();
}

Ui::CDisplayText* CRobotMain::GetDisplayText()
{
    return m_displayText.get();
}

CPauseManager* CRobotMain::GetPauseManager()
{
    return m_pause.get();
}

std::string PhaseToString(Phase phase)
{
    if (phase == PHASE_WELCOME1) return "PHASE_WELCOME1";
    if (phase == PHASE_WELCOME2) return "PHASE_WELCOME2";
    if (phase == PHASE_WELCOME3) return "PHASE_WELCOME3";
    if (phase == PHASE_PLAYER_SELECT) return "PHASE_PLAYER_SELECT";
    if (phase == PHASE_APPERANCE) return "PHASE_APPERANCE";
    if (phase == PHASE_MAIN_MENU) return "PHASE_MAIN_MENU";
    if (phase == PHASE_LEVEL_LIST) return "PHASE_LEVEL_LIST";
    if (phase == PHASE_SIMUL) return "PHASE_SIMUL";
    if (phase == PHASE_SETUPd) return "PHASE_SETUPd";
    if (phase == PHASE_SETUPg) return "PHASE_SETUPg";
    if (phase == PHASE_SETUPp) return "PHASE_SETUPp";
    if (phase == PHASE_SETUPc) return "PHASE_SETUPc";
    if (phase == PHASE_SETUPs) return "PHASE_SETUPs";
    if (phase == PHASE_SETUPds) return "PHASE_SETUPds";
    if (phase == PHASE_SETUPgs) return "PHASE_SETUPgs";
    if (phase == PHASE_SETUPps) return "PHASE_SETUPps";
    if (phase == PHASE_SETUPcs) return "PHASE_SETUPcs";
    if (phase == PHASE_SETUPss) return "PHASE_SETUPss";
    if (phase == PHASE_WRITEs) return "PHASE_WRITEs";
    if (phase == PHASE_READ) return "PHASE_READ";
    if (phase == PHASE_READs) return "PHASE_READs";
    if (phase == PHASE_WIN) return "PHASE_WIN";
    if (phase == PHASE_LOST) return "PHASE_LOST";
    if (phase == PHASE_QUIT_SCREEN) return "PHASE_QUIT_SCREEN";
    if (phase == PHASE_SATCOM) return "PHASE_SATCOM";
    return "(unknown)";
}

bool IsInSimulationConfigPhase(Phase phase)
{
    return (phase >= PHASE_SETUPds && phase <= PHASE_SETUPss) || phase == PHASE_READs || phase == PHASE_WRITEs;
}

bool IsPhaseWithWorld(Phase phase)
{
    if (phase == PHASE_SIMUL    ) return true;
    if (phase == PHASE_WIN      ) return true;
    if (phase == PHASE_LOST     ) return true;
    if (phase == PHASE_APPERANCE) return true;
    if (IsInSimulationConfigPhase(phase)) return true;
    return false;
}

bool IsMainMenuPhase(Phase phase)
{
    if (phase == PHASE_APPERANCE) return true;
    return !IsPhaseWithWorld(phase);
}

//! Changes phase
void CRobotMain::ChangePhase(Phase phase)
{
    bool resetWorld = false;
    if ((IsPhaseWithWorld(m_phase) || IsPhaseWithWorld(phase)) && !IsInSimulationConfigPhase(m_phase) && !IsInSimulationConfigPhase(phase))
    {
        if (IsPhaseWithWorld(m_phase) && !IsPhaseWithWorld(phase) && m_exitAfterMission)
        {
            GetLogger()->Info("Mission finished in single mission mode, exiting\n");
            m_eventQueue->AddEvent(Event(EVENT_QUIT));
            return;
        }

        GetLogger()->Info("Reseting world on phase change...\n");
        resetWorld = true;
    }

    if (resetWorld)
    {
        m_missionTimerEnabled = m_missionTimerStarted = false;
        m_missionTimer = 0.0f;

        if (m_phase == PHASE_SIMUL)  // ends a simulation?
        {
            SaveAllScript();
            m_sound->StopMusic(0.0f);
            m_camera->SetControllingObject(nullptr);

            if (m_gameTime > 10.0f)  // did you play at least 10 seconds?
            {
                m_playerProfile->IncrementLevelTryCount(m_levelCategory, m_levelChap, m_levelRank);
            }

            if (m_userPause != nullptr)
            {
                m_pause->DeactivatePause(m_userPause);
                m_userPause = nullptr;
            }
        }

        if (phase == PHASE_WIN)  // wins a simulation?
        {
            m_playerProfile->SetLevelPassed(m_levelCategory, m_levelChap, m_levelRank, true);
            m_ui->NextMission();  // passes to the next mission
        }

        DeleteAllObjects();  // removes all the current 3D Scene
    }

    m_phase = phase;

    if (m_phase != PHASE_SIMUL)
    {
        Ui::CWindow* pw = static_cast<Ui::CWindow*>(m_interface->SearchControl(EVENT_WINDOW6));
        if ( pw != nullptr )  pw->ClearState(Ui::STATE_VISIBLE | Ui::STATE_ENABLE);
    }

    if (resetWorld)
    {
        m_winDelay     = 0.0f;
        m_lostDelay    = 0.0f;
        m_beginSatCom = false;
        m_movieLock   = false;
        m_satComLock  = false;
        m_editLock    = false;
        m_resetCreate = false;
        m_infoObject  = nullptr;

        m_pause->FlushPause();
        m_freePhotoPause = nullptr;
        m_userPause = nullptr;
        m_focusPause = nullptr;
        FlushDisplayInfo();
        m_engine->SetRankView(0);
        m_terrain->FlushRelief();
        m_engine->DeleteAllObjects();
        m_oldModelManager->DeleteAllModelCopies();
        m_engine->SetWaterAddColor(Gfx::Color(0.0f, 0.0f, 0.0f, 0.0f));
        m_engine->SetBackground("");
        m_engine->SetBackForce(false);
        m_engine->SetForegroundName("");
        m_engine->SetOverColor();
        m_engine->DeleteGroundMark(0);
        SetSpeed(1.0f);
        m_terrain->SetWind(Math::Vector(0.0f, 0.0f, 0.0f));
        m_terrain->FlushBuildingLevel();
        m_terrain->FlushFlyingLimit();
        m_lightMan->FlushLights();
        m_particle->FlushParticle();
        m_water->Flush();
        m_cloud->Flush();
        m_lightning->Flush();
        m_planet->Flush();
        m_interface->Flush();
        m_newScriptName.clear();
        m_sound->SetListener(Math::Vector(0.0f, 0.0f, 0.0f), Math::Vector(0.0f, 0.0f, 1.0f));
        m_sound->StopAll();
        m_camera->SetType(Gfx::CAM_TYPE_NULL);
        m_movie->Flush();
        m_movieInfoIndex = -1;
        m_shortCut = true;
    }
    ClearInterface();

    Math::Point dim, pos;

    // Creates and hide the command console.
    dim.x = 200.0f/640.0f;
    dim.y =  18.0f/480.0f;
    pos.x =  20.0f/640.0f;
    pos.y = 100.0f/480.0f;
    Ui::CEdit* pe = m_interface->CreateEdit(pos, dim, 0, EVENT_CMD);
    pe->ClearState(Ui::STATE_VISIBLE);
    pe->SetMaxChar(100);
    m_cmdEdit = false;  // hidden for now

    // Creates the speedometer.
    dim.x =  30.0f/640.0f;
    dim.y =  20.0f/480.0f;
    pos.x =   4.0f/640.0f;
    pos.y = 426.0f/480.0f;

    // Creates the save indicator
    Ui::CButton* pb = m_interface->CreateButton(pos, dim, 0, EVENT_SPEED);
    pb->SetState(Ui::STATE_SIMPLY);
    pb->ClearState(Ui::STATE_VISIBLE);

    if (m_phase == PHASE_PLAYER_SELECT)
    {
        if (CResourceManager::DirectoryExists("crashsave"))
        {
            GetLogger()->Info("Pre-crash save found!\n");
            m_ui->GetDialog()->StartQuestion(
                "Your game seems to have crashed. Do you want to restore pre-crash state?", false, false, false,
                [&]()
                {
                    GetLogger()->Info("Trying to restore pre-crash state...\n");
                    assert(m_playerProfile != nullptr);
                    m_playerProfile->LoadScene("../../crashsave");
                    CResourceManager::RemoveDirectory("crashsave");
                },
                [&]()
                {
                    GetLogger()->Info("Not restoring pre-crash state\n");
                    CResourceManager::RemoveDirectory("crashsave");
                }
            );
        }
    }

    m_ui->ChangePhase(m_phase);
    if (m_phase == PHASE_SATCOM)
    {
        m_interface->DeleteControl(EVENT_WINDOW5);
        StartDisplayInfo(InjectLevelPathsForCurrentLevel("cbot.txt", "help/%lng%"), 0);
    }

    if (!resetWorld) return;

    dim.x = 32.0f/640.0f;
    dim.y = 32.0f/480.0f;
    float ox = 3.0f/640.0f;
    float oy = 3.0f/480.0f;
    float sx = (32.0f+2.0f)/640.0f;
    float sy = (32.0f+2.0f)/480.0f;

    if (m_phase != PHASE_APPERANCE)
    {
        m_engine->SetDrawWorld(true);
        m_engine->SetDrawFront(false);
        m_fixScene = false;
    }

    if (m_phase == PHASE_SIMUL)
    {
        bool loading = !m_sceneReadPath.empty();

        m_ui->ShowLoadingScreen(true);
        m_ui->GetLoadingScreen()->SetProgress(0.0f, RT_LOADING_INIT);

        m_map->CreateMap();
        m_map->ShowMap(false);

        try
        {
            CreateScene(m_ui->GetSceneSoluce(), false, false);  // interactive scene
            if (m_mapImage)
                m_map->SetFixImage(m_mapFilename);

            m_app->ResetTimeAfterLoading();

            m_sound->StopMusic(0.0f);
            if (m_base == nullptr || loading) StartMusic();

            if (m_immediatSatCom && !loading  &&
                m_infoFilename[SATCOM_HUSTON][0] != 0)
                StartDisplayInfo(SATCOM_HUSTON, false);  // shows the instructions
        }
        catch (const std::runtime_error& e)
        {
            LevelLoadingError("An error occurred while trying to load a level", e);
        }
    }

    if (m_phase == PHASE_WIN)
    {
        m_sound->StopAll();
        if (m_endingWin.empty())
        {
            ChangePhase(PHASE_LEVEL_LIST);
        }
        else
        {
            m_winTerminate = (m_endingWin.substr(m_endingWin.find_last_of("/")+1) == "win904.txt");
            m_levelFile = m_endingWin;
            try
            {
                CreateScene(false, true, false);  // sets scene

                pos.x = ox+sx*1;  pos.y = oy+sy*1;
                Math::Point ddim;
                ddim.x = dim.x*2;  ddim.y = dim.y*2;
                m_interface->CreateButton(pos, ddim, 16, EVENT_BUTTON_OK);

                if (m_winTerminate)
                {
                    pos.x = ox+sx*3;  pos.y = oy+sy*0.2f;
                    ddim.x = dim.x*15;  ddim.y = dim.y*3.0f;
                    pe = m_interface->CreateEdit(pos, ddim, 0, EVENT_EDIT0);
                    pe->SetGenericMode(true);
                    pe->SetFontType(Gfx::FONT_COLOBOT);
                    pe->SetEditCap(false);
                    pe->SetHighlightCap(false);
                    pe->ReadText(std::string("help/") + m_app->GetLanguageChar() + std::string("/win.txt"));
                }
                else
                {
                    m_displayText->DisplayError(INFO_WIN, Math::Vector(0.0f,0.0f,0.0f), 15.0f, 60.0f, 1000.0f);
                }
                StartMusic();
            }
            catch (const std::runtime_error& e)
            {
                LevelLoadingError("An error occurred while trying to load win scene", e);
            }
        }
    }

    if (m_phase == PHASE_LOST)
    {
        m_sound->StopAll();
        if (m_endingLost.empty())
        {
            ChangePhase(PHASE_LEVEL_LIST);
        }
        else
        {
            m_winTerminate = false;
            m_levelFile = m_endingLost;
            try
            {
                CreateScene(false, true, false);  // sets scene

                pos.x = ox+sx*1;  pos.y = oy+sy*1;
                Math::Point ddim;
                ddim.x = dim.x*2;  ddim.y = dim.y*2;
                m_interface->CreateButton(pos, ddim, 16, EVENT_BUTTON_OK);
                m_displayText->DisplayError(INFO_LOST, Math::Vector(0.0f,0.0f,0.0f), 15.0f, 60.0f, 1000.0f);

                StartMusic();
            }
            catch (const std::runtime_error& e)
            {
                LevelLoadingError("An error occurred while trying to load lost scene", e);
            }
        }
    }

    m_engine->LoadAllTextures();
}

Phase CRobotMain::GetPhase()
{
    return m_phase;
}

//! Processes an event
bool CRobotMain::ProcessEvent(Event &event)
{
    if (!m_ui->EventProcess(event)) return false;
    if (m_phase == PHASE_SIMUL)
    {
        if (!m_editFull)
            m_camera->EventProcess(event);
    }
    if (!m_debugMenu->EventProcess(event)) return false;

    if (event.type == EVENT_FRAME)
    {
        if (!m_movie->EventProcess(event))  // end of the movie?
        {
            MainMovieType type = m_movie->GetStopType();
            if (type == MM_SATCOMopen)
            {
                m_pause->DeactivatePause(m_satcomMoviePause);
                m_satcomMoviePause = nullptr;
                SelectObject(m_infoObject, false);  // hands over the command buttons
                m_map->ShowMap(m_mapShow);
                m_displayText->HideText(false);
                int i = m_movieInfoIndex;
                StartDisplayInfo(m_movieInfoIndex, false);
                m_movieInfoIndex = i;
            }
        }

        m_displayText->EventProcess(event);

        if (m_displayInfo != nullptr)  // current edition?
            m_displayInfo->EventProcess(event);

        UpdateInfoText();

        return EventFrame(event);
    }

    if (event.type == EVENT_RELOAD_TEXTURES)
    {
        if (IsPhaseWithWorld(m_phase))
        {
            ChangeColor();
            UpdateMap();
        }
        m_engine->LoadAllTextures();
    }

    if (event.type == EVENT_RESOLUTION_CHANGED)
    {
        // Recreate the interface (needed if the aspect ratio changes)
        // TODO: This can sometimes cause unwanted side effects, like hidden windows reappearing. To be fixed during CEGUI refactoring.
        m_eventQueue->AddEvent(Event(EVENT_UPDINTERFACE));
        CreateShortcuts();
    }

    if (event.type == EVENT_FOCUS_LOST)
    {
        GetLogger()->Trace("Window unfocused\n");
        if (m_settings->GetFocusLostPause())
        {
            m_focusPause = m_pause->ActivatePause(PAUSE_ENGINE);
        }
        return false;
    }

    if (event.type == EVENT_FOCUS_GAINED)
    {
        GetLogger()->Trace("Window focused\n");
        if (m_focusPause != nullptr)
        {
            m_pause->DeactivatePause(m_focusPause);
            m_focusPause = nullptr;
        }
        return false;
    }

    if (event.type == EVENT_WRITE_SCENE_FINISHED)
    {
        IOWriteSceneFinished();
        return false;
    }

    if (event.type == EVENT_UPDINTERFACE)
    {
        if (m_missionType == MISSION_CODE_BATTLE && !m_codeBattleStarted)
        {
            CreateCodeBattleInterface();
        }
    }

    if (event.type == EVENT_CODE_BATTLE_START)
    {
        m_pause->DeactivatePause(m_userPause);
        m_userPause = nullptr;
    }

    if (event.type == EVENT_CODE_BATTLE_SPECTATOR)
    {
        SetCodeBattleSpectatorMode(!m_codeBattleSpectator);
    }

    // Management of the console.
    if (event.type == EVENT_KEY_DOWN)
    {
        auto data = event.GetData<KeyEventData>();

        if (data->slot == INPUT_SLOT_CMDLINE)
        {
            if (m_phase != PHASE_PLAYER_SELECT &&
                !m_movie->IsExist()   &&
                !m_movieLock && !m_editLock && !m_cmdEdit)
            {
                Ui::CEdit* pe = static_cast<Ui::CEdit*>(m_interface->SearchControl(EVENT_CMD));
                if (pe == nullptr) return false;
                pe->SetState(Ui::STATE_VISIBLE);
                m_interface->SetFocus(pe);
                if (m_phase == PHASE_SIMUL) m_cmdEditPause = m_pause->ActivatePause(PAUSE_ENGINE);
                m_cmdEdit = true;
                m_commandHistoryIndex = -1; // no element selected in command history
            }
            return false;
        }

        if (IsPhaseWithWorld(m_phase))
        {
            if (data->key == KEY(F11))
            {
                m_debugMenu->ToggleInterface();
                return false;
            }
        }
    }

    // Browse forward command history with UP key
    if (event.type == EVENT_KEY_DOWN &&
        event.GetData<KeyEventData>()->key == KEY(UP) && m_cmdEdit)
    {
        Ui::CEdit* pe = static_cast<Ui::CEdit*>(m_interface->SearchControl(EVENT_CMD));
        if (pe == nullptr) return false;
        std::string cmd = GetNextFromCommandHistory();
        if (!cmd.empty()) pe->SetText(cmd);
        return false;
    }

    // Browse backward command history with DOWN key
    if (event.type == EVENT_KEY_DOWN &&
        event.GetData<KeyEventData>()->key == KEY(DOWN) && m_cmdEdit)
    {
        Ui::CEdit* pe = static_cast<Ui::CEdit*>(m_interface->SearchControl(EVENT_CMD));
        if (pe == nullptr) return false;
        std::string cmd = GetPreviousFromCommandHistory();
        if (!cmd.empty()) pe->SetText(cmd);
        return false;
    }

    if (event.type == EVENT_KEY_DOWN &&
        event.GetData<KeyEventData>()->key == KEY(RETURN) && m_cmdEdit)
    {
        std::string cmd;
        Ui::CEdit* pe = static_cast<Ui::CEdit*>(m_interface->SearchControl(EVENT_CMD));
        if (pe == nullptr) return false;
        cmd = pe->GetText(50);
        pe->SetText("");
        pe->ClearState(Ui::STATE_VISIBLE);
        m_interface->SetFocus(nullptr);
        if (m_phase == PHASE_SIMUL)
        {
            m_pause->DeactivatePause(m_cmdEditPause);
            m_cmdEditPause = nullptr;
        }
        ExecuteCmd(cmd);
        PushToCommandHistory(cmd);
        m_cmdEdit = false;
        return false;
    }

    if (event.type == EVENT_KEY_DOWN && m_cmdEdit)
        return false; // cheat console active, so ignore keys

    // Management of the speed change.
    if (event.type == EVENT_SPEED)
        SetSpeed(1.0f);

    if (!m_displayText->EventProcess(event))
        return false;

    if (event.type == EVENT_MOUSE_MOVE)
    {
        HiliteObject(event.mousePos);
    }

    if (m_displayInfo != nullptr)  // current info?
    {
        m_displayInfo->EventProcess(event);

        if (event.type == EVENT_KEY_DOWN)
        {
            auto data = event.GetData<KeyEventData>();

            if (data->slot == INPUT_SLOT_HELP ||
                data->slot == INPUT_SLOT_PROG ||
                data->key == KEY(ESCAPE))
            {
                StopDisplayInfo();
            }
        }

        if (event.type == EVENT_OBJECT_INFOOK)
            StopDisplayInfo();

        if (m_displayInfo == nullptr && m_phase == PHASE_SATCOM)
            ChangePhase(PHASE_MAIN_MENU);

        return false;
    }

    CObject* obj;

    // Simulation phase of the game
    if (m_phase == PHASE_SIMUL)
    {
        switch (event.type)
        {
            case EVENT_KEY_DOWN:
            {
                auto data = event.GetData<KeyEventData>();

                HiliteClear();
                if (m_editLock)  // current edition?
                {
                    if (data->slot == INPUT_SLOT_HELP)
                    {
                        StartDisplayInfo(SATCOM_HUSTON, false);
                        return false;
                    }
                    if (data->slot == INPUT_SLOT_PROG)
                    {
                        StartDisplayInfo(SATCOM_PROG, false);
                        return false;
                    }
                    break;
                }
                if (m_movieLock)  // current movie?
                {
                    if (data->slot == INPUT_SLOT_QUIT ||
                        data->key == KEY(ESCAPE))
                    {
                        AbortMovie();
                    }
                    return false;
                }
                if (m_camera->GetType() == Gfx::CAM_TYPE_VISIT)
                {
                    if (data->slot == INPUT_SLOT_VISIT)
                    {
                        StartDisplayVisit(EVENT_NULL);
                    }
                    if (data->slot == INPUT_SLOT_QUIT ||
                        data->key == KEY(ESCAPE))
                    {
                        StopDisplayVisit();
                    }
                    return false;
                }
                if (data->slot == INPUT_SLOT_QUIT)
                {
                    if (m_movie->IsExist())
                        StartDisplayInfo(SATCOM_HUSTON, false);
                    else if (m_winDelay > 0.0f)
                        ChangePhase(PHASE_WIN);
                    else if (m_lostDelay > 0.0f)
                        ChangePhase(PHASE_LOST);
                    else if (!m_cmdEdit)
                        m_ui->GetDialog()->StartPauseMenu();  // do you want to leave?
                }
                if (data->slot == INPUT_SLOT_PAUSE)
                {
                    if (m_userPause == nullptr)
                    {
                        if (!m_pause->IsPauseType(PAUSE_ENGINE))
                        {
                            m_userPause = m_pause->ActivatePause(PAUSE_ENGINE);
                        }
                    }
                    else
                    {
                        m_pause->DeactivatePause(m_userPause);
                        m_userPause = nullptr;
                    }
                }
                if (data->slot == INPUT_SLOT_CAMERA)
                {
                    ChangeCamera();
                }
                if (data->slot == INPUT_SLOT_DESEL)
                {
                    if (m_shortCut)
                        DeselectObject();
                }
                if (data->slot == INPUT_SLOT_HUMAN)
                {
                    SelectObject(SearchHuman());
                }
                if (data->slot == INPUT_SLOT_NEXT && ((event.kmodState & KEY_MOD(CTRL)) != 0))
                {
                    m_short->SelectShortcut(EVENT_OBJECT_SHORTCUT_MODE); // switch bots <-> buildings
                    return false;
                }
                if (data->slot == INPUT_SLOT_NEXT)
                {
                    if (m_shortCut)
                        m_short->SelectNext();
                }
                if (data->slot == INPUT_SLOT_HELP)
                {
                    StartDisplayInfo(SATCOM_HUSTON, true);
                }
                if (data->slot == INPUT_SLOT_PROG)
                {
                    StartDisplayInfo(SATCOM_PROG, true);
                }
                if (data->slot == INPUT_SLOT_VISIT)
                {
                    StartDisplayVisit(EVENT_NULL);
                }
                if (data->slot == INPUT_SLOT_SPEED05)
                {
                    SetSpeed(0.5f);
                }
                if (data->slot == INPUT_SLOT_SPEED10)
                {
                    SetSpeed(1.0f);
                }
                if (data->slot == INPUT_SLOT_SPEED15)
                {
                    SetSpeed(1.5f);
                }
                if (data->slot == INPUT_SLOT_SPEED20)
                {
                    SetSpeed(2.0f);
                }
                if (data->slot == INPUT_SLOT_SPEED30)
                {
                    SetSpeed(3.0f);
                }
                if (data->slot == INPUT_SLOT_SPEED40)
                {
                    SetSpeed(4.0f);
                }
                if (data->slot == INPUT_SLOT_SPEED60)
                {
                    SetSpeed(6.0f);
                }
                if (data->key == KEY(c) && ((event.kmodState & KEY_MOD(CTRL)) != 0) && m_engine->GetShowStats())
                {
                    CObject* obj = GetSelect();
                    if (obj != nullptr)
                    {
                        CLevelParserLine line("CreateObject");
                        line.AddParam("type", MakeUnique<CLevelParserParam>(obj->GetType()));

                        Math::Vector pos = obj->GetPosition()/g_unit;
                        pos.y = 0.0f;
                        line.AddParam("pos", MakeUnique<CLevelParserParam>(pos));

                        float dir = Math::NormAngle(obj->GetRotationY()) / Math::PI;
                        line.AddParam("dir", MakeUnique<CLevelParserParam>(dir));

                        std::stringstream ss;
                        ss << line;
                        SDL_SetClipboardText(ss.str().c_str());
                    }
                }
                break;
            }

            case EVENT_MOUSE_BUTTON_DOWN:
            {
                if (event.GetData<MouseButtonEventData>()->button != MOUSE_BUTTON_LEFT) // only left mouse button
                    break;

                obj = DetectObject(event.mousePos);
                if (!m_shortCut) obj = nullptr;
                if (obj != nullptr && obj->GetType() == OBJECT_TOTO)
                {
                    if (m_displayInfo != nullptr)  // current info?
                    {
                        StopDisplayInfo();
                    }
                    else
                    {
                        if (!m_editLock)
                            StartDisplayInfo(SATCOM_HUSTON, true);
                    }
                }
                else
                {
                    SelectObject(obj);
                }
                break;
            }

            case EVENT_OBJECT_LIMIT:
                StartShowLimit();
                break;

            case EVENT_OBJECT_DESELECT:
                if (m_shortCut)
                    DeselectObject();
                break;

            case EVENT_OBJECT_HELP:
                HelpObject();
                break;

            case EVENT_OBJECT_CAMERA:
                ChangeCamera();
                break;

            case EVENT_OBJECT_DELETE:
                m_ui->GetDialog()->StartQuestion(
                    RT_DIALOG_DELOBJ, true, false, false,
                    [&]()
                    {
                        DestroySelectedObject();
                    }
                );
                break;

            case EVENT_OBJECT_BHELP:
                StartDisplayInfo(SATCOM_HUSTON, true);
                break;

            case EVENT_OBJECT_SOLUCE:
                StartDisplayInfo(SATCOM_SOLUCE, true);
                break;

            case EVENT_OBJECT_MAPZOOM:
                m_map->ZoomMap();
                break;

            case EVENT_DT_VISIT0:
            case EVENT_DT_VISIT1:
            case EVENT_DT_VISIT2:
            case EVENT_DT_VISIT3:
            case EVENT_DT_VISIT4:
                StartDisplayVisit(event.type);
                break;

            case EVENT_DT_END:
                StopDisplayVisit();
                break;

            case EVENT_OBJECT_MOVIELOCK:
                AbortMovie();
                break;

            case EVENT_WIN:
                m_missionTimerEnabled = m_missionTimerStarted = false;
                ChangePhase(PHASE_WIN);
                break;

            case EVENT_LOST:
                m_missionTimerEnabled = m_missionTimerStarted = false;
                ChangePhase(PHASE_LOST);
                break;

            default:
                break;
        }

        if (event.type >= EVENT_OBJECT_SHORTCUT_MODE && event.type <= EVENT_OBJECT_SHORTCUT_MAX)
        {
            m_short->SelectShortcut(event.type);
        }

        EventObject(event);
        return false;
    }

    if (m_phase == PHASE_APPERANCE)
        EventObject(event);

    if (m_phase == PHASE_WIN  ||
        m_phase == PHASE_LOST)
    {
        EventObject(event);

        switch (event.type)
        {
            case EVENT_KEY_DOWN:
            {
                auto data = event.GetData<KeyEventData>();

                if (data->key == KEY(ESCAPE) ||
                    data->key == KEY(RETURN))
                {
                    if (m_winTerminate)
                        ChangePhase(PHASE_MAIN_MENU);
                    else
                        ChangePhase(PHASE_LEVEL_LIST);
                }
                break;
            }

            case EVENT_BUTTON_OK:
                if (m_winTerminate)
                    ChangePhase(PHASE_MAIN_MENU);
                else
                    ChangePhase(PHASE_LEVEL_LIST);

                break;

            default:
                break;
        }
    }

    return true;
}



//! Executes a command
void CRobotMain::ExecuteCmd(const std::string& cmd)
{
    if (cmd.empty()) return;

    if (m_phase == PHASE_SIMUL)
    {
        if (cmd == "winmission")
            m_eventQueue->AddEvent(Event(EVENT_WIN));

        if (cmd == "lostmission")
            m_eventQueue->AddEvent(Event(EVENT_LOST));

        if (cmd == "trainerpilot")
        {
            m_cheatTrainerPilot = !m_cheatTrainerPilot;
            return;
        }

        if (cmd == "fly")
        {
            m_researchDone[0] |= RESEARCH_FLY;

            m_eventQueue->AddEvent(Event(EVENT_UPDINTERFACE));
            return;
        }

        if (cmd == "allresearch")
        {
            m_researchDone[0] = -1;  // all research are done

            m_eventQueue->AddEvent(Event(EVENT_UPDINTERFACE));
            return;
        }

        if (cmd == "allbuildings")
        {
            m_build = -1;  // all buildings are available

            m_eventQueue->AddEvent(Event(EVENT_UPDINTERFACE));
            return;
        }

        if (cmd == "all")
        {
            m_researchDone[0] = -1;  // all research are done
            m_build = -1;  // all buildings are available

            m_eventQueue->AddEvent(Event(EVENT_UPDINTERFACE));
            return;
        }

        if (cmd == "nolimit")
        {
            m_terrain->SetFlyingMaxHeight(280.0f);
            return;
        }

        if (cmd == "controller")
        {
            if (m_controller == nullptr)
            {
                GetLogger()->Error("No LevelController on the map to select\n");
                return;
            }

            // Don't use SelectObject because it checks if the object is selectable
            if (m_camera->GetType() == Gfx::CAM_TYPE_VISIT)
                StopDisplayVisit();

            CObject* prev = DeselectAll();
            if (prev != nullptr && prev != m_controller)
                PushToSelectionHistory(prev);

            SelectOneObject(m_controller, true);
            m_short->UpdateShortcuts();
            return;
        }

        if (cmd == "photo1")
        {
            if (m_freePhotoPause == nullptr)
            {
                m_camera->SetType(Gfx::CAM_TYPE_FREE);
                m_freePhotoPause = m_pause->ActivatePause(PAUSE_ENGINE|PAUSE_PHOTO|PAUSE_OBJECT_UPDATES);
            }
            else
            {
                m_camera->SetType(Gfx::CAM_TYPE_BACK);
                m_pause->DeactivatePause(m_freePhotoPause);
                m_freePhotoPause = nullptr;
            }
            return;
        }

        if (cmd == "photo2")
        {
            if (m_freePhotoPause == nullptr)
            {
                m_camera->SetType(Gfx::CAM_TYPE_FREE);
                DeselectAll();  // removes the control buttons
                m_freePhotoPause = m_pause->ActivatePause(PAUSE_ENGINE|PAUSE_PHOTO|PAUSE_OBJECT_UPDATES);
                m_map->ShowMap(false);
                m_displayText->HideText(true);
            }
            else
            {
                m_camera->SetType(Gfx::CAM_TYPE_BACK);
                m_pause->DeactivatePause(m_freePhotoPause);
                m_freePhotoPause = nullptr;
                m_map->ShowMap(m_mapShow);
                m_displayText->HideText(false);
            }
            return;
        }

        int camtype;
        if (sscanf(cmd.c_str(), "camtype %d", &camtype) > 0)
        {
            m_camera->SetType(static_cast<Gfx::CameraType>(camtype));
            return;
        }

        float camspeed;
        if (sscanf(cmd.c_str(), "camspeed %f", &camspeed) > 0)
        {
            m_camera->SetCameraSpeed(camspeed);
            return;
        }

        if (cmd == "freecam")
        {
            m_camera->SetType(Gfx::CAM_TYPE_FREE);
            return;
        }

        if (cmd == "noclip")
        {
            CObject* object = GetSelect();
            if (object != nullptr)
                object->SetCollisions(false);
            return;
        }

        if (cmd == "clip")
        {
            CObject* object = GetSelect();
            if (object != nullptr)
                object->SetCollisions(true);
            return;
        }

        if (cmd == "addhusky")
        {
            CObject* object = GetSelect();
            if (object != nullptr && object->Implements(ObjectInterfaceType::Shielded))
                dynamic_cast<CShieldedObject*>(object)->SetMagnifyDamage(dynamic_cast<CShieldedObject*>(object)->GetMagnifyDamage()*0.1f);
            return;
        }

        if (cmd == "addfreezer")
        {
            CObject* object = GetSelect();
            if (object != nullptr && object->Implements(ObjectInterfaceType::JetFlying))
                dynamic_cast<CJetFlyingObject*>(object)->SetRange(dynamic_cast<CJetFlyingObject*>(object)->GetRange()*10.0f);
            return;
        }

        if (cmd == "\155\157\157")
        {
            // VGhpcyBpcyBlYXN0ZXItZWdnIGFuZCBzbyBpdCBzaG91bGQgYmUgb2JmdXNjYXRlZCEgRG8gbm90
            // IGNsZWFuLXVwIHRoaXMgY29kZSEK
            GetLogger()->Info(" _________________________\n");
            GetLogger()->Info("< \x50\x6F\x6C\x73\x6B\x69 \x50\x6F\x72\x74\x61\x6C C\x6F\x6C\x6F\x62\x6F\x74\x61! \x3E\n");
            GetLogger()->Info(" -------------------------\n");
            GetLogger()->Info("        \x5C\x20\x20\x20\x5E\x5F\x5F\x5E\n");
            GetLogger()->Info("        \x20\x5C\x20\x20\x28\x6F\x6F\x29\x5C\x5F\x5F\x5F\x5F\x5F\x5F\x5F\n");
            GetLogger()->Info("            \x28\x5F\x5F\x29\x5C   \x20\x20\x20\x20\x29\x5C\x2F\x5C\n");
            GetLogger()->Info("            \x20\x20\x20\x20\x7C|\x2D\x2D\x2D\x2D\x77\x20\x7C\n");
            GetLogger()->Info("          \x20\x20    \x7C\x7C\x20\x20\x20\x20 ||\n");
        }

        if (cmd == "fullpower")
        {
            CObject* object = GetSelect();
            if (object != nullptr)
            {
                if (object->Implements(ObjectInterfaceType::Powered))
                {
                    CObject* power = dynamic_cast<CPoweredObject*>(object)->GetPower();
                    if (power != nullptr && power->Implements(ObjectInterfaceType::PowerContainer))
                        dynamic_cast<CPowerContainerObject*>(power)->SetEnergyLevel(1.0f);
                }

                if (object->Implements(ObjectInterfaceType::Shielded))
                    dynamic_cast<CShieldedObject*>(object)->SetShield(1.0f);

                if (object->Implements(ObjectInterfaceType::JetFlying))
                    dynamic_cast<CJetFlyingObject*>(object)->SetReactorRange(1.0f);
            }
            return;
        }

        if (cmd == "fullenergy")
        {
            CObject* object = GetSelect();

            if (object != nullptr)
            {
                if (object->Implements(ObjectInterfaceType::Powered))
                {
                    CObject* power = dynamic_cast<CPoweredObject*>(object)->GetPower();
                    if (power != nullptr && power->Implements(ObjectInterfaceType::PowerContainer))
                        dynamic_cast<CPowerContainerObject*>(power)->SetEnergyLevel(1.0f);
                }
            }
            return;
        }

        if (cmd == "fullshield")
        {
            CObject* object = GetSelect();
            if (object != nullptr && object->Implements(ObjectInterfaceType::Shielded))
                dynamic_cast<CShieldedObject*>(object)->SetShield(1.0f);
            return;
        }

        if (cmd == "fullrange")
        {
            CObject* object = GetSelect();
            if (object != nullptr)
            {
                if (object->Implements(ObjectInterfaceType::JetFlying))
                    dynamic_cast<CJetFlyingObject*>(object)->SetReactorRange(1.0f);
            }
            return;
        }
    }

    if (cmd == "debugmode")
    {
        if (m_app->IsDebugModeActive(DEBUG_ALL))
        {
            m_app->SetDebugModeActive(DEBUG_ALL, false);
        }
        else
        {
            m_app->SetDebugModeActive(DEBUG_ALL, true);
        }
        return;
    }

    if (cmd == "showstat")
    {
        m_engine->SetShowStats(!m_engine->GetShowStats());
        return;
    }

    if (cmd == "invui")
    {
        m_engine->SetRenderInterface(!m_engine->GetRenderInterface());
        return;
    }

    if (cmd == "selectinsect")
    {
        m_cheatSelectInsect = !m_cheatSelectInsect;
        return;
    }

    if (cmd == "showsoluce")
    {
        m_cheatShowSoluce = !m_cheatShowSoluce;
        m_ui->ShowSoluceUpdate();
        return;
    }

    if (cmd == "allmission")
    {
        m_cheatAllMission = !m_cheatAllMission;
        m_ui->AllMissionUpdate();
        return;
    }

    if (cmd == "invradar")
    {
        m_cheatRadar = !m_cheatRadar;
        return;
    }

    float speed;
    if (sscanf(cmd.c_str(), "speed %f", &speed) > 0)
    {
        SetSpeed(speed);
        UpdateSpeedLabel();
        return;
    }

    if (m_phase == PHASE_SIMUL)
        m_displayText->DisplayError(ERR_CMD, Math::Vector(0.0f,0.0f,0.0f));
}



//! Returns the type of current movie
MainMovieType CRobotMain::GetMainMovie()
{
    return m_movie->GetType();
}


//! Clears the display of instructions
void CRobotMain::FlushDisplayInfo()
{
    for (int i = 0; i < SATCOM_MAX; i++)
    {
        m_infoFilename[i][0] = 0;
    }
    strcpy(m_infoFilename[SATCOM_OBJECT], "objects.txt");
}

//! Beginning of the displaying of instructions.
//! index: SATCOM_*
void CRobotMain::StartDisplayInfo(int index, bool movie)
{
    if (m_cmdEdit || m_satComLock || m_lockedSatCom) return;

    CObject* obj = GetSelect();
    bool human = obj != nullptr && obj->GetType() == OBJECT_HUMAN;

    if (!m_editLock && movie && !m_movie->IsExist() && human)
    {
        assert(obj->Implements(ObjectInterfaceType::Movable));
        if (dynamic_cast<CMovableObject*>(obj)->GetMotion()->GetAction() == -1)
        {
            m_movieInfoIndex = index;
            m_movie->Start(MM_SATCOMopen, 2.5f);
            m_satcomMoviePause = m_pause->ActivatePause(PAUSE_ENGINE|PAUSE_HIDE_SHORTCUTS);
            m_infoObject = DeselectAll();  // removes the control buttons
            m_displayText->HideText(true);
            return;
        }
    }

    if (m_movie->IsExist())
    {
        m_movie->Stop();
        m_pause->DeactivatePause(m_satcomMoviePause);
        m_satcomMoviePause = nullptr;
        SelectObject(m_infoObject, false);  // hands over the command buttons
        m_displayText->HideText(false);
    }

    StartDisplayInfo(m_infoFilename[index], index);
}

//! Beginning of the displaying of instructions
void CRobotMain::StartDisplayInfo(const std::string& filename, int index)
{
    if (m_cmdEdit) return;

    m_movieInfoIndex = -1;
    ClearInterface();  // removes setting evidence and tooltip

    if (!m_editLock)
    {
        m_infoObject = DeselectAll();  // removes the control buttons
        m_displayText->HideText(true);
        m_sound->MuteAll(true);
    }

    bool soluce = m_ui->GetSceneSoluce();

    m_displayInfo = MakeUnique<Ui::CDisplayInfo>();
    m_displayInfo->StartDisplayInfo(filename, index, soluce);
    m_displayInfo->SetPosition(0);
}

//! End of displaying of instructions
void CRobotMain::StopDisplayInfo()
{
    if (m_cmdEdit) return;

    if (m_movieInfoIndex != -1)  // film to read the SatCom?
        m_movie->Start(MM_SATCOMclose, 2.0f);

    m_displayInfo->StopDisplayInfo();

    m_displayInfo.reset();

    if (!m_editLock)
    {
        SelectObject(m_infoObject, false);  // gives the command buttons
        m_displayText->HideText(false);

        m_sound->MuteAll(false);
    }

    if (m_infoUsed == 0)
        m_displayText->ClearText();  // removes message "see SatCom ..."
    m_infoUsed ++;
}

//! Returns the name of the text display
char* CRobotMain::GetDisplayInfoName(int index)
{
    return m_infoFilename[index];
}


//! Beginning of a dialogue during the game
void CRobotMain::StartSuspend()
{
    if (m_suspend != nullptr) return; // already suspended
    if (!IsPhaseWithWorld(m_phase)) return;
    GetLogger()->Info("Start suspend\n");

    m_sound->MuteAll(true);
    ClearInterface();
    m_suspend = m_pause->ActivatePause(PAUSE_ENGINE | PAUSE_HIDE_SHORTCUTS | PAUSE_MUTE_SOUND | PAUSE_CAMERA);
    m_engine->SetOverFront(false);  // over flat behind
    CreateShortcuts();

    m_map->ShowMap(false);
    m_infoObject = DeselectAll();  // removes the control buttons
    m_displayText->HideText(true);

    m_engine->EnablePauseBlur();
}

//! End of dialogue during the game
void CRobotMain::StopSuspend()
{
    if (m_suspend == nullptr) return; // not suspended
    GetLogger()->Info("Stop suspend\n");

    m_sound->MuteAll(false);
    ClearInterface();
    m_pause->DeactivatePause(m_suspend);
    m_suspend = nullptr;
    m_engine->SetOverFront(true);  // over flat front
    CreateShortcuts();

    if (m_infoObject != nullptr)
        SelectObject(m_infoObject, false);  // gives the command buttons
    m_map->ShowMap(m_mapShow);
    m_displayText->HideText(false);

    m_engine->DisablePauseBlur();
}


//! Returns the absolute time of the game
float CRobotMain::GetGameTime()
{
    return m_gameTime;
}


//! Start of the visit instead of an error
void CRobotMain::StartDisplayVisit(EventType event)
{
    if (m_editLock) return;

    if (m_visitPause)
    {
        m_pause->DeactivatePause(m_visitPause);
        m_visitPause = nullptr;
    }

    Ui::CWindow* pw = static_cast<Ui::CWindow*>(m_interface->SearchControl(EVENT_WINDOW2));
    if (pw == nullptr) return;

    if (event == EVENT_NULL)  // visit by keyboard shortcut?
    {
        int i;
        if (m_visitLast != EVENT_NULL)  // already a current visit?
            i = m_visitLast-EVENT_DT_VISIT0;
        else
            i = Ui::MAXDTLINE;

        // Seeks the last.
        for (int j = 0; j < Ui::MAXDTLINE; j++)
        {
            i --;
            if (i < 0) i = Ui::MAXDTLINE-1;

            Ui::CButton* button = static_cast<Ui::CButton*>(pw->SearchControl(static_cast<EventType>(EVENT_DT_VISIT0+i)));
            if (button == nullptr || !button->TestState(Ui::STATE_ENABLE)) continue;

            Ui::CGroup* group = static_cast<Ui::CGroup*>(pw->SearchControl(static_cast<EventType>(EVENT_DT_GROUP0+i)));
            if (group != nullptr)
            {
                event = static_cast<EventType>(EVENT_DT_VISIT0+i);
                break;
            }
        }
    }
    if (event == EVENT_NULL)
    {
        m_sound->Play(SOUND_TZOING);  // nothing to do!
        return;
    }

    m_visitLast = event;

    ClearInterface();  // removes setting evidence and tooltip

    if (m_camera->GetType() == Gfx::CAM_TYPE_VISIT)  // already a current visit?
    {
        m_camera->StopVisit();
        m_displayText->ClearVisit();
    }
    else
    {
        m_visitObject = DeselectAll();  // removes the control buttons
    }

    // Creates the "continue" button.
    if (m_interface->SearchControl(EVENT_DT_END) == nullptr)
    {
        Math::Point pos, dim;
        pos.x = 10.0f/640.0f;
        pos.y = 10.0f/480.0f;
        dim.x = 50.0f/640.0f;
        dim.y = 50.0f/480.0f;
        m_interface->CreateButton(pos, dim, 16, EVENT_DT_END);
    }

    // Creates the arrow to show the place.
    if (m_visitArrow != nullptr)
    {
        CObjectManager::GetInstancePointer()->DeleteObject(m_visitArrow);
        m_visitArrow = nullptr;
    }

    ObjectCreateParams params;
    params.pos = m_displayText->GetVisitGoal(event);
    params.type = OBJECT_SHOW;
    params.height = 10.0f;
    m_visitArrow = m_objMan->CreateObject(params);

    m_visitPos = m_visitArrow->GetPosition();
    m_visitPosArrow = m_visitPos;
    m_visitPosArrow.y += m_displayText->GetVisitHeight(event);
    m_visitArrow->SetPosition(m_visitPosArrow);

    m_visitTime = 0.0;
    m_visitParticle = 0.0f;

    m_particle->DeleteParticle(Gfx::PARTISHOW);

    m_camera->StartVisit(m_displayText->GetVisitGoal(event),
                         m_displayText->GetVisitDist(event));
    m_displayText->SetVisit(event);
    m_visitPause = m_pause->ActivatePause(PAUSE_ENGINE);
}

//! Move the arrow to visit
void CRobotMain::FrameVisit(float rTime)
{
    if (m_visitArrow == nullptr) return;

    // Moves the arrow.
    m_visitTime += rTime;

    Math::Vector pos = m_visitPosArrow;
    pos.y += 1.5f+sinf(m_visitTime*4.0f)*4.0f;
    m_visitArrow->SetPosition(pos);
    m_visitArrow->SetRotationY(m_visitTime*2.0f);

    // Manages the particles "arrows".
    m_visitParticle -= rTime;
    if (m_visitParticle <= 0.0f)
    {
        m_visitParticle = 1.5f;

        pos = m_visitPos;
        float level = m_terrain->GetFloorLevel(pos)+2.0f;
        if (pos.y < level) pos.y = level;  // not below the ground
        Math::Vector speed(0.0f, 0.0f, 0.0f);
        Math::Point dim;
        dim.x = 30.0f;
        dim.y = dim.x;
        m_particle->CreateParticle(pos, speed, dim, Gfx::PARTISHOW, 2.0f);
    }
}

//! End of the visit instead of an error
void CRobotMain::StopDisplayVisit()
{
    m_visitLast = EVENT_NULL;

    // Removes the button.
    m_interface->DeleteControl(EVENT_DT_END);

    // Removes the arrow.
    if (m_visitArrow != nullptr)
    {
        CObjectManager::GetInstancePointer()->DeleteObject(m_visitArrow);
        m_visitArrow = nullptr;
    }

    // Removes particles "arrows".
    m_particle->DeleteParticle(Gfx::PARTISHOW);

    m_camera->StopVisit();
    m_displayText->ClearVisit();
    m_pause->DeactivatePause(m_visitPause);
    m_visitPause = nullptr;
    if (m_visitObject != nullptr)
    {
        SelectObject(m_visitObject, false);  // gives the command buttons
        m_visitObject = nullptr;
    }
}



void CRobotMain::UpdateShortcuts()
{
    m_short->UpdateShortcuts();
}

CObject* CRobotMain::GetSelectObject()
{
    if (m_selectObject != nullptr) return m_selectObject;
    return SearchHuman();
}

CObject* CRobotMain::DeselectAll()
{
    CObject* prev = nullptr;
    for (CObject* obj : m_objMan->GetAllObjects())
    {
        if (!obj->Implements(ObjectInterfaceType::Controllable)) continue;
        auto controllableObj = dynamic_cast<CControllableObject*>(obj);
        if (controllableObj->GetSelect()) prev = obj;
        controllableObj->SetSelect(false);
    }
    return prev;
}

//! Selects an object, without attending to deselect the rest
void CRobotMain::SelectOneObject(CObject* obj, bool displayError)
{
    assert(obj->Implements(ObjectInterfaceType::Controllable));
    dynamic_cast<CControllableObject*>(obj)->SetSelect(true, displayError);
    m_camera->SetControllingObject(obj);

    ObjectType type = obj->GetType();
    if ( type == OBJECT_HUMAN    ||
         type == OBJECT_MOBILEfa ||
         type == OBJECT_MOBILEta ||
         type == OBJECT_MOBILEwa ||
         type == OBJECT_MOBILEia ||
         type == OBJECT_MOBILEfc ||
         type == OBJECT_MOBILEtc ||
         type == OBJECT_MOBILEwc ||
         type == OBJECT_MOBILEic ||
         type == OBJECT_MOBILEfi ||
         type == OBJECT_MOBILEti ||
         type == OBJECT_MOBILEwi ||
         type == OBJECT_MOBILEii ||
         type == OBJECT_MOBILEfs ||
         type == OBJECT_MOBILEts ||
         type == OBJECT_MOBILEws ||
         type == OBJECT_MOBILEis ||
         type == OBJECT_MOBILErt ||
         type == OBJECT_MOBILErc ||
         type == OBJECT_MOBILErr ||
         type == OBJECT_MOBILErs ||
         type == OBJECT_MOBILEsa ||
         type == OBJECT_MOBILEft ||
         type == OBJECT_MOBILEtt ||
         type == OBJECT_MOBILEwt ||
         type == OBJECT_MOBILEit ||
         type == OBJECT_MOBILEdr ||
         type == OBJECT_APOLLO2  )
    {
        m_camera->SetType(dynamic_cast<CControllableObject*>(obj)->GetCameraType());
    }
    else
    {
        m_camera->SetType(Gfx::CAM_TYPE_BACK);
    }
}

bool CRobotMain::SelectObject(CObject* obj, bool displayError)
{
    if (m_camera->GetType() == Gfx::CAM_TYPE_VISIT)
        StopDisplayVisit();

    if (m_movieLock || m_editLock) return false;
    if (m_movie->IsExist()) return false;
    if (obj != nullptr &&
        (!obj->Implements(ObjectInterfaceType::Controllable) || !(dynamic_cast<CControllableObject*>(obj)->GetSelectable() || m_cheatSelectInsect))) return false;

    if (m_missionType == MISSION_CODE_BATTLE && m_codeBattleStarted && m_codeBattleSpectator)
    {
        DeselectAll();

        // During code battles, only change camera
        m_camera->SetControllingObject(obj);
        if (obj != nullptr)
        {
            m_camera->SetType(Gfx::CAM_TYPE_PLANE);
        }
        else
        {
            m_camera->SetType(Gfx::CAM_TYPE_FREE);
        }
    }
    else
    {
        if (obj == nullptr) return false;
        CObject* prev = DeselectAll();

        if (prev != nullptr && prev != obj)
           PushToSelectionHistory(prev);

        SelectOneObject(obj, displayError);
    }
    m_short->UpdateShortcuts();
    return true;
}

bool CRobotMain::DeselectObject()
{
    DeselectAll();

    CObject* obj = PopFromSelectionHistory();
    if (obj == nullptr)
        obj = SearchHuman();

    if (obj != nullptr)
        SelectOneObject(obj);
    else
        m_camera->SetType(Gfx::CAM_TYPE_FREE);

    m_short->UpdateShortcuts();
    return true;
}

//! Quickly removes all objects
void CRobotMain::DeleteAllObjects()
{
    m_engine->GetPyroManager()->DeleteAll();

    // Removes the arrow.
    if (m_visitArrow != nullptr)
    {
        CObjectManager::GetInstancePointer()->DeleteObject(m_visitArrow);
        m_visitArrow = nullptr;
    }

    for (int i = 0; i < MAXSHOWLIMIT; i++)
        FlushShowLimit(i);

    m_objMan->DeleteAllObjects();
}

CObject* CRobotMain::SearchHuman()
{
    return m_objMan->FindNearest(nullptr, OBJECT_HUMAN);
}

CObject* CRobotMain::GetSelect()
{
    for (CObject* obj : m_objMan->GetAllObjects())
    {
        if (!obj->Implements(ObjectInterfaceType::Controllable)) continue;
        if (dynamic_cast<CControllableObject*>(obj)->GetSelect())
            return obj;
    }
    return nullptr;
}

//! Detects the object aimed by the mouse
CObject* CRobotMain::DetectObject(Math::Point pos)
{
    Math::Vector p;
    int objRank = m_engine->DetectObject(pos, p);

    for (CObject* obj : m_objMan->GetAllObjects())
    {
        if (!obj->GetDetectable()) continue;

        CObject* transporter = nullptr;
        if (obj->Implements(ObjectInterfaceType::Transportable))
            transporter = dynamic_cast<CTransportableObject*>(obj)->GetTransporter();

        if (transporter != nullptr && !transporter->GetDetectable()) continue;
        if (obj->GetProxyActivate()) continue;

        CObject* target = obj;
        if (obj->Implements(ObjectInterfaceType::PowerContainer) && obj->Implements(ObjectInterfaceType::Transportable))
        {
            target = dynamic_cast<CTransportableObject*>(obj)->GetTransporter();  // battery connected
            if (target == nullptr)
            {
                target = obj; // standalone battery
            }
            else
            {
                if (!target->Implements(ObjectInterfaceType::Powered) || dynamic_cast<CPoweredObject*>(target)->GetPower() != obj)
                {
                    // transported, but not in the power slot
                    target = obj;
                }
            }
        }

        if (!obj->Implements(ObjectInterfaceType::Old)) continue;
        for (int j = 0; j < OBJECTMAXPART; j++)
        {
            int rank = obj->GetObjectRank(j);
            if (rank == -1) continue;
            if (rank != objRank) continue;
            return target;
        }
    }
    return nullptr;
}


//! Deletes the selected object
bool CRobotMain::DestroySelectedObject()
{
    CObject* obj = GetSelect();
    if (obj == nullptr) return false;
    assert(obj->Implements(ObjectInterfaceType::Controllable));

    m_engine->GetPyroManager()->Create(Gfx::PT_FRAGT, obj);

    dynamic_cast<CControllableObject*>(obj)->SetSelect(false);  // deselects the object
    m_camera->SetType(Gfx::CAM_TYPE_EXPLO);
    DeselectAll();
    RemoveFromSelectionHistory(obj);

    return true;
}


//! Removes setting evidence of the object with the mouse hovers over
void CRobotMain::HiliteClear()
{
    ClearTooltip();
    m_tooltipName.clear();  // really removes the tooltip

    if (!m_hilite) return;

    int rank = -1;
    m_engine->SetHighlightRank(&rank);  // nothing more selected

    for (CObject* obj : m_objMan->GetAllObjects())
    {
        if (!obj->Implements(ObjectInterfaceType::Controllable)) continue;
        dynamic_cast<CControllableObject*>(obj)->SetHighlight(false);
    }
    m_map->SetHighlight(nullptr);
    m_short->SetHighlight(nullptr);

    m_hilite = false;
}

//! Highlights the object with the mouse hovers over
void CRobotMain::HiliteObject(Math::Point pos)
{
    if (m_fixScene && m_phase != PHASE_APPERANCE) return;
    if (m_movieLock) return;
    if (m_movie->IsExist()) return;
    if (m_app->GetMouseMode() == MOUSE_NONE) return;

    ClearInterface();  // removes setting evidence and tooltip

    CObject* obj = m_short->DetectShort(pos);

    std::string interfaceTooltipName;
    if (m_settings->GetTooltips() && m_interface->GetTooltip(pos, interfaceTooltipName))
    {
        m_tooltipPos = pos;
        m_tooltipName = interfaceTooltipName;
        m_tooltipTime = 0.0f;
        if (obj == nullptr) return;
    }

    if (m_suspend != nullptr) return;

    if (obj == nullptr)
    {
        bool inMap = false;
        obj = m_map->DetectMap(pos, inMap);
        if (obj == nullptr)
        {
            if (inMap)  return;

            obj = DetectObject(pos);

            if ((m_camera->GetType() == Gfx::CAM_TYPE_ONBOARD) &&
                (m_camera->GetControllingObject() == obj))
                return;
        }
    }

    if (obj != nullptr)
    {
        if (m_settings->GetTooltips())
        {
            std::string objectTooltipName = obj->GetTooltipText();
            if (!objectTooltipName.empty())
            {
                m_tooltipPos = pos;
                m_tooltipName = objectTooltipName;
                m_tooltipTime = 0.0f;
            }
        }

        if (obj->Implements(ObjectInterfaceType::Controllable) && (dynamic_cast<CControllableObject*>(obj)->GetSelectable() || m_cheatSelectInsect))
        {
            if (dynamic_cast<CControllableObject*>(obj)->GetSelectable())
            {
                // Don't highlight objects that would not be selectable without selectinsect
                dynamic_cast<CControllableObject*>(obj)->SetHighlight(true);
            }
            m_map->SetHighlight(obj);
            m_short->SetHighlight(obj);
            m_hilite = true;
        }
    }
}

//! Highlights the object with the mouse hovers over
void CRobotMain::HiliteFrame(float rTime)
{
    if (m_fixScene && m_phase != PHASE_APPERANCE) return;
    if (m_movieLock) return;
    if (m_movie->IsExist()) return;

    m_tooltipTime += rTime;

    ClearTooltip();

    if (m_tooltipTime >= 0.2f && !m_tooltipName.empty())
    {
        CreateTooltip(m_tooltipPos, m_tooltipName);
    }
}

//! Creates a tooltip
void CRobotMain::CreateTooltip(Math::Point pos, const std::string& text)
{
    Math::Point corner;
    corner.x = pos.x+0.022f;
    corner.y = pos.y-0.052f;

    Math::Point start, end;

    m_engine->GetText()->SizeText(text, Gfx::FONT_COLOBOT, Gfx::FONT_SIZE_SMALL,
                                  corner, Gfx::TEXT_ALIGN_LEFT,
                                  start, end);

    start.x -= 0.010f;
    start.y -= 0.006f;
    end.x   += 0.010f;
    end.y   += 0.008f;  // small'ish margin

    pos.x = start.x;
    pos.y = start.y;

    Math::Point dim;
    dim.x = end.x-start.x;
    dim.y = end.y-start.y;

    Math::Point offset;
    offset.x = 0.0f;
    offset.y = 0.0f;
    if (pos.x+dim.x > 1.0f) offset.x = 1.0f-(pos.x+dim.x);
    if (pos.y       < 0.0f) offset.y = -pos.y;

    corner.x += offset.x;
    corner.y += offset.y;
    pos.x += offset.x;
    pos.y += offset.y;

    m_interface->CreateWindows(pos, dim, 1, EVENT_TOOLTIP);

    Ui::CWindow* pw = static_cast<Ui::CWindow*>(m_interface->SearchControl(EVENT_TOOLTIP));
    if (pw != nullptr)
    {
        pw->SetState(Ui::STATE_SHADOW);
        pw->SetTrashEvent(false);

        pos.y -= m_engine->GetText()->GetHeight(Gfx::FONT_COLOBOT, Gfx::FONT_SIZE_SMALL) / 2.0f;
        pw->CreateLabel(pos, dim, -1, EVENT_LABEL2, text);
    }
}

//! Clears the previous tooltip
void CRobotMain::ClearTooltip()
{
    m_interface->DeleteControl(EVENT_TOOLTIP);
}


//! Displays help for an object
void CRobotMain::HelpObject()
{
    CObject* obj = GetSelect();
    if (obj == nullptr) return;

    std::string filename = GetHelpFilename(obj->GetType());
    if (filename.empty()) return;

    StartDisplayInfo(filename, -1);
}


//! Change the mode of the camera
void CRobotMain::ChangeCamera()
{
    CObject* obj = GetSelect();
    if (obj == nullptr) return;
    assert(obj->Implements(ObjectInterfaceType::Controllable));
    auto controllableObj = dynamic_cast<CControllableObject*>(obj);

    if (controllableObj->GetCameraLock()) return;

    ObjectType oType = obj->GetType();
    Gfx::CameraType type = controllableObj->GetCameraType();

    if ( oType != OBJECT_HUMAN &&
         oType != OBJECT_TECH &&
         oType != OBJECT_MOBILEfa &&
         oType != OBJECT_MOBILEta &&
         oType != OBJECT_MOBILEwa &&
         oType != OBJECT_MOBILEia &&
         oType != OBJECT_MOBILEfc &&
         oType != OBJECT_MOBILEtc &&
         oType != OBJECT_MOBILEwc &&
         oType != OBJECT_MOBILEic &&
         oType != OBJECT_MOBILEfi &&
         oType != OBJECT_MOBILEti &&
         oType != OBJECT_MOBILEwi &&
         oType != OBJECT_MOBILEii &&
         oType != OBJECT_MOBILEfs &&
         oType != OBJECT_MOBILEts &&
         oType != OBJECT_MOBILEws &&
         oType != OBJECT_MOBILEis &&
         oType != OBJECT_MOBILErt &&
         oType != OBJECT_MOBILErc &&
         oType != OBJECT_MOBILErr &&
         oType != OBJECT_MOBILErs &&
         oType != OBJECT_MOBILEsa &&
         oType != OBJECT_MOBILEtg &&
         oType != OBJECT_MOBILEft &&
         oType != OBJECT_MOBILEtt &&
         oType != OBJECT_MOBILEwt &&
         oType != OBJECT_MOBILEit &&
         oType != OBJECT_MOBILEdr &&
         oType != OBJECT_APOLLO2  )  return;

    if (oType == OBJECT_MOBILEdr)  // designer?
    {
             if (type == Gfx::CAM_TYPE_PLANE  )  type = Gfx::CAM_TYPE_BACK;
        else if (type == Gfx::CAM_TYPE_BACK   )  type = Gfx::CAM_TYPE_PLANE;
    }
    else if (controllableObj->GetTrainer())  // trainer?
    {
             if (type == Gfx::CAM_TYPE_ONBOARD)  type = Gfx::CAM_TYPE_FIX;
        else if (type == Gfx::CAM_TYPE_FIX    )  type = Gfx::CAM_TYPE_PLANE;
        else if (type == Gfx::CAM_TYPE_PLANE  )  type = Gfx::CAM_TYPE_BACK;
        else if (type == Gfx::CAM_TYPE_BACK   )  type = Gfx::CAM_TYPE_ONBOARD;
    }
    else
    {
             if (type == Gfx::CAM_TYPE_ONBOARD)  type = Gfx::CAM_TYPE_BACK;
        else if (type == Gfx::CAM_TYPE_BACK   )  type = Gfx::CAM_TYPE_ONBOARD;
    }

    controllableObj->SetCameraType(type);
    m_camera->SetType(type);
}


//! Cancels the current movie
void CRobotMain::AbortMovie()
{
    for (CObject* obj : m_objMan->GetAllObjects())
    {
        if (obj->Implements(ObjectInterfaceType::Old))
        {
            CAuto* automat = obj->GetAuto();
            if (automat != nullptr)
                automat->Abort();
        }
    }
}


std::string TimeFormat(float time)
{
    int minutes = static_cast<int>(floor(time/60));
    double time2 = fmod(time, 60);
    double seconds;
    double fraction = modf(time2, &seconds)*100;
    std::ostringstream sstream;
    sstream << std::setfill('0') << std::setw(2) << minutes << ":" << std::setfill('0') << std::setw(2) << floor(seconds) << "." << std::setfill('0') << std::setw(2) << floor(fraction);
    return sstream.str();
}

//! Updates the text information
void CRobotMain::UpdateInfoText()
{
    if (m_phase == PHASE_SIMUL)
    {
        CObject* obj = GetSelect();
        if (obj != nullptr)
        {
            Math::Vector pos = obj->GetPosition();
            m_engine->SetStatisticPos(pos / g_unit);
        }
    }
    m_engine->SetTimerDisplay(m_missionTimerEnabled && m_missionTimerStarted ? TimeFormat(m_missionTimer) : "");
}


//! Initializes the view
void CRobotMain::InitEye()
{
    if (m_phase == PHASE_SIMUL)
        m_camera->Init(Math::Vector( 0.0f, 10.0f, 0.0f),
                       Math::Vector(10.0f,  5.0f, 0.0f), 0.0f);
}

//! Advances the entire scene
bool CRobotMain::EventFrame(const Event &event)
{
    m_time += event.rTime;

    m_water->EventProcess(event);
    m_cloud->EventProcess(event);
    m_lightning->EventProcess(event);
    m_planet->EventProcess(event);

    UpdateDebugCrashSpheres();

    Ui::CMap* pm = nullptr;
    Ui::CWindow* pw = static_cast<Ui::CWindow*>(m_interface->SearchControl(EVENT_WINDOW1));
    if (pw == nullptr)
    {
        pm = nullptr;
    }
    else
    {
        pm = static_cast<Ui::CMap*>(pw->SearchControl(EVENT_OBJECT_MAP));
        if (pm != nullptr) pm->FlushObject();
    }

    CObject* toto = nullptr;
    if (!m_pause->IsPauseType(PAUSE_OBJECT_UPDATES))
    {
        // Advances all the robots, but not toto.
        for (CObject* obj : m_objMan->GetAllObjects())
        {
            if (pm != nullptr)
                pm->UpdateObject(obj);

            if (IsObjectBeingTransported(obj))
                continue;

            if (obj->GetType() == OBJECT_TOTO)
                toto = obj;
            else if (obj->Implements(ObjectInterfaceType::Interactive))
                dynamic_cast<CInteractiveObject*>(obj)->EventProcess(event);

            if ( obj->GetProxyActivate() )  // active if it is near?
            {
                Math::Vector eye = m_engine->GetLookatPt();
                float dist = Math::Distance(eye, obj->GetPosition());
                if ( dist < obj->GetProxyDistance() )
                {
                    obj->SetProxyActivate(false);
                    CreateShortcuts();
                    m_sound->Play(SOUND_FINDING);
                    m_engine->GetPyroManager()->Create(Gfx::PT_FINDING, obj, 0.0f);
                    DisplayError(INFO_FINDING, obj);
                }
            }
        }
        // Advances all objects transported by robots.
        for (CObject* obj : m_objMan->GetAllObjects())
        {
            if (! IsObjectBeingTransported(obj))
                continue;

            if (obj->Implements(ObjectInterfaceType::Interactive))
                dynamic_cast<CInteractiveObject*>(obj)->EventProcess(event);
        }

        m_engine->GetPyroManager()->EventProcess(event);
    }

    // The camera follows the object, because its position
    // may depend on the selected object (Gfx::CAM_TYPE_ONBOARD or Gfx::CAM_TYPE_BACK).
    if (m_phase == PHASE_SIMUL && !m_editFull)
    {
        m_camera->EventProcess(event);

        if (m_engine->GetFog())
            m_camera->SetOverBaseColor(m_particle->GetFogColor(m_engine->GetEyePt()));
    }
    if (m_phase == PHASE_APPERANCE ||
        m_phase == PHASE_WIN   ||
        m_phase == PHASE_LOST)
    {
        m_camera->EventProcess(event);
    }

    // Advances toto following the camera, because its position depends on the camera.
    if (toto != nullptr)
        dynamic_cast<CInteractiveObject*>(toto)->EventProcess(event);

    // NOTE: m_movieLock is set only after the first update of CAutoBase finishes

    if (m_phase == PHASE_SIMUL)
    {
        if (!m_immediatSatCom && !m_beginSatCom && !m_movieLock)
        {
            m_displayText->DisplayError(INFO_BEGINSATCOM, Math::Vector(0.0f, 0.0f, 0.0f));
            m_beginSatCom = true;  // message appears
        }

        if (!m_pause->IsPauseType(PAUSE_ENGINE) && !m_movieLock)
        {
            m_gameTime += event.rTime;
            m_gameTimeAbsolute += m_app->GetRealRelTime() / 1e9f;

            if (m_missionTimerStarted)
                m_missionTimer += event.rTime;

            if (m_autosave && m_gameTimeAbsolute >= m_autosaveLast + (m_autosaveInterval * 60))
            {
                if (m_levelCategory == LevelCategory::Missions ||
                    m_levelCategory == LevelCategory::FreeGame ||
                    m_levelCategory == LevelCategory::CustomLevels)
                {
                    if (!IOIsBusy() && m_missionType != MISSION_CODE_BATTLE)
                    {
                        m_autosaveLast = m_gameTimeAbsolute;
                        Autosave();
                    }
                }
            }
        }
    }

    HiliteFrame(event.rTime);

    // Moves the film indicator.
    if (m_movieLock && !m_editLock)  // movie in progress?
    {
        Ui::CControl* pc = m_interface->SearchControl(EVENT_OBJECT_MOVIELOCK);
        if (pc != nullptr)
        {
            Math::Point pos, dim;

            dim.x = 32.0f/640.0f;
            dim.y = 32.0f/480.0f;
            pos.x = 20.0f/640.0f;
            pos.y = (480.0f-24.0f)/480.0f;

            float zoom = 1.0f+sinf(m_time*6.0f)*0.1f;  // 0.9 .. 1.1
            dim.x *= zoom;
            dim.y *= zoom;
            pos.x -= dim.x/2.0f;
            pos.y -= dim.y/2.0f;

            pc->SetPos(pos);
            pc->SetDim(dim);
        }
    }

    // Moves edition indicator.
    if (m_editLock || m_pause->IsPauseType(PAUSE_ENGINE))  // edition in progress?
    {
        Ui::CControl* pc = m_interface->SearchControl(EVENT_OBJECT_EDITLOCK);
        if (pc != nullptr)
        {
            Math::Point pos, dim;

            if (m_editFull || m_editLock)
            {
                dim.x = 10.0f/640.0f;
                dim.y = 10.0f/480.0f;
                pos.x = -20.0f/640.0f;
                pos.y = -20.0f/480.0f;  // invisible!
            }
            else
            {
                dim.x = 32.0f/640.0f;
                dim.y = 32.0f/480.0f;
                pos.x = (640.0f-24.0f)/640.0f;
                pos.y = (480.0f-24.0f)/480.0f;

                float zoom = 1.0f+sinf(m_time*6.0f)*0.1f;  // 0.9 .. 1.1
                dim.x *= zoom;
                dim.y *= zoom;
                pos.x -= dim.x/2.0f;
                pos.y -= dim.y/2.0f;
            }
            pc->SetPos(pos);
            pc->SetDim(dim);
        }
    }

    Ui::CControl* pc = m_interface->SearchControl(EVENT_OBJECT_SAVING);
    if (pc != nullptr)
    {
        Math::Point pos, dim;

        if (m_shotSaving <= 0)
        {
            dim.x = 10.0f/640.0f;
            dim.y = 10.0f/480.0f;
            pos.x = -20.0f/640.0f;
            pos.y = -20.0f/480.0f;  // invisible!
        }
        else
        {
            dim.x = 32.0f/640.0f;
            dim.y = 32.0f/480.0f;
            pos.x = (640.0f-24.0f)/640.0f;
            pos.y = (480.0f-24.0f)/480.0f;

            float zoom = 1.0f+sinf(m_time*6.0f)*0.1f;  // 0.9 .. 1.1
            dim.x *= zoom;
            dim.y *= zoom;
            pos.x -= dim.x/2.0f;
            pos.y -= dim.y/2.0f;
        }
        pc->SetPos(pos);
        pc->SetDim(dim);
    }

    // Will move the arrow to visit.
    if (m_camera->GetType() == Gfx::CAM_TYPE_VISIT)
        FrameVisit(event.rTime);

    // Moves the boundaries.
    FrameShowLimit(event.rTime);

    if (m_phase == PHASE_SIMUL)
    {
        if (!m_editLock && !m_engine->GetPause())
        {
            CheckEndMission(true);
            UpdateAudio(true);
        }

        if (m_winDelay > 0.0f && !m_editLock)
        {
            m_winDelay -= event.rTime;
            if (m_winDelay <= 0.0f)
            {
                if (m_movieLock)
                    m_winDelay = 1.0f;
                else
                    m_eventQueue->AddEvent(Event(EVENT_WIN));
            }
        }

        if (m_lostDelay > 0.0f && !m_editLock)
        {
            m_lostDelay -= event.rTime;
            if (m_lostDelay <= 0.0f)
            {
                if (m_movieLock)
                    m_lostDelay = 1.0f;
                else
                    m_eventQueue->AddEvent(Event(EVENT_LOST));
            }
        }

        if (GetMissionType() == MISSION_CODE_BATTLE)
        {
            if (!m_codeBattleInit)
            {
                // NOTE: It's important to do this AFTER the first update event finished processing
                //       because otherwise all robot parts are misplaced
                m_userPause = m_pause->ActivatePause(PAUSE_ENGINE);
                m_codeBattleInit = true; // Will start on resume
            }

            if (!m_codeBattleStarted && m_userPause == nullptr)
            {
                m_codeBattleStarted = true;
                ApplyCodeBattleInterface();
                CreateCodeBattleInterface();

                SetCodeBattleSpectatorMode(true);

                m_eventQueue->AddEvent(Event(EVENT_UPDINTERFACE));
            }

            UpdateCodeBattleInterface();
        }
    }

    return true;
}

void CRobotMain::ShowSaveIndicator(bool show)
{
    Ui::CControl* pc = m_interface->SearchControl(EVENT_OBJECT_SAVING);
    if (pc != nullptr)
    {
        Math::Point pos, dim;

        if (!show)
        {
            dim.x = 10.0f/640.0f;
            dim.y = 10.0f/480.0f;
            pos.x = -20.0f/640.0f;
            pos.y = -20.0f/480.0f;  // invisible!
        }
        else
        {
            dim.x = 32.0f/640.0f;
            dim.y = 32.0f/480.0f;
            pos.x = (640.0f-24.0f)/640.0f;
            pos.y = (480.0f-24.0f)/480.0f;

            pos.x -= dim.x/2.0f;
            pos.y -= dim.y/2.0f;
        }
        pc->SetPos(pos);
        pc->SetDim(dim);
    }
}

//! Makes the event for all robots
bool CRobotMain::EventObject(const Event &event)
{
    if (m_pause->IsPauseType(PAUSE_OBJECT_UPDATES)) return true;

    m_resetCreate = false;

    for (CObject* obj : m_objMan->GetAllObjects())
    {
        if (obj->Implements(ObjectInterfaceType::Interactive))
        {
            dynamic_cast<CInteractiveObject*>(obj)->EventProcess(event);
        }
    }

    if (m_resetCreate)
        ResetCreate();

    return true;
}



void CRobotMain::ScenePerso()
{
    DeleteAllObjects();  // removes all the current 3D Scene
    m_terrain->FlushRelief();
    m_engine->DeleteAllObjects();
    m_oldModelManager->DeleteAllModelCopies();
    m_terrain->FlushBuildingLevel();
    m_terrain->FlushFlyingLimit();
    m_lightMan->FlushLights();
    m_particle->FlushParticle();

    m_levelFile = "levels/other/perso.txt";
    try
    {
        CreateScene(false, true, false);  // sets scene
    }
    catch (const std::runtime_error& e)
    {
        LevelLoadingError("An error occurred while trying to load apperance scene", e, PHASE_PLAYER_SELECT);
    }

    m_engine->SetDrawWorld(false);  // does not draw anything on the interface
    m_engine->SetDrawFront(true);  // draws on the human interface
    CObject* obj = SearchHuman();
    if (obj != nullptr)
    {
        obj->SetDrawFront(true);  // draws the interface

        assert(obj->Implements(ObjectInterfaceType::Movable));
        CMotionHuman* mh = static_cast<CMotionHuman*>(dynamic_cast<CMovableObject*>(obj)->GetMotion());
        mh->StartDisplayPerso();
    }
}

//! Creates the whole scene
void CRobotMain::CreateScene(bool soluce, bool fixScene, bool resetObject)
{
    m_fixScene = fixScene;

    m_base = nullptr;

    if (!resetObject)
    {
        m_build = 0;
        m_researchDone.clear();  // no research done
        m_researchDone[0] = 0;
        m_researchEnable = 0;

        g_unit = UNIT;

        FlushDisplayInfo();
        m_terrain->FlushMaterials();
        m_audioTrack = "";
        m_audioRepeat = true;
        m_satcomTrack  = "";
        m_satcomRepeat = true;
        m_editorTrack  = "";
        m_editorRepeat = true;
        m_displayText->SetDelay(1.0f);
        m_displayText->SetEnable(true);
        m_immediatSatCom = false;
        m_lockedSatCom = false;
        m_endingWin = "";
        m_endingLost = "";
        m_audioChange.clear();
        m_endTake.clear();
        m_endTakeImmediat = false;
        m_endTakeResearch = 0;
        m_endTakeWinDelay = 2.0f;
        m_endTakeLostDelay = 2.0f;
        m_teamFinished.clear();
        m_scoreboard.reset();
        m_globalMagnifyDamage = 1.0f;
        m_obligatoryTokens.clear();
        m_mapShow = true;
        m_mapImage = false;
        m_mapFilename[0] = 0;

        m_controller = nullptr;

        m_colorNewBot.clear();
        m_colorNewBot[0] = COLOR_REF_BOT;
        m_colorNewAlien = COLOR_REF_ALIEN;
        m_colorNewGreen = COLOR_REF_GREEN;
        m_colorNewWater = COLOR_REF_WATER;

        m_engine->SetAmbientColor(Gfx::Color(0.5f, 0.5f, 0.5f, 0.5f), 0);
        m_engine->SetAmbientColor(Gfx::Color(0.5f, 0.5f, 0.5f, 0.5f), 1);
        m_engine->SetFogColor(Gfx::Color(1.0f, 1.0f, 1.0f, 1.0f), 0);
        m_engine->SetFogColor(Gfx::Color(1.0f, 1.0f, 1.0f, 1.0f), 1);
        m_engine->SetDeepView(1000.0f, 0);
        m_engine->SetDeepView(1000.0f, 1);
        m_engine->SetFogStart(0.75f, 0);
        m_engine->SetFogStart(0.75f, 1);
        m_engine->SetSecondTexture("");
        m_engine->SetForegroundName("");

        GetResource(RES_TEXT, RT_SCRIPT_NEW, m_scriptName);
        m_scriptFile = "";

        m_missionType   = MISSION_NORMAL;
        m_codeBattleInit = false;
        m_codeBattleStarted = false;

        m_teamNames.clear();

        m_missionResult = ERR_MISSION_NOTERM;
        m_missionResultFromScript = false;
    }

    // NOTE: Reset timer always, even when only resetting object positions
    m_missionTimerEnabled = false;
    m_missionTimerStarted = false;
    m_missionTimer = 0.0f;

    std::string backgroundPath = "";
    Gfx::Color backgroundUp = Gfx::Color(0.0f, 0.0f, 0.0f, 0.0f);
    Gfx::Color backgroundDown = Gfx::Color(0.0f, 0.0f, 0.0f, 0.0f);
    Gfx::Color backgroundCloudUp = Gfx::Color(0.0f, 0.0f, 0.0f, 0.0f);
    Gfx::Color backgroundCloudDown = Gfx::Color(0.0f, 0.0f, 0.0f, 0.0f);
    bool backgroundFull = false;

    auto LoadingWarning = [&](const std::string& message)
    {
        GetLogger()->Warn("%s\n", message.c_str());
        m_ui->GetDialog()->StartInformation("Level loading warning", "This level contains problems. It may stop working in future versions of the game.", message);
    };

    try
    {
        m_ui->GetLoadingScreen()->SetProgress(0.05f, RT_LOADING_PROCESSING);
        GetLogger()->Info("Loading level: %s\n", m_levelFile.c_str());
        CLevelParser levelParser(m_levelFile);
        levelParser.SetLevelPaths(m_levelCategory, m_levelChap, m_levelRank);
        levelParser.Load();
        int numObjects = levelParser.CountLines("CreateObject");
        m_ui->GetLoadingScreen()->SetProgress(0.1f, RT_LOADING_LEVEL_SETTINGS);

        int rankObj = 0;
        CObject* sel = nullptr;

        for (auto& line : levelParser.GetLines())
        {
            if (line->GetCommand() == "Title" && !resetObject)
            {
                //strcpy(m_title, line->GetParam("text")->AsString().c_str());
                continue;
            }

            if (line->GetCommand() == "Resume" && !resetObject)
            {
                //strcpy(m_resume, line->GetParam("text")->AsString().c_str());
                continue;
            }

            if (line->GetCommand() == "ScriptName" && !resetObject)
            {
                m_scriptName = line->GetParam("text")->AsString();
                continue;
            }

            if (line->GetCommand() == "ScriptFile" && !resetObject)
            {
                m_scriptFile = line->GetParam("name")->AsString();
                continue;
            }

            if (line->GetCommand() == "Instructions" && !resetObject)
            {
                strcpy(m_infoFilename[SATCOM_HUSTON], line->GetParam("name")->AsPath("help/%lng%").c_str());

                m_immediatSatCom = line->GetParam("immediat")->AsBool(false);
                m_beginSatCom = m_lockedSatCom = line->GetParam("lock")->AsBool(false);
                if (m_app->GetSceneTestMode()) m_immediatSatCom = false;
                continue;
            }

            if (line->GetCommand() == "Satellite" && !resetObject)
            {
                strcpy(m_infoFilename[SATCOM_SAT], line->GetParam("name")->AsPath("help/%lng%").c_str());
                continue;
            }

            if (line->GetCommand() == "Loading" && !resetObject)
            {
                strcpy(m_infoFilename[SATCOM_LOADING], line->GetParam("name")->AsPath("help/%lng%").c_str());
                continue;
            }

            if (line->GetCommand() == "HelpFile" && !resetObject)
            {
                strcpy(m_infoFilename[SATCOM_PROG], line->GetParam("name")->AsPath("help/%lng%").c_str());
                continue;
            }
            if (line->GetCommand() == "SoluceFile" && !resetObject)
            {
                strcpy(m_infoFilename[SATCOM_SOLUCE], line->GetParam("name")->AsPath("help/%lng%").c_str());
                continue;
            }

            if (line->GetCommand() == "EndingFile" && !resetObject)
            {
                auto Process = [&](const std::string& type) -> std::string
                {
                    if (line->GetParam(type)->IsDefined())
                    {
                        try
                        {
                            int rank = boost::lexical_cast<int>(line->GetParam(type)->GetValue());
                            if (rank >= 0)
                            {
                                // TODO: Fix default levels and add a future removal warning
                                GetLogger()->Warn("This level is using deprecated way of defining %1$s scene. Please change the %1$s= parameter in EndingFile from %2$d to \"levels/other/%1$s%2$03d.txt\".\n", type.c_str(), rank);
                                std::stringstream ss;
                                ss << "levels/other/" << type << std::setfill('0') << std::setw(3) << rank << ".txt";
                                return ss.str();
                            }
                            else
                            {
                                // TODO: Fix default levels and add a future removal warning
                                GetLogger()->Warn("This level is using deprecated way of defining %1$s scene. Please remove the %1$s= parameter in EndingFile.\n", type.c_str());
                                return "";
                            }

                        }
                        catch (boost::bad_lexical_cast &e)
                        {
                            return line->GetParam(type)->AsPath("levels");
                        }
                    }
                    return "";
                };
                m_endingWin = Process("win");
                m_endingLost = Process("lost");
                continue;
            }

            if (line->GetCommand() == "MessageDelay" && !resetObject)
            {
                m_displayText->SetDelay(line->GetParam("factor")->AsFloat());
                continue;
            }

            if (line->GetCommand() == "MissionTimer")
            {
                m_missionTimerEnabled = line->GetParam("enabled")->AsBool();
                if (!line->GetParam("program")->AsBool(false))
                {
                    m_missionTimerStarted = true;
                }
                continue;
            }

            if (line->GetCommand() == "TeamName")
            {
                int team = line->GetParam("team")->AsInt();
                std::string name = line->GetParam("name")->AsString();
                m_teamNames[team] = name;
                continue;
            }

            if (line->GetCommand() == "CacheAudio" && !resetObject)
            {
                std::string filename = line->GetParam("filename")->AsPath("music");
                m_ui->GetLoadingScreen()->SetProgress(0.15f, RT_LOADING_MUSIC, filename);
                m_sound->CacheMusic(filename);
                continue;
            }

            if (line->GetCommand() == "AudioChange" && !resetObject)
            {
                auto audioChange = MakeUnique<CAudioChangeCondition>();
                audioChange->Read(line.get());
                m_ui->GetLoadingScreen()->SetProgress(0.15f, RT_LOADING_MUSIC, audioChange->music);
                m_sound->CacheMusic(audioChange->music);
                m_audioChange.push_back(std::move(audioChange));

                if (!line->GetParam("pos")->IsDefined() || !line->GetParam("dist")->IsDefined())
                {
                    LoadingWarning("The defaults for pos= and dist= are going to change, specify them explicitly. See issue #759 (https://git.io/vVBzH)");
                }
                continue;
            }

            if (line->GetCommand() == "Audio" && !resetObject)
            {
                if (line->GetParam("track")->IsDefined())
                {
                    if (line->GetParam("filename")->IsDefined())
                        throw CLevelParserException("You can't use track and filename at the same time");

                    GetLogger()->Warn("Using track= is deprecated. Please replace this with filename=\n");
                    int trackid = line->GetParam("track")->AsInt();
                    if (trackid != 0)
                    {
                        std::stringstream filenameStr;
                        filenameStr << "music/music" << std::setfill('0') << std::setw(3) << trackid << ".ogg";
                        m_audioTrack = filenameStr.str();
                    }
                    else
                    {
                        m_audioTrack = "";
                    }
                }
                else
                {
                    if (line->GetParam("filename")->IsDefined())
                    {
                        m_audioTrack = line->GetParam("filename")->AsPath("music");
                    }
                    else
                    {
                        m_audioTrack = "";
                    }
                }
                if (!m_audioTrack.empty())
                {
                    m_audioRepeat = line->GetParam("repeat")->AsBool(true);
                }

                if (line->GetParam("satcom")->IsDefined())
                {
                    m_satcomTrack = line->GetParam("satcom")->AsPath("music");
                    m_satcomRepeat = line->GetParam("satcomRepeat")->AsBool(true);
                }
                else
                {
                    m_satcomTrack = "";
                }

                if (line->GetParam("editor")->IsDefined())
                {
                    m_editorTrack = line->GetParam("editor")->AsPath("music");
                    m_editorRepeat = line->GetParam("editorRepeat")->AsBool(true);
                }
                else
                {
                    m_editorTrack = "";
                }

                if (!m_audioTrack.empty())
                {
                    m_ui->GetLoadingScreen()->SetProgress(0.15f, RT_LOADING_MUSIC, m_audioTrack);
                    m_sound->CacheMusic(m_audioTrack);
                }
                if (!m_satcomTrack.empty())
                {
                    m_ui->GetLoadingScreen()->SetProgress(0.15f, RT_LOADING_MUSIC, m_satcomTrack);
                    m_sound->CacheMusic(m_satcomTrack);
                }
                if (!m_editorTrack.empty())
                {
                    m_ui->GetLoadingScreen()->SetProgress(0.15f, RT_LOADING_MUSIC, m_editorTrack);
                    m_sound->CacheMusic(m_editorTrack);
                }
                continue;
            }

            if (line->GetCommand() == "AmbientColor" && !resetObject)
            {
                m_engine->SetAmbientColor(line->GetParam("air")->AsColor(Gfx::Color(0.533f, 0.533f, 0.533f, 0.533f)), 0);
                m_engine->SetAmbientColor(line->GetParam("water")->AsColor(Gfx::Color(0.533f, 0.533f, 0.533f, 0.533f)), 1);
                continue;
            }

            if (line->GetCommand() == "FogColor" && !resetObject)
            {
                m_engine->SetFogColor(line->GetParam("air")->AsColor(Gfx::Color(0.533f, 0.533f, 0.533f, 0.533f)), 0);
                m_engine->SetFogColor(line->GetParam("water")->AsColor(Gfx::Color(0.533f, 0.533f, 0.533f, 0.533f)), 1);
                continue;
            }

            if (line->GetCommand() == "VehicleColor" && !resetObject)
            {
                m_colorNewBot[line->GetParam("team")->AsInt(0)] = line->GetParam("color")->AsColor(Gfx::Color(0.533f, 0.533f, 0.533f, 0.533f));
                continue;
            }

            if (line->GetCommand() == "InsectColor" && !resetObject)
            {
                m_colorNewAlien = line->GetParam("color")->AsColor(Gfx::Color(0.533f, 0.533f, 0.533f, 0.533f));
                continue;
            }

            if (line->GetCommand() == "GreeneryColor" && !resetObject)
            {
                m_colorNewGreen = line->GetParam("color")->AsColor(Gfx::Color(0.533f, 0.533f, 0.533f, 0.533f));
                continue;
            }

            if (line->GetCommand() == "DeepView" && !resetObject)
            {
                m_engine->SetDeepView(line->GetParam("air")->AsFloat(500.0f)*g_unit, 0, false);
                m_engine->SetDeepView(line->GetParam("water")->AsFloat(100.0f)*g_unit, 1, false);
                continue;
            }

            if (line->GetCommand() == "FogStart" && !resetObject)
            {
                m_engine->SetFogStart(line->GetParam("air")->AsFloat(0.5f), 0);
                m_engine->SetFogStart(line->GetParam("water")->AsFloat(0.5f), 1);
                continue;
            }

            if (line->GetCommand() == "SecondTexture" && !resetObject)
            {
                if (line->GetParam("rank")->IsDefined())
                {
                    char tex[20] = { 0 };
                    sprintf(tex, "dirty%.2d.png", line->GetParam("rank")->AsInt());
                    m_engine->SetSecondTexture(tex);
                }
                else
                {
                    m_engine->SetSecondTexture("../" + line->GetParam("texture")->AsPath("textures"));
                }
                continue;
            }

            if (line->GetCommand() == "Background" && !resetObject)
            {
                if (line->GetParam("image")->IsDefined())
                    backgroundPath = line->GetParam("image")->AsPath("textures");
                backgroundUp = line->GetParam("up")->AsColor(backgroundUp);
                backgroundDown = line->GetParam("down")->AsColor(backgroundDown);
                backgroundCloudUp = line->GetParam("cloudUp")->AsColor(backgroundCloudUp);
                backgroundCloudDown = line->GetParam("cloudDown")->AsColor(backgroundCloudDown);
                backgroundFull = line->GetParam("full")->AsBool(backgroundFull);
                continue;
            }

            if (line->GetCommand() == "Planet" && !resetObject)
            {
                Math::Vector    ppos, uv1, uv2;

                ppos  = line->GetParam("pos")->AsPoint();
                uv1   = line->GetParam("uv1")->AsPoint();
                uv2   = line->GetParam("uv2")->AsPoint();
                m_planet->Create(line->GetParam("mode")->AsPlanetType(),
                                Math::Point(ppos.x, ppos.z),
                                line->GetParam("dim")->AsFloat(0.2f),
                                line->GetParam("speed")->AsFloat(0.0f),
                                line->GetParam("dir")->AsFloat(0.0f),
                                line->GetParam("image")->AsPath("textures"),
                                Math::Point(uv1.x, uv1.z),
                                Math::Point(uv2.x, uv2.z),
                                line->GetParam("image")->AsPath("textures").find("planet") != std::string::npos // TODO: add transparent op or modify textures
                );
                continue;
            }

            if (line->GetCommand() == "ForegroundName" && !resetObject)
            {
                m_engine->SetForegroundName(line->GetParam("image")->AsPath("textures"));
                continue;
            }

            if (line->GetCommand() == "Level" && !resetObject)
            {
                g_unit = line->GetParam("unitScale")->AsFloat(4.0f);
                m_engine->SetTracePrecision(line->GetParam("traceQuality")->AsFloat(1.0f));
                m_shortCut = line->GetParam("shortcut")->AsBool(true);

                m_missionType = line->GetParam("type")->AsMissionType(MISSION_NORMAL);
                m_globalMagnifyDamage = line->GetParam("magnifyDamage")->AsFloat(1.0f);

                continue;
            }

            if (line->GetCommand() == "TerrainGenerate" && !resetObject)
            {
                m_ui->GetLoadingScreen()->SetProgress(0.2f, RT_LOADING_TERRAIN);
                m_terrain->Generate(line->GetParam("mosaic")->AsInt(20),
                                    line->GetParam("brick")->AsInt(3),
                                    line->GetParam("size")->AsFloat(20.0f),
                                    line->GetParam("vision")->AsFloat(500.0f)*g_unit,
                                    line->GetParam("depth")->AsInt(2),
                                    line->GetParam("hard")->AsFloat(0.5f));
                continue;
            }

            if (line->GetCommand() == "TerrainWind" && !resetObject)
            {
                m_terrain->SetWind(line->GetParam("speed")->AsPoint());
                continue;
            }

            if (line->GetCommand() == "TerrainRelief" && !resetObject)
            {
                m_ui->GetLoadingScreen()->SetProgress(0.2f+(1.f/5.f)*0.05f, RT_LOADING_TERRAIN, RT_LOADING_TERRAIN_RELIEF);
                m_terrain->LoadRelief(
                    line->GetParam("image")->AsPath("textures"),
                    line->GetParam("factor")->AsFloat(1.0f),
                    line->GetParam("border")->AsBool(true));
                continue;
            }

            if (line->GetCommand() == "TerrainRandomRelief" && !resetObject)
            {
                m_ui->GetLoadingScreen()->SetProgress(0.2f+(1.f/5.f)*0.05f, RT_LOADING_TERRAIN, RT_LOADING_TERRAIN_RELIEF);
                m_terrain->RandomizeRelief();
                continue;
            }

            if (line->GetCommand() == "TerrainResource" && !resetObject)
            {
                m_ui->GetLoadingScreen()->SetProgress(0.2f+(2.f/5.f)*0.05f, RT_LOADING_TERRAIN, RT_LOADING_TERRAIN_RES);
                m_terrain->LoadResources(line->GetParam("image")->AsPath("textures"));
                continue;
            }

            if (line->GetCommand() == "TerrainWater" && !resetObject)
            {
                Math::Vector pos;
                pos.x = line->GetParam("moveX")->AsFloat(0.0f);
                pos.y = line->GetParam("moveY")->AsFloat(0.0f);
                pos.z = pos.x;
                m_water->Create(line->GetParam("air")->AsWaterType(Gfx::WATER_TT),
                                line->GetParam("water")->AsWaterType(Gfx::WATER_TT),
                                line->GetParam("image")->AsPath("textures"),
                                line->GetParam("diffuse")->AsColor(Gfx::Color(1.0f, 1.0f, 1.0f, 1.0f)),
                                line->GetParam("ambient")->AsColor(Gfx::Color(1.0f, 1.0f, 1.0f, 1.0f)),
                                line->GetParam("level")->AsFloat(100.0f)*g_unit,
                                line->GetParam("glint")->AsFloat(1.0f),
                                pos);
                m_colorNewWater = line->GetParam("color")->AsColor(COLOR_REF_WATER);
                m_colorShiftWater = line->GetParam("brightness")->AsFloat(0.0f);
                continue;
            }

            if (line->GetCommand() == "TerrainLava" && !resetObject)
            {
                m_water->SetLava(line->GetParam("mode")->AsBool());
                continue;
            }

            if (line->GetCommand() == "TerrainCloud" && !resetObject)
            {
                std::string path = "";
                if (line->GetParam("image")->IsDefined())
                    path = line->GetParam("image")->AsPath("textures");
                m_cloud->Create(path,
                                line->GetParam("diffuse")->AsColor(Gfx::Color(1.0f, 1.0f, 1.0f, 1.0f)),
                                line->GetParam("ambient")->AsColor(Gfx::Color(1.0f, 1.0f, 1.0f, 1.0f)),
                                line->GetParam("level")->AsFloat(500.0f)*g_unit);
                continue;
            }

            if (line->GetCommand() == "TerrainBlitz" && !resetObject)
            {
                m_lightning->Create(line->GetParam("sleep")->AsFloat(0.0f),
                                    line->GetParam("delay")->AsFloat(3.0f),
                                    line->GetParam("magnetic")->AsFloat(50.0f)*g_unit);
                continue;
            }

            if (line->GetCommand() == "TerrainInitTextures" && !resetObject)
            {
                m_ui->GetLoadingScreen()->SetProgress(0.2f+(3.f/5.f)*0.05f, RT_LOADING_TERRAIN, RT_LOADING_TERRAIN_TEX);
                std::string name = "../" + line->GetParam("image")->AsPath("textures");
                if (name.find(".") == std::string::npos)
                    name += ".png";
                unsigned int dx = line->GetParam("dx")->AsInt(1);
                unsigned int dy = line->GetParam("dy")->AsInt(1);

                int tt[100]; //TODO: I have no idea how TerrainInitTextures works, but maybe we shuld remove the limit to 100?
                if (dx*dy > 100)
                    throw CLevelParserException("In TerrainInitTextures: dx*dy must be <100");
                if (line->GetParam("table")->IsDefined())
                {
                    auto& table = line->GetParam("table")->AsArray();

                    if (table.size() > dx*dy)
                        throw CLevelParserException("In TerrainInitTextures: table size must be dx*dy");

                    for (unsigned int i = 0; i < dx*dy; i++)
                    {
                        if (i >= table.size())
                        {
                            tt[i] = 0;
                        }
                        else
                        {
                            tt[i] = table[i]->AsInt();
                        }
                    }
                }
                else
                {
                    for (unsigned int i = 0; i < dx*dy; i++)
                    {
                        tt[i] = 0;
                    }
                }

                m_terrain->InitTextures(name.c_str(), tt, dx, dy);
                continue;
            }

            if (line->GetCommand() == "TerrainInit" && !resetObject)
            {
                m_terrain->InitMaterials(line->GetParam("id")->AsInt(1));
                continue;
            }

            if (line->GetCommand() == "TerrainMaterial" && !resetObject)
            {
                std::string name = line->GetParam("image")->AsPath("textures");
                if (name.find(".") == std::string::npos)
                    name += ".png";
                name = "../" + name;

                m_terrain->AddMaterial(line->GetParam("id")->AsInt(0),
                                    name.c_str(),
                                    Math::Point(line->GetParam("u")->AsFloat(),
                                                line->GetParam("v")->AsFloat()),
                                    line->GetParam("up")->AsInt(),
                                    line->GetParam("right")->AsInt(),
                                    line->GetParam("down")->AsInt(),
                                    line->GetParam("left")->AsInt(),
                                    line->GetParam("hard")->AsFloat(0.5f));
                continue;
            }

            if (line->GetCommand() == "TerrainLevel" && !resetObject)
            {
                m_ui->GetLoadingScreen()->SetProgress(0.2f+(3.f/5.f)*0.05f, RT_LOADING_TERRAIN, RT_LOADING_TERRAIN_TEX);
                int id[50]; //TODO: I have no idea how TerrainLevel works, but maybe we should remove the limit to 50?
                if (line->GetParam("id")->IsDefined())
                {
                    auto& idArray = line->GetParam("id")->AsArray();

                    if (idArray.size() > 50)
                        throw CLevelParserException("In TerrainLevel: id array size must be < 50");

                    unsigned int i = 0;
                    while (i < 50)
                    {
                        id[i] = idArray[i]->AsInt();
                        i++;
                        if (i >= idArray.size()) break;
                    }
                    id[i] = 0;
                }

                m_terrain->GenerateMaterials(id,
                                            line->GetParam("min")->AsFloat(0.0f)*g_unit,
                                            line->GetParam("max")->AsFloat(100.0f)*g_unit,
                                            line->GetParam("slope")->AsFloat(5.0f),
                                            line->GetParam("freq")->AsFloat(100.0f),
                                            line->GetParam("center")->AsPoint(Math::Vector(0.0f, 0.0f, 0.0f))*g_unit,
                                            line->GetParam("radius")->AsFloat(0.0f)*g_unit);
                continue;
            }

            if (line->GetCommand() == "TerrainCreate" && !resetObject)
            {
                m_ui->GetLoadingScreen()->SetProgress(0.2f+(4.f/5.f)*0.05f, RT_LOADING_TERRAIN, RT_LOADING_TERRAIN_GEN);
                m_terrain->CreateObjects();
                continue;
            }

            if (line->GetCommand() == "BeginObject")
            {
                InitEye();
                SetMovieLock(false);

                if (!resetObject)
                    ChangeColor();  // changes the colors of texture

                if (!m_sceneReadPath.empty())  // loading file ?
                {
                    m_ui->GetLoadingScreen()->SetProgress(0.25f, RT_LOADING_OBJECTS_SAVED);
                    sel = IOReadScene(m_sceneReadPath + "/data.sav", m_sceneReadPath + "/cbot.run");
                }
                else
                {
                    m_ui->GetLoadingScreen()->SetProgress(0.25f, RT_LOADING_OBJECTS);
                }

                continue;
            }

            if (line->GetCommand() == "LevelController" && m_sceneReadPath.empty())
            {
                if (m_controller != nullptr)
                {
                    throw CLevelParserException("There can be only one LevelController in the level");
                }

                m_controller = m_objMan->CreateObject(Math::Vector(0.0f, 0.0f, 0.0f), 0.0f, OBJECT_CONTROLLER);
                assert(m_controller->Implements(ObjectInterfaceType::Programmable));
                assert(m_controller->Implements(ObjectInterfaceType::ProgramStorage));

                assert(m_controller->Implements(ObjectInterfaceType::Old));
                dynamic_cast<COldObject*>(m_controller)->SetCheckToken(false);

                if (line->GetParam("script")->IsDefined())
                {
                    CProgramStorageObject* programStorage = dynamic_cast<CProgramStorageObject*>(m_controller);
                    Program* program = programStorage->AddProgram();
                    programStorage->ReadProgram(program, line->GetParam("script")->AsPath("ai"));
                    program->readOnly = true;
                    dynamic_cast<CProgrammableObject*>(m_controller)->RunProgram(program);
                }
                continue;
            }

            if (line->GetCommand() == "CreateObject" && m_sceneReadPath.empty())
            {
                ObjectCreateParams params = CObject::ReadCreateParams(line.get());

                int difficulty = line->GetParam("level")->AsInt(0);
                if ( difficulty > 0 && difficulty !=  GetSelectedDifficulty() )  continue;
                if ( difficulty < 0 && difficulty == -GetSelectedDifficulty() )  continue;

                float objectProgress = static_cast<float>(rankObj) / static_cast<float>(numObjects);
                std::string details = StrUtils::ToString<int>(rankObj+1)+" / "+StrUtils::ToString<int>(numObjects);
                #if DEV_BUILD
                // Object categories may spoil the level a bit, so hide them in release builds
                details += ": "+CLevelParserParam::FromObjectType(params.type);
                #endif
                m_ui->GetLoadingScreen()->SetProgress(0.25f+objectProgress*0.75f, RT_LOADING_OBJECTS, details);

                try
                {
                    CObject* obj = m_objMan->CreateObject(params);
                    obj->Read(line.get());

                    if (m_fixScene && obj->GetType() == OBJECT_HUMAN)
                    {
                        assert(obj->Implements(ObjectInterfaceType::Movable));
                        CMotion* motion = dynamic_cast<CMovableObject*>(obj)->GetMotion();
                        if (m_phase == PHASE_WIN ) motion->SetAction(MHS_WIN,  0.4f);
                        if (m_phase == PHASE_LOST) motion->SetAction(MHS_LOST, 0.5f);
                    }

                    if (obj->Implements(ObjectInterfaceType::Controllable) && line->GetParam("select")->AsBool(false))
                        sel = obj;

                    if (obj->GetType() == OBJECT_BASE)
                        m_base = obj;

                    if (obj->Implements(ObjectInterfaceType::ProgramStorage))
                    {
                        CProgramStorageObject* programStorage = dynamic_cast<CProgramStorageObject*>(obj);

                        if (obj->Implements(ObjectInterfaceType::Controllable) && dynamic_cast<CControllableObject*>(obj)->GetSelectable() && obj->GetType() != OBJECT_HUMAN)
                        {
                            programStorage->SetProgramStorageIndex(rankObj);
                        }

                        char categoryChar = GetLevelCategoryDir(m_levelCategory)[0];
                        programStorage->LoadAllProgramsForLevel(
                            line.get(),
                            m_playerProfile->GetSaveFile(StrUtils::Format("%c%.3d%.3d", categoryChar, m_levelChap, m_levelRank)),
                            soluce
                        );
                    }
                }
                catch (const CObjectCreateException& e)
                {
                    GetLogger()->Error("Error loading level object: %s\n", e.what());
                    throw;
                }

                rankObj ++;
                continue;
            }

            if (line->GetCommand() == "CreateFog" && !resetObject)
            {
                Gfx::ParticleType type = static_cast<Gfx::ParticleType>(Gfx::PARTIFOG0+(line->GetParam("type")->AsInt()));
                Math::Vector pos = line->GetParam("pos")->AsPoint()*g_unit;
                float height = line->GetParam("height")->AsFloat(1.0f)*g_unit;
                float ddim = line->GetParam("dim")->AsFloat(50.0f)*g_unit;
                float delay = line->GetParam("delay")->AsFloat(2.0f);
                m_terrain->AdjustToFloor(pos);
                pos.y += height;
                Math::Point dim;
                dim.x = ddim;
                dim.y = dim.x;
                m_particle->CreateParticle(pos, Math::Vector(0.0f, 0.0f, 0.0f), dim, type, delay, 0.0f, 0.0f);
                continue;
            }

            if (line->GetCommand() == "CreateLight" && !resetObject)
            {
                Gfx::EngineObjectType  type;

                int lightRank = CreateLight(line->GetParam("dir")->AsPoint(),
                                            line->GetParam("color")->AsColor(Gfx::Color(0.5f, 0.5f, 0.5f, 1.0f)));

                type = line->GetParam("type")->AsTerrainType(Gfx::ENG_OBJTYPE_NULL);

                if (type == Gfx::ENG_OBJTYPE_TERRAIN)
                {
                    m_lightMan->SetLightPriority(lightRank, Gfx::LIGHT_PRI_HIGHEST);
                    m_lightMan->SetLightIncludeType(lightRank, Gfx::ENG_OBJTYPE_TERRAIN);
                }

                if (type == Gfx::ENG_OBJTYPE_QUARTZ)
                    m_lightMan->SetLightIncludeType(lightRank, Gfx::ENG_OBJTYPE_QUARTZ);

                if (type == Gfx::ENG_OBJTYPE_METAL)
                    m_lightMan->SetLightIncludeType(lightRank, Gfx::ENG_OBJTYPE_METAL);

                if (type == Gfx::ENG_OBJTYPE_FIX)
                    m_lightMan->SetLightExcludeType(lightRank, Gfx::ENG_OBJTYPE_TERRAIN);

                continue;
            }
            if (line->GetCommand() == "CreateSpot" && !resetObject)
            {
                Gfx::EngineObjectType  type;

                int rankLight = CreateSpot(line->GetParam("pos")->AsPoint()*g_unit,
                                        line->GetParam("color")->AsColor(Gfx::Color(0.5f, 0.5f, 0.5f, 1.0f)));

                type = line->GetParam("type")->AsTerrainType(Gfx::ENG_OBJTYPE_NULL);
                if (type == Gfx::ENG_OBJTYPE_TERRAIN)
                    m_lightMan->SetLightIncludeType(rankLight, Gfx::ENG_OBJTYPE_TERRAIN);

                if (type == Gfx::ENG_OBJTYPE_QUARTZ)
                    m_lightMan->SetLightIncludeType(rankLight, Gfx::ENG_OBJTYPE_QUARTZ);

                if (type == Gfx::ENG_OBJTYPE_METAL)
                    m_lightMan->SetLightIncludeType(rankLight, Gfx::ENG_OBJTYPE_METAL);

                if (type == Gfx::ENG_OBJTYPE_FIX)
                    m_lightMan->SetLightExcludeType(rankLight, Gfx::ENG_OBJTYPE_TERRAIN);

                continue;
            }

            if (line->GetCommand() == "GroundSpot" && !resetObject)
            {
                int rank = m_engine->CreateGroundSpot();
                if (rank != -1)
                {
                    m_engine->SetObjectGroundSpotPos(rank, line->GetParam("pos")->AsPoint(Math::Vector(0.0f, 0.0f, 0.0f))*g_unit);
                    m_engine->SetObjectGroundSpotRadius(rank, line->GetParam("radius")->AsFloat(10.0f)*g_unit);
                    m_engine->SetObjectGroundSpotColor(rank, line->GetParam("color")->AsColor(Gfx::Color(0.533f, 0.533f, 0.533f, 0.533f)));
                    m_engine->SetObjectGroundSpotSmooth(rank, line->GetParam("smooth")->AsFloat(1.0f));
                    m_engine->SetObjectGroundSpotMinMax(rank, line->GetParam("min")->AsFloat(0.0f)*g_unit,
                                                        line->GetParam("max")->AsFloat(0.0f)*g_unit);
                }
                continue;
            }

            if (line->GetCommand() == "WaterColor" && !resetObject)
            {
                m_engine->SetWaterAddColor(line->GetParam("color")->AsColor());
                continue;
            }

            if (line->GetCommand() == "MapColor" && !resetObject)
            {
                m_map->FloorColorMap(line->GetParam("floor")->AsColor(Gfx::Color(0.533f, 0.533f, 0.533f, 0.533f)),
                                    line->GetParam("water")->AsColor(Gfx::Color(0.533f, 0.533f, 0.533f, 0.533f)));
                m_mapShow = line->GetParam("show")->AsBool(true);
                m_map->SetToy(line->GetParam("toyIcon")->AsBool(false));
                m_mapImage = line->GetParam("image")->AsBool(false);
                if (m_mapImage)
                {
                    Math::Vector offset;
                    strcpy(m_mapFilename, line->GetParam("filename")->AsPath("textures").c_str());
                    offset = line->GetParam("offset")->AsPoint(Math::Vector(0.0f, 0.0f, 0.0f));
                    m_map->SetFixParam(line->GetParam("zoom")->AsFloat(1.0f),
                                    offset.x, offset.z,
                                    line->GetParam("angle")->AsFloat(0.0f)*Math::PI/180.0f,
                                    line->GetParam("mode")->AsInt(0),
                                    line->GetParam("debug")->AsBool(false));
                }
                continue;
            }

            if (line->GetCommand() == "MapZoom" && !resetObject)
            {
                m_map->ZoomMap(line->GetParam("factor")->AsFloat(2.0f));
                m_map->MapEnable(line->GetParam("enable")->AsBool(true));
                continue;
            }

            if (line->GetCommand() == "MaxFlyingHeight" && !resetObject)
            {
                m_terrain->SetFlyingMaxHeight(line->GetParam("max")->AsFloat(280.0f)*g_unit);
                continue;
            }

            if (line->GetCommand() == "AddFlyingHeight" && !resetObject)
            {
                m_terrain->AddFlyingLimit(line->GetParam("center")->AsPoint()*g_unit,
                                        line->GetParam("extRadius")->AsFloat(20.0f)*g_unit,
                                        line->GetParam("intRadius")->AsFloat(10.0f)*g_unit,
                                        line->GetParam("maxHeight")->AsFloat(200.0f));
                continue;
            }

            if (line->GetCommand() == "Camera")
            {
                m_camera->Init(line->GetParam("eye")->AsPoint(Math::Vector(0.0f, 0.0f, 0.0f))*g_unit,
                            line->GetParam("lookat")->AsPoint(Math::Vector(0.0f, 0.0f, 0.0f))*g_unit,
                            resetObject ? 0.0f : line->GetParam("delay")->AsFloat(0.0f));

                if (line->GetParam("fadeIn")->AsBool(false))
                    m_camera->StartOver(Gfx::CAM_OVER_EFFECT_FADEIN_WHITE, Math::Vector(0.0f, 0.0f, 0.0f), 1.0f);
                continue;
            }

            if (line->GetCommand() == "EndMissionTake" && !resetObject)
            {
                auto endTake = MakeUnique<CSceneEndCondition>();
                endTake->Read(line.get());
                if (endTake->immediat)
                    m_endTakeImmediat = true;
                m_endTake.push_back(std::move(endTake));

                if (!line->GetParam("pos")->IsDefined() || !line->GetParam("dist")->IsDefined())
                {
                    LoadingWarning("The defaults for pos= and dist= are going to change, specify them explicitly. See issue #759 (https://git.io/vVBzH)");
                }
                continue;
            }
            if (line->GetCommand() == "EndMissionDelay" && !resetObject)
            {
                m_endTakeWinDelay  = line->GetParam("win")->AsFloat(2.0f);
                m_endTakeLostDelay = line->GetParam("lost")->AsFloat(2.0f);
                continue;
            }
            if (line->GetCommand() == "EndMissionResearch" && !resetObject) // This is not used in any original Colobot levels, but we'll keep it for userlevel creators
            {
                m_endTakeResearch |= line->GetParam("type")->AsResearchFlag();
                continue;
            }

            if (line->GetCommand() == "Scoreboard" && !resetObject)
            {
                if (line->GetParam("enable")->AsBool(false))
                {
                    // Create the scoreboard
                    m_scoreboard = MakeUnique<CScoreboard>();
                }
                continue;
            }
            if (line->GetCommand() == "ScoreboardKillRule" && !resetObject)
            {
                if (!m_scoreboard)
                    throw CLevelParserException("ScoreboardKillRule encountered but scoreboard is not enabled");
                auto rule = MakeUnique<CScoreboard::CScoreboardKillRule>();
                rule->Read(line.get());
                m_scoreboard->AddKillRule(std::move(rule));
                continue;
            }
            if (line->GetCommand() == "ScoreboardEndTakeRule" && !resetObject)
            {
                if (!m_scoreboard)
                    throw CLevelParserException("ScoreboardEndTakeRule encountered but scoreboard is not enabled");
                auto rule = MakeUnique<CScoreboard::CScoreboardEndTakeRule>();
                rule->Read(line.get());
                m_scoreboard->AddEndTakeRule(std::move(rule));
                continue;
            }

            if (line->GetCommand() == "ObligatoryToken" && !resetObject)
            {
                std::string token = line->GetParam("text")->AsString();
                if (!line->GetParam("min")->IsDefined() && !line->GetParam("max")->IsDefined())
                    GetLogger()->Warn("ObligatoryToken without specifying min/max is provided only for backwards compatibility - instead, do this: ObligatoryToken text=\"%s\" min=1\n", token.c_str());
                if (m_obligatoryTokens.count(token))
                    throw CLevelParserException("Incorrect ObligatoryToken specification - you cannot define a token twice");

                m_obligatoryTokens[token].min = line->GetParam("min")->AsInt(line->GetParam("max")->IsDefined() ? -1 : 1); // BACKWARDS COMPATIBILITY: if neither min or max are defined, default to min=1
                m_obligatoryTokens[token].max = line->GetParam("max")->AsInt(-1);
                if (m_obligatoryTokens[token].min >= 0 && m_obligatoryTokens[token].max >= 0 && m_obligatoryTokens[token].min > m_obligatoryTokens[token].max)
                {
                    throw CLevelParserException("Incorrect ObligatoryToken specification - min cannot be greater than max");
                }
                continue;
            }

            if (line->GetCommand() == "ProhibitedToken" && !resetObject) // NOTE: Kept only for backwards compatibility
            {
                std::string token = line->GetParam("text")->AsString();
                GetLogger()->Warn("ProhibitedToken is only provided for backwards compatibility - instead, do this: ObligatoryToken text=\"%s\" max=0\n", token.c_str());
                if (m_obligatoryTokens.count(token))
                    throw CLevelParserException("Incorrect ObligatoryToken specification - you cannot define a token twice");

                m_obligatoryTokens[token].min = -1;
                m_obligatoryTokens[token].max = 0;
                continue;
            }

            if (line->GetCommand() == "EnableBuild" && !resetObject)
            {
                m_build |= line->GetParam("type")->AsBuildFlag();
                continue;
            }

            if (line->GetCommand() == "EnableResearch" && !resetObject)
            {
                m_researchEnable |= line->GetParam("type")->AsResearchFlag();
                continue;
            }

            if (line->GetCommand() == "DoneResearch" && m_sceneReadPath.empty() && !resetObject) // not loading file?
            {
                m_researchDone[0] |= line->GetParam("type")->AsResearchFlag();
                continue;
            }

            if (line->GetCommand() == "NewScript" && !resetObject)
            {
                m_newScriptName.push_back(NewScriptName(line->GetParam("type")->AsObjectType(OBJECT_NULL), const_cast<char*>(line->GetParam("name")->AsPath("ai").c_str())));
                continue;
            }

            if (!m_sceneReadPath.empty()) continue; // ignore errors when loading saved game (TODO: don't report ones that are just not loaded when loading saved game)
            if (resetObject) continue; // ignore when reseting just objects (TODO: see above)

            throw CLevelParserException("Unknown command: '" + line->GetCommand() + "' in " + line->GetLevelFilename() + ":" + boost::lexical_cast<std::string>(line->GetLineNumber()));
        }

        // Do this here to prevent the first frame from taking a long time to render
        m_engine->UpdateGroundSpotTextures();

        m_ui->GetLoadingScreen()->SetProgress(1.0f, RT_LOADING_FINISHED);
        if (m_ui->GetLoadingScreen()->IsVisible())
        {
            // Force render of the "Loading finished" screen because it looks weird when the progress bar disappears in the middle
            m_app->Render();
        }

        if (!resetObject)
        {
            m_engine->SetBackground(backgroundPath,
                                    backgroundUp,
                                    backgroundDown,
                                    backgroundCloudUp,
                                    backgroundCloudDown,
                                    backgroundFull);
        }

        if (m_levelCategory == LevelCategory::Missions && !resetObject)  // mission?
        {
            m_playerProfile->SetFreeGameResearchUnlock(m_playerProfile->GetFreeGameResearchUnlock() | m_researchDone[0]);
            m_playerProfile->SetFreeGameBuildUnlock(m_playerProfile->GetFreeGameBuildUnlock() | m_build);
        }

        if (m_levelCategory == LevelCategory::FreeGame && !resetObject)  // free play?
        {
            m_researchDone[0] = m_playerProfile->GetFreeGameResearchUnlock();

            m_build = m_playerProfile->GetFreeGameBuildUnlock();
            m_build &= ~BUILD_RESEARCH;
            m_build &= ~BUILD_LABO;
            m_build |= BUILD_FACTORY;
            m_build |= BUILD_GFLAT;
            m_build |= BUILD_FLAG;
        }

        if (!resetObject)
        {
            m_short->SetMode(false);  // vehicles?
        }

        m_map->ShowMap(m_mapShow);
        m_map->UpdateMap();
        // TODO: m_engine->TimeInit(); ??
        m_input->ResetKeyStates();
        m_time = 0.0f;
        m_gameTime = 0.0f;
        m_gameTimeAbsolute = 0.0f;
        m_autosaveLast = 0.0f;
        m_infoUsed = 0;

        m_selectObject = sel;

        if (m_base == nullptr &&  // no main base?
            !m_fixScene)    // interractive scene?
        {
            CObject* obj = sel;
            if (sel == nullptr)
                obj = SearchHuman();

            if (obj != nullptr)
            {
                assert(obj->Implements(ObjectInterfaceType::Controllable));
                SelectObject(obj);
                m_camera->SetControllingObject(obj);
                m_camera->SetType(dynamic_cast<CControllableObject*>(obj)->GetCameraType());
            }
        }

        if (m_fixScene)
            m_camera->SetType(Gfx::CAM_TYPE_SCRIPT);

        if (!m_sceneReadPath.empty() && sel != nullptr)  // loading file?
        {
            Math::Vector pos = sel->GetPosition();
            m_camera->Init(pos, pos, 0.0f);

            SelectObject(sel);
            m_camera->SetControllingObject(sel);

            m_beginSatCom = true;  // message already displayed
        }
    }
    catch (...)
    {
        m_sceneReadPath = "";
        throw;
    }
    m_sceneReadPath = "";

    if (m_app->GetSceneTestMode())
        m_eventQueue->AddEvent(Event(EVENT_QUIT));

    m_ui->ShowLoadingScreen(false);
    if (m_missionType == MISSION_CODE_BATTLE)
    {
        CreateCodeBattleInterface();
    }
    CreateShortcuts();
}

void CRobotMain::LevelLoadingError(const std::string& error, const std::runtime_error& exception, Phase exitPhase)
{
    m_ui->ShowLoadingScreen(false);

    GetLogger()->Error("%s\n", error.c_str());
    GetLogger()->Error("%s\n", exception.what());
    ChangePhase(exitPhase);
    m_ui->GetDialog()->StartInformation("Loading error", error, exception.what(), true, false);
}

//! Creates a directional light
int CRobotMain::CreateLight(Math::Vector direction, Gfx::Color color)
{
    if (direction.x == 0.0f &&
        direction.y == 0.0f &&
        direction.z == 0.0f)
    {
        direction.y = -1.0f;
    }

    Gfx::Light light;
    light.type = Gfx::LIGHT_DIRECTIONAL;
    light.diffuse = color;
    light.ambient = color * 0.1f;
    light.direction  = direction;
    int obj = m_lightMan->CreateLight(Gfx::LIGHT_PRI_HIGH);
    m_lightMan->SetLight(obj, light);

    return obj;
}

//! Creates a light spot
int CRobotMain::CreateSpot(Math::Vector pos, Gfx::Color color)
{
    if (!m_engine->GetLightMode()) return -1;

    pos.y += m_terrain->GetFloorLevel(pos);

    Gfx::Light light;
    light.type          = Gfx::LIGHT_SPOT;
    light.diffuse       = color;
    light.ambient       = color * 0.1f;
    light.position      = pos;
    light.direction     = Math::Vector(0.0f, -1.0f, 0.0f);
    light.spotIntensity = 1.0f;
    light.spotAngle     = 90.0f*Math::PI/180.0f;
    light.attenuation0  = 2.0f;
    light.attenuation1  = 0.0f;
    light.attenuation2  = 0.0f;
    int obj = m_lightMan->CreateLight(Gfx::LIGHT_PRI_HIGH);
    m_lightMan->SetLight(obj, light);

    return obj;
}


//! Change the colors and textures
void CRobotMain::ChangeColor()
{
    if (m_phase != PHASE_SIMUL    &&
        m_phase != PHASE_SETUPds  &&
        m_phase != PHASE_SETUPgs  &&
        m_phase != PHASE_SETUPps  &&
        m_phase != PHASE_SETUPcs  &&
        m_phase != PHASE_SETUPss  &&
        m_phase != PHASE_WIN      &&
        m_phase != PHASE_LOST     &&
        m_phase != PHASE_APPERANCE ) return;

    // Player texture

    Math::Point ts = Math::Point(0.0f, 0.0f);
    Math::Point ti = Math::Point(1.0f, 1.0f);  // the entire image

    Gfx::Color colorRef1, colorNew1, colorRef2, colorNew2;

    colorRef1.a = 0.0f;
    colorRef2.a = 0.0f;

    colorRef1.r = 206.0f/256.0f;
    colorRef1.g = 206.0f/256.0f;
    colorRef1.b = 204.0f/256.0f;  // ~white
    colorNew1 = m_playerProfile->GetApperance().colorCombi;
    colorRef2.r = 255.0f/256.0f;
    colorRef2.g = 132.0f/256.0f;
    colorRef2.b =   1.0f/256.0f;  // orange
    colorNew2 = m_playerProfile->GetApperance().colorBand;

    Math::Point exclu[6];
    exclu[0] = Math::Point(192.0f/256.0f,   0.0f/256.0f);
    exclu[1] = Math::Point(256.0f/256.0f,  64.0f/256.0f);  // crystals + cylinders
    exclu[2] = Math::Point(208.0f/256.0f, 224.0f/256.0f);
    exclu[3] = Math::Point(256.0f/256.0f, 256.0f/256.0f);  // SatCom screen
    exclu[4] = Math::Point(0.0f, 0.0f);
    exclu[5] = Math::Point(0.0f, 0.0f);  // terminator
    m_engine->ChangeTextureColor("textures/objects/human.png", colorRef1, colorNew1, colorRef2, colorNew2, 0.30f, 0.01f, ts, ti, exclu);

    float tolerance;

    int face = GetGamerFace();
    if (face == 0)  // normal?
    {
        colorRef1.r =  90.0f/256.0f;
        colorRef1.g =  95.0f/256.0f;
        colorRef1.b =  85.0f/256.0f;  // black
        tolerance = 0.15f;
    }
    if (face == 1)  // bald?
    {
        colorRef1.r =  74.0f/256.0f;
        colorRef1.g =  58.0f/256.0f;
        colorRef1.b =  46.0f/256.0f;  // brown
        tolerance = 0.20f;
    }
    if (face == 2)  // carlos?
    {
        colorRef1.r =  70.0f/256.0f;
        colorRef1.g =  40.0f/256.0f;
        colorRef1.b =   8.0f/256.0f;  // brown
        tolerance = 0.30f;
    }
    if (face == 3)  // blonde?
    {
        colorRef1.r =  74.0f/256.0f;
        colorRef1.g =  16.0f/256.0f;
        colorRef1.b =   0.0f/256.0f;  // yellow
        tolerance = 0.20f;
    }
    colorNew1 = m_playerProfile->GetApperance().colorHair;
    colorRef2.r = 0.0f;
    colorRef2.g = 0.0f;
    colorRef2.b = 0.0f;
    colorNew2.r = 0.0f;
    colorNew2.g = 0.0f;
    colorNew2.b = 0.0f;

    char name[100];
    sprintf(name, "textures/objects/face%.2d.png", face+1);
    exclu[0] = Math::Point(105.0f/256.0f, 47.0f/166.0f);
    exclu[1] = Math::Point(153.0f/256.0f, 79.0f/166.0f);  // blue canister
    exclu[2] = Math::Point(0.0f, 0.0f);
    exclu[3] = Math::Point(0.0f, 0.0f);  // terminator
    m_engine->ChangeTextureColor(name, colorRef1, colorNew1, colorRef2, colorNew2, tolerance, 0.00f, ts, ti, exclu);

    colorRef2.r = 0.0f;
    colorRef2.g = 0.0f;
    colorRef2.b = 0.0f;
    colorNew2.r = 0.0f;
    colorNew2.g = 0.0f;
    colorNew2.b = 0.0f;

    // VehicleColor

    for (auto it : m_colorNewBot)
    {
        int team = it.first;
        Gfx::Color newColor = it.second;
        std::string teamStr = StrUtils::ToString<int>(team);
        if(team == 0) teamStr = "";

        m_engine->ChangeTextureColor("textures/objects/base1.png"+teamStr,   "textures/objects/base1.png",   COLOR_REF_BOT, newColor, colorRef2, colorNew2, 0.10f, -1.0f, ts, ti, nullptr, 0, true);
        m_engine->ChangeTextureColor("textures/objects/convert.png"+teamStr, "textures/objects/convert.png", COLOR_REF_BOT, newColor, colorRef2, colorNew2, 0.10f, -1.0f, ts, ti, nullptr, 0, true);
        m_engine->ChangeTextureColor("textures/objects/derrick.png"+teamStr, "textures/objects/derrick.png", COLOR_REF_BOT, newColor, colorRef2, colorNew2, 0.10f, -1.0f, ts, ti, nullptr, 0, true);
        m_engine->ChangeTextureColor("textures/objects/factory.png"+teamStr, "textures/objects/factory.png", COLOR_REF_BOT, newColor, colorRef2, colorNew2, 0.10f, -1.0f, ts, ti, nullptr, 0, true);
        m_engine->ChangeTextureColor("textures/objects/lemt.png"+teamStr,    "textures/objects/lemt.png",    COLOR_REF_BOT, newColor, colorRef2, colorNew2, 0.10f, -1.0f, ts, ti, nullptr, 0, true);
        m_engine->ChangeTextureColor("textures/objects/roller.png"+teamStr,  "textures/objects/roller.png",  COLOR_REF_BOT, newColor, colorRef2, colorNew2, 0.10f, -1.0f, ts, ti, nullptr, 0, true);
        m_engine->ChangeTextureColor("textures/objects/search.png"+teamStr,  "textures/objects/search.png",  COLOR_REF_BOT, newColor, colorRef2, colorNew2, 0.10f, -1.0f, ts, ti, nullptr, 0, true);

        exclu[0] = Math::Point(  0.0f/256.0f, 160.0f/256.0f);
        exclu[1] = Math::Point(256.0f/256.0f, 256.0f/256.0f);  // pencils
        exclu[2] = Math::Point(0.0f, 0.0f);
        exclu[3] = Math::Point(0.0f, 0.0f);  // terminator
        m_engine->ChangeTextureColor("textures/objects/drawer.png"+teamStr, "textures/objects/drawer.png",  COLOR_REF_BOT, newColor, colorRef2, colorNew2, 0.10f, -1.0f, ts, ti, exclu, 0, true);

        exclu[0] = Math::Point(237.0f/256.0f, 176.0f/256.0f);
        exclu[1] = Math::Point(256.0f/256.0f, 220.0f/256.0f);  // blue canister
        exclu[2] = Math::Point(106.0f/256.0f, 150.0f/256.0f);
        exclu[3] = Math::Point(130.0f/256.0f, 214.0f/256.0f);  // safe location
        exclu[4] = Math::Point(0.0f, 0.0f);
        exclu[5] = Math::Point(0.0f, 0.0f);  // terminator
        m_engine->ChangeTextureColor("textures/objects/subm.png"+teamStr,   "textures/objects/subm.png",    COLOR_REF_BOT, newColor, colorRef2, colorNew2, 0.10f, -1.0f, ts, ti, exclu, 0, true);
    }

    // AlienColor

    exclu[0] = Math::Point(128.0f/256.0f, 160.0f/256.0f);
    exclu[1] = Math::Point(256.0f/256.0f, 256.0f/256.0f);  // SatCom
    exclu[2] = Math::Point(0.0f, 0.0f);
    exclu[3] = Math::Point(0.0f, 0.0f);  // terminator
    m_engine->ChangeTextureColor("textures/objects/ant.png",     COLOR_REF_ALIEN, m_colorNewAlien, colorRef2, colorNew2, 0.50f, -1.0f, ts, ti, exclu);
    m_engine->ChangeTextureColor("textures/objects/mother.png",  COLOR_REF_ALIEN, m_colorNewAlien, colorRef2, colorNew2, 0.50f, -1.0f, ts, ti);

    // GreeneryColor
    m_engine->ChangeTextureColor("textures/objects/plant.png",   COLOR_REF_GREEN, m_colorNewGreen, colorRef2, colorNew2, 0.50f, -1.0f, ts, ti);

    // water color

    // PARTIPLOUF0 and PARTIDROP :
    ts = Math::Point(0.500f, 0.500f);
    ti = Math::Point(0.875f, 0.750f);
    m_engine->ChangeTextureColor("textures/effect00.png", COLOR_REF_WATER, m_colorNewWater, colorRef2, colorNew2, 0.20f, -1.0f, ts, ti, nullptr, m_colorShiftWater, true);

    // PARTIFLIC :
    ts = Math::Point(0.00f, 0.75f);
    ti = Math::Point(0.25f, 1.00f);
    m_engine->ChangeTextureColor("textures/effect02.png", COLOR_REF_WATER, m_colorNewWater, colorRef2, colorNew2, 0.20f, -1.0f, ts, ti, nullptr, m_colorShiftWater, true);
}

//! Calculates the distance to the nearest object
namespace
{
float SearchNearestObject(CObjectManager* objMan, Math::Vector center, CObject* exclu)
{
    float min = 100000.0f;
    for (CObject* obj : objMan->GetAllObjects())
    {
        if (!obj->GetDetectable()) continue;  // inactive?
        if (IsObjectBeingTransported(obj)) continue;

        if (obj == exclu) continue;

        ObjectType type = obj->GetType();

        if (type == OBJECT_BASE)
        {
            Math::Vector oPos = obj->GetPosition();
            if (oPos.x != center.x ||
                oPos.z != center.z)
            {
                float dist = Math::Distance(center, oPos) - 80.0f;
                if (dist < 0.0f) dist = 0.0f;
                min = Math::Min(min, dist);
                continue;
            }
        }

        if (type == OBJECT_STATION ||
            type == OBJECT_REPAIR ||
            type == OBJECT_DESTROYER)
        {
            Math::Vector oPos = obj->GetPosition();
            float dist = Math::Distance(center, oPos) - 8.0f;
            if (dist < 0.0f) dist = 0.0f;
            min = Math::Min(min, dist);
        }

        for (const auto &crashSphere : obj->GetAllCrashSpheres())
        {
            Math::Vector oPos = crashSphere.sphere.pos;
            float oRadius = crashSphere.sphere.radius;

            float dist = Math::Distance(center, oPos) - oRadius;
            if (dist < 0.0f) dist = 0.0f;
            min = Math::Min(min, dist);
        }
    }
    return min;
}
}

//! Calculates a free space
bool CRobotMain::FreeSpace(Math::Vector &center, float minRadius, float maxRadius,
                           float space, CObject *exclu)
{
    if (minRadius < maxRadius)  // from internal to external?
    {
        for (float radius = minRadius; radius <= maxRadius; radius += space)
        {
            float ia = space/radius;
            for (float angle = 0.0f; angle < Math::PI*2.0f; angle += ia)
            {
                Math::Point p;
                p.x = center.x+radius;
                p.y = center.z;
                p = Math::RotatePoint(Math::Point(center.x, center.z), angle, p);
                Math::Vector pos;
                pos.x = p.x;
                pos.z = p.y;
                pos.y = 0.0f;
                m_terrain->AdjustToFloor(pos, true);
                float dist = SearchNearestObject(m_objMan.get(), pos, exclu);
                if (dist >= space)
                {
                    float flat = m_terrain->GetFlatZoneRadius(pos, dist/2.0f);
                    if (flat >= dist/2.0f)
                    {
                        center = pos;
                        return true;
                    }
                }
            }
        }
    }
    else    // from external to internal?
    {
        for (float radius=maxRadius; radius >= minRadius; radius -= space)
        {
            float ia = space/radius;
            for (float angle=0.0f ; angle<Math::PI*2.0f ; angle+=ia )
            {
                Math::Point p;
                p.x = center.x+radius;
                p.y = center.z;
                p = Math::RotatePoint(Math::Point(center.x, center.z), angle, p);
                Math::Vector pos;
                pos.x = p.x;
                pos.z = p.y;
                pos.y = 0.0f;
                m_terrain->AdjustToFloor(pos, true);
                float dist = SearchNearestObject(m_objMan.get(), pos, exclu);
                if (dist >= space)
                {
                    float flat = m_terrain->GetFlatZoneRadius(pos, dist/2.0f);
                    if (flat >= dist/2.0f)
                    {
                        center = pos;
                        return true;
                    }
                }
            }
        }
    }
    return false;
}

//! Calculates a flat free space
bool CRobotMain::FlatFreeSpace(Math::Vector &center, float minFlat, float minRadius, float maxRadius,
                           float space, CObject *exclu)
{
    if (minRadius < maxRadius)  // from internal to external?
    {
        for (float radius = minRadius; radius <= maxRadius; radius += space)
        {
            float ia = space/radius;
            for (float angle = 0.0f; angle < Math::PI*2.0f; angle += ia)
            {
                Math::Point p;
                p.x = center.x+radius;
                p.y = center.z;
                p = Math::RotatePoint(Math::Point(center.x, center.z), angle, p);
                Math::Vector pos;
                pos.x = p.x;
                pos.z = p.y;
                pos.y = 0.0f;
                m_terrain->AdjustToFloor(pos, true);
                float dist = SearchNearestObject(m_objMan.get(), pos, exclu);
                if (dist >= space)
                {
                    float flat = m_terrain->GetFlatZoneRadius(pos, dist/2.0f);
                    if (flat >= dist/2.0f)
                    {
                        flat = m_terrain->GetFlatZoneRadius(pos, minFlat);
                        if(flat >= minFlat)
                        {
                            center = pos;
                            return true;
                        }
                    }
                }
            }
        }
    }
    else    // from external to internal?
    {
        for (float radius=maxRadius; radius >= minRadius; radius -= space)
        {
            float ia = space/radius;
            for (float angle=0.0f ; angle<Math::PI*2.0f ; angle+=ia )
            {
                Math::Point p;
                p.x = center.x+radius;
                p.y = center.z;
                p = Math::RotatePoint(Math::Point(center.x, center.z), angle, p);
                Math::Vector pos;
                pos.x = p.x;
                pos.z = p.y;
                pos.y = 0.0f;
                m_terrain->AdjustToFloor(pos, true);
                float dist = SearchNearestObject(m_objMan.get(), pos, exclu);
                if (dist >= space)
                {
                    float flat = m_terrain->GetFlatZoneRadius(pos, dist/2.0f);
                    if (flat >= dist/2.0f)
                    {
                        flat = m_terrain->GetFlatZoneRadius(pos, minFlat);
                        if(flat >= minFlat)
                        {
                            center = pos;
                            return true;
                        }
                    }
                }
            }
        }
    }
    return false;
}

//! Calculates the maximum radius of a free space
float CRobotMain::GetFlatZoneRadius(Math::Vector center, float maxRadius,
                                    CObject *exclu)
{
    float dist = SearchNearestObject(m_objMan.get(), center, exclu);
    if (dist == 0.0f) return 0.0f;
    if (dist < maxRadius)
        maxRadius = dist;

    return m_terrain->GetFlatZoneRadius(center, maxRadius);
}


//! Hides buildable area when a cube of metal is taken up
void CRobotMain::HideDropZone(CObject* metal)
{
    if (m_showLimit[1].used         &&
        m_showLimit[1].link == metal)
    {
        FlushShowLimit(1);
    }

    if (m_showLimit[2].used         &&
        m_showLimit[2].link == metal)
    {
        FlushShowLimit(2);
    }
}

//! Shows the buildable area when a cube of metal is deposited
void CRobotMain::ShowDropZone(CObject* metal, CObject* transporter)
{
    if (metal == nullptr) return;

    Math::Vector center = metal->GetPosition();

    // Calculates the maximum radius possible depending on other items.
    float oMax = 30.0f;  // radius to build the biggest building
    float tMax;
    for (CObject* obj : m_objMan->GetAllObjects())
    {
        if (!obj->GetDetectable()) continue;  // inactive?
        if (IsObjectBeingTransported(obj)) continue;

        if (obj == metal) continue;
        if (obj == transporter) continue;

        Math::Vector oPos;

        ObjectType type = obj->GetType();
        if (type == OBJECT_BASE)
        {
            oPos = obj->GetPosition();
            float dist = Math::Distance(center, oPos)-80.0f;
            oMax = Math::Min(oMax, dist);
        }
        else
        {
            for (const auto& crashSphere : obj->GetAllCrashSpheres())
            {
                float dist = Math::Distance(center, crashSphere.sphere.pos)-crashSphere.sphere.radius;
                oMax = Math::Min(oMax, dist);
            }
        }

        if ( type == OBJECT_DERRICK  ||
             type == OBJECT_FACTORY  ||
             type == OBJECT_STATION  ||
             type == OBJECT_CONVERT  ||
             type == OBJECT_REPAIR   ||
             type == OBJECT_DESTROYER||
             type == OBJECT_TOWER    ||
             type == OBJECT_RESEARCH ||
             type == OBJECT_RADAR    ||
             type == OBJECT_ENERGY   ||
             type == OBJECT_LABO     ||
             type == OBJECT_NUCLEAR  ||
             type == OBJECT_START    ||
             type == OBJECT_END      ||
             type == OBJECT_INFO     ||
             type == OBJECT_PARA     ||
             type == OBJECT_SAFE     ||
             type == OBJECT_HUSTON   )  // building?
        {
            for (const auto& crashSphere : obj->GetAllCrashSpheres())
            {
                float dist = Math::Distance(center, crashSphere.sphere.pos)-crashSphere.sphere.radius-BUILDMARGIN;
                oMax = Math::Min(oMax, dist);
            }
        }
    }

    // Calculates the maximum possible radius depending on terrain.
    if (oMax >= 2.0f)
        tMax = m_terrain->GetFlatZoneRadius(center, 30.0f);
    else
        tMax = 0.0f;

    float radius = Math::Min(oMax, tMax);
    if (radius >= 2.0f)
        SetShowLimit(1, Gfx::PARTILIMIT2, metal, center, radius, 10.0f);
}

//! Erases the boundaries shown
void CRobotMain::FlushShowLimit(int i)
{
    for (int j = 0; j < m_showLimit[i].total; j++)
    {
        if (m_showLimit[i].parti[j] == 0) continue;

        m_particle->DeleteParticle(m_showLimit[i].parti[j]);
        m_showLimit[i].parti[j] = 0;
    }

    m_showLimit[i].total = 0;
    m_showLimit[i].link = nullptr;
    m_showLimit[i].used = false;
}

//! Specifies the boundaries to show
void CRobotMain::SetShowLimit(int i, Gfx::ParticleType parti, CObject *obj,
                              Math::Vector pos, float radius, float duration)
{
    FlushShowLimit(i);  // erases the current boundaries

    if (radius <= 0.0f) return;

    Math::Point dim;
    float dist;
    if (radius <= 50.0f)
    {
        dim = Math::Point(0.3f, 0.3f);
        dist = 2.5f;
    }
    else
    {
        dim = Math::Point(1.5f, 1.5f);
        dist = 10.0f;
    }

    m_showLimit[i].used = true;
    m_showLimit[i].link = obj;
    m_showLimit[i].pos = pos;
    m_showLimit[i].radius = radius;
    m_showLimit[i].duration = duration;
    m_showLimit[i].total = static_cast<int>((radius*2.0f*Math::PI)/dist);
    if (m_showLimit[i].total > MAXSHOWPARTI) m_showLimit[i].total = MAXSHOWPARTI;
    m_showLimit[i].time = 0.0f;

    for (int j = 0; j < m_showLimit[i].total; j++)
    {
        m_showLimit[i].parti[j] = m_particle->CreateParticle(pos, Math::Vector(0.0f, 0.0f, 0.0f), dim, parti, duration);
    }
}

//! Mount the boundaries of the selected object
void CRobotMain::StartShowLimit()
{
    CObject* obj = GetSelect();
    if (obj == nullptr) return;
    if (!obj->Implements(ObjectInterfaceType::Ranged)) return;
    float range = dynamic_cast<CRangedObject*>(obj)->GetShowLimitRadius();
    if (range == 0.0f) return;
    SetShowLimit(0, Gfx::PARTILIMIT1, obj, obj->GetPosition(), range);
}

//! Advances the boundaries shown
void CRobotMain::FrameShowLimit(float rTime)
{
    if (m_engine->GetPause()) return;

    for (int i = 0; i < MAXSHOWLIMIT; i++)
    {
        if (!m_showLimit[i].used) continue;

        m_showLimit[i].time += rTime;

        if (m_showLimit[i].time >= m_showLimit[i].duration)
        {
            FlushShowLimit(i);
            continue;
        }

        float factor;
        if (m_showLimit[i].time < 1.0f)
            factor = m_showLimit[i].time;
        else if (m_showLimit[i].time > m_showLimit[i].duration-1.0f)
            factor = m_showLimit[i].duration-m_showLimit[i].time;
        else
            factor = 1.0f;

        float speed = 0.4f-m_showLimit[i].radius*0.001f;
        if (speed < 0.1f) speed = 0.1f;
        float angle = m_showLimit[i].time*speed;

        if (m_showLimit[i].link != nullptr)
        {
            m_showLimit[i].pos = m_showLimit[i].link->GetPosition();
        }

        for (int j = 0; j < m_showLimit[i].total; j++)
        {
            if (m_showLimit[i].parti[j] == 0) continue;

            Math::Point center;
            center.x = m_showLimit[i].pos.x;
            center.y = m_showLimit[i].pos.z;
            Math::Point rotate;
            rotate.x = center.x+m_showLimit[i].radius*factor;
            rotate.y = center.y;
            rotate = Math::RotatePoint(center, angle, rotate);

            Math::Vector pos;
            pos.x = rotate.x;
            pos.z = rotate.y;
            pos.y = 0.0f;
            m_terrain->AdjustToFloor(pos, true);
            if (m_showLimit[i].radius <= 50.0f) pos.y += 0.5f;
            else                                pos.y += 2.0f;
            m_particle->SetPosition(m_showLimit[i].parti[j], pos);

            angle += (2.0f*Math::PI)/m_showLimit[i].total;
        }
    }
}

//! Saves all programs of all the robots
void CRobotMain::SaveAllScript()
{
    for (CObject* obj : m_objMan->GetAllObjects())
    {
        SaveOneScript(obj);
    }
}

//! Saves all programs of the robot.
void CRobotMain::SaveOneScript(CObject *obj)
{
    if (! obj->Implements(ObjectInterfaceType::ProgramStorage)) return;

    CProgramStorageObject* programStorage = dynamic_cast<CProgramStorageObject*>(obj);

    char categoryChar = GetLevelCategoryDir(m_levelCategory)[0];
    programStorage->SaveAllUserPrograms(m_playerProfile->GetSaveFile(StrUtils::Format("%c%.3d%.3d", categoryChar, m_levelChap, m_levelRank)));
}

//! Saves the stack of the program in execution of a robot
bool CRobotMain::SaveFileStack(CObject *obj, FILE *file, int objRank)
{
    if (objRank == -1) return true;

    if (! obj->Implements(ObjectInterfaceType::Programmable)) return true;

    CProgrammableObject* programmable = dynamic_cast<CProgrammableObject*>(obj);

    ObjectType type = obj->GetType();
    if (type == OBJECT_HUMAN) return true;

    return programmable->WriteStack(file);
}

//! Resumes the execution stack of the program in a robot
bool CRobotMain::ReadFileStack(CObject *obj, FILE *file, int objRank)
{
    if (objRank == -1) return true;

    if (! obj->Implements(ObjectInterfaceType::Programmable)) return true;

    CProgrammableObject* programmable = dynamic_cast<CProgrammableObject*>(obj);

    ObjectType type = obj->GetType();
    if (type == OBJECT_HUMAN) return true;

    return programmable->ReadStack(file);
}

std::vector<std::string> CRobotMain::GetNewScriptNames(ObjectType type)
{
    std::vector<std::string> names;
    for (const auto& newScript : m_newScriptName)
    {
        if (newScript.type == type        ||
            newScript.type == OBJECT_NULL  )
        {
            names.push_back(newScript.name);
        }
    }

    return names;
}


//! Seeks if an object occupies in a spot, to prevent a backup of the game
bool CRobotMain::IOIsBusy()
{
    if (CScriptFunctions::CheckOpenFiles()) return true;

    for (CObject* obj : m_objMan->GetAllObjects())
    {
        if (! obj->Implements(ObjectInterfaceType::TaskExecutor)) continue;

        if (obj->Implements(ObjectInterfaceType::Programmable) && dynamic_cast<CProgrammableObject*>(obj)->IsProgram()) continue; // TODO: I'm not sure if this is correct but this is how it worked earlier
        if (dynamic_cast<CTaskExecutorObject*>(obj)->IsForegroundTask()) return true;
    }
    return false;
}

//! Writes an object into the backup file
void CRobotMain::IOWriteObject(CLevelParserLine* line, CObject* obj, const std::string& programDir, int objRank)
{
    line->AddParam("type", MakeUnique<CLevelParserParam>(obj->GetType()));
    line->AddParam("id", MakeUnique<CLevelParserParam>(obj->GetID()));
    line->AddParam("pos", MakeUnique<CLevelParserParam>(obj->GetPosition()/g_unit));
    line->AddParam("angle", MakeUnique<CLevelParserParam>(obj->GetRotation() * Math::RAD_TO_DEG));
    line->AddParam("zoom", MakeUnique<CLevelParserParam>(obj->GetScale()));

    if (obj->Implements(ObjectInterfaceType::Old))
    {
        line->AddParam("option", MakeUnique<CLevelParserParam>(obj->GetOption()));
    }

    if (obj->Implements(ObjectInterfaceType::Controllable))
    {
        auto controllableObj = dynamic_cast<CControllableObject*>(obj);
        line->AddParam("trainer", MakeUnique<CLevelParserParam>(controllableObj->GetTrainer()));
        if (controllableObj->GetSelect())
            line->AddParam("select", MakeUnique<CLevelParserParam>(true));
    }

    obj->Write(line);

    if (obj->GetType() == OBJECT_BASE)
        line->AddParam("run", MakeUnique<CLevelParserParam>(3));  // stops and open (PARAM_FIXSCENE)


    if (obj->Implements(ObjectInterfaceType::ProgramStorage))
    {
        CProgramStorageObject* programStorage = dynamic_cast<CProgramStorageObject*>(obj);
        if (programStorage->GetProgramStorageIndex() >= 0)
        {
            programStorage->SaveAllProgramsForSavedScene(line, programDir);
        }
        else
        {
            // Probably an object created after the scene started, not loaded from level file
            // This means it doesn't normally store programs so it doesn't have program storage id assigned
            programStorage->SetProgramStorageIndex(999-objRank); // Set something that won't collide with normal programs
            programStorage->SaveAllProgramsForSavedScene(line, programDir);
            programStorage->SetProgramStorageIndex(-1); // Disable again
        }

        if (obj->Implements(ObjectInterfaceType::Programmable))
        {
            int run = dynamic_cast<CProgramStorageObject*>(obj)->GetProgramIndex(dynamic_cast<CProgrammableObject*>(obj)->GetCurrentProgram());
            if (run != -1)
            {
                line->AddParam("run", MakeUnique<CLevelParserParam>(run+1));
            }
        }
    }
}

//! Saves the current game
bool CRobotMain::IOWriteScene(std::string filename, std::string filecbot, std::string filescreenshot, const std::string& info, bool emergencySave)
{
    if (!emergencySave)
    {
        // Render the indicator to show that we are working
        ShowSaveIndicator(true);
        m_app->Render(); // update
    }

    std::string dirname = filename.substr(0, filename.find_last_of("/"));

    CLevelParser levelParser(filename);
    CLevelParserLineUPtr line;

    line = MakeUnique<CLevelParserLine>("Title");
    line->AddParam("text", MakeUnique<CLevelParserParam>(std::string(info)));
    levelParser.AddLine(std::move(line));


    //TODO: Do we need that? It's not used anyway
    line = MakeUnique<CLevelParserLine>("Version");
    line->AddParam("maj", MakeUnique<CLevelParserParam>(0));
    line->AddParam("min", MakeUnique<CLevelParserParam>(1));
    levelParser.AddLine(std::move(line));


    line = MakeUnique<CLevelParserLine>("Created");
    line->AddParam("date", MakeUnique<CLevelParserParam>(static_cast<int>(time(nullptr))));
    levelParser.AddLine(std::move(line));

    line = MakeUnique<CLevelParserLine>("Mission");
    line->AddParam("base", MakeUnique<CLevelParserParam>(GetLevelCategoryDir(m_levelCategory)));
    if (m_levelCategory == LevelCategory::CustomLevels)
        line->AddParam("dir", MakeUnique<CLevelParserParam>(GetCustomLevelDir()));
    else
        line->AddParam("chap", MakeUnique<CLevelParserParam>(m_levelChap));
    line->AddParam("rank", MakeUnique<CLevelParserParam>(m_levelRank));
    levelParser.AddLine(std::move(line));

    line = MakeUnique<CLevelParserLine>("Map");
    line->AddParam("zoom", MakeUnique<CLevelParserParam>(m_map->GetZoomMap()));
    levelParser.AddLine(std::move(line));

    line = MakeUnique<CLevelParserLine>("DoneResearch");
    line->AddParam("bits", MakeUnique<CLevelParserParam>(static_cast<int>(m_researchDone[0])));
    levelParser.AddLine(std::move(line));

    float sleep, delay, magnetic, progress;
    if (m_lightning->GetStatus(sleep, delay, magnetic, progress))
    {
        line = MakeUnique<CLevelParserLine>("BlitzMode");
        line->AddParam("sleep", MakeUnique<CLevelParserParam>(sleep));
        line->AddParam("delay", MakeUnique<CLevelParserParam>(delay));
        line->AddParam("magnetic", MakeUnique<CLevelParserParam>(magnetic/g_unit));
        line->AddParam("progress", MakeUnique<CLevelParserParam>(progress));
        levelParser.AddLine(std::move(line));
    }


    int objRank = 0;
    for (CObject* obj : m_objMan->GetAllObjects())
    {
        if (obj->GetType() == OBJECT_TOTO) continue;
        if (IsObjectBeingTransported(obj)) continue;
        if (obj->Implements(ObjectInterfaceType::Destroyable) && dynamic_cast<CDestroyableObject*>(obj)->IsDying()) continue;

        if (obj->Implements(ObjectInterfaceType::Carrier))
        {
            CObject* cargo = dynamic_cast<CCarrierObject*>(obj)->GetCargo();
            if (cargo != nullptr)  // object transported?
            {
                line = MakeUnique<CLevelParserLine>("CreateFret");
                IOWriteObject(line.get(), cargo, dirname, objRank++);
                levelParser.AddLine(std::move(line));
            }
        }

        if (obj->Implements(ObjectInterfaceType::Powered))
        {
            CObject* power = dynamic_cast<CPoweredObject*>(obj)->GetPower();
            if (power != nullptr) // battery transported?
            {
                line = MakeUnique<CLevelParserLine>("CreatePower");
                IOWriteObject(line.get(), power, dirname, objRank++);
                levelParser.AddLine(std::move(line));
            }
        }


        line = MakeUnique<CLevelParserLine>("CreateObject");
        IOWriteObject(line.get(), obj, dirname, objRank++);
        levelParser.AddLine(std::move(line));
    }
    try
    {
        levelParser.Save();
    }
    catch (CLevelParserException& e)
    {
        GetLogger()->Error("Failed to save level state - %s\n", e.what());
        return false;
    }

    // Writes the file of stacks of execution.
    FILE* file = CBot::fOpen((CResourceManager::GetSaveLocation() + "/" + filecbot).c_str(), "wb");
    if (file == nullptr) return false;

    long version = 1;
    CBot::fWrite(&version, sizeof(long), 1, file);  // version of COLOBOT
    version = CBot::CBotProgram::GetVersion();
    CBot::fWrite(&version, sizeof(long), 1, file);  // version of CBOT

    objRank = 0;
    for (CObject* obj : m_objMan->GetAllObjects())
    {
        if (obj->GetType() == OBJECT_TOTO) continue;
        if (IsObjectBeingTransported(obj)) continue;
        if (obj->Implements(ObjectInterfaceType::Destroyable) && dynamic_cast<CDestroyableObject*>(obj)->IsDying()) continue;

        if (!SaveFileStack(obj, file, objRank++))  break;
    }
    CBot::CBotClass::SaveStaticState(file);
    CBot::fClose(file);

    if (!emergencySave)
    {
        ShowSaveIndicator(false); // force hide for screenshot
        MouseMode oldMouseMode = m_app->GetMouseMode();
        m_app->SetMouseMode(MOUSE_NONE); // disable the mouse
        m_displayText->HideText(true); // hide
        m_engine->SetScreenshotMode(true);

        m_engine->Render(); // update (but don't show, we're not swapping buffers here!)
        m_engine->WriteScreenShot(CResourceManager::GetSaveLocation() + "/" + filescreenshot); //TODO: Use PHYSFS?
        m_shotSaving++;

        m_engine->SetScreenshotMode(false);
        m_displayText->HideText(false);
        m_app->SetMouseMode(oldMouseMode);

        m_app->ResetTimeAfterLoading();
    }
    return true;
}

//! Notifies the user that scene write is finished
void CRobotMain::IOWriteSceneFinished()
{
    m_displayText->DisplayError(INFO_WRITEOK, Math::Vector(0.0f,0.0f,0.0f));
    m_shotSaving--;
}

//! Resumes the game
CObject* CRobotMain::IOReadObject(CLevelParserLine *line, const std::string& programDir, const std::string& objCounterText, float objectProgress, int objRank)
{
    ObjectCreateParams params = CObject::ReadCreateParams(line);
    params.power = -1.0f;
    params.id = line->GetParam("id")->AsInt();

    std::string details = objCounterText;
    #if DEV_BUILD
    // Object categories may spoil the level a bit, so hide them in release builds
    details += ": "+CLevelParserParam::FromObjectType(params.type);
    #endif
    m_ui->GetLoadingScreen()->SetProgress(0.25f+objectProgress*0.7f, RT_LOADING_OBJECTS_SAVED, details);

    CObject* obj = m_objMan->CreateObject(params);

    if (obj->Implements(ObjectInterfaceType::Old))
    {
        COldObject* oldObj = dynamic_cast<COldObject*>(obj);
        oldObj->SetPosition(line->GetParam("pos")->AsPoint() * g_unit);
        oldObj->SetRotation(line->GetParam("angle")->AsPoint() * Math::DEG_TO_RAD);
    }

    if (obj->GetType() == OBJECT_BASE) m_base = obj;

    obj->Read(line);

    int run = line->GetParam("run")->AsInt(-1);
    if (run != -1)
    {
        CAuto* automat = obj->GetAuto();
        if (automat != nullptr)
            automat->Start(run);  // starts the film
    }

    if (obj->Implements(ObjectInterfaceType::ProgramStorage))
    {
        CProgramStorageObject* programStorage = dynamic_cast<CProgramStorageObject*>(obj);
        if (!line->GetParam("programStorageIndex")->IsDefined()) // Backwards compatibility
            programStorage->SetProgramStorageIndex(objRank);
        programStorage->LoadAllProgramsForSavedScene(line, programDir);
    }

    return obj;
}

//! Resumes some part of the game
CObject* CRobotMain::IOReadScene(std::string filename, std::string filecbot)
{
    std::string dirname = filename.substr(0, filename.find_last_of("/"));

    CLevelParser levelParser(filename);
    levelParser.SetLevelPaths(m_levelCategory, m_levelChap, m_levelRank);
    levelParser.Load();
    int numObjects = levelParser.CountLines("CreateObject") + levelParser.CountLines("CreatePower") + levelParser.CountLines("CreateFret");

    m_base = nullptr;

    CObject* cargo   = nullptr;
    CObject* power  = nullptr;
    CObject* sel    = nullptr;
    int objRank = 0;
    int objCounter = 0;
    for (auto& line : levelParser.GetLines())
    {
        if (line->GetCommand() == "Map")
            m_map->ZoomMap(line->GetParam("zoom")->AsFloat());

        if (line->GetCommand() == "DoneResearch")
            m_researchDone[0] = line->GetParam("bits")->AsInt();

        if (line->GetCommand() == "BlitzMode")
        {
            float sleep = line->GetParam("sleep")->AsFloat();
            float delay = line->GetParam("delay")->AsFloat();
            float magnetic = line->GetParam("magnetic")->AsFloat()*g_unit;
            float progress = line->GetParam("progress")->AsFloat();
            m_lightning->SetStatus(sleep, delay, magnetic, progress);
        }

        if (line->GetCommand() == "CreateFret")
        {
            cargo = IOReadObject(line.get(), dirname, StrUtils::ToString<int>(objCounter+1)+" / "+StrUtils::ToString<int>(numObjects), static_cast<float>(objCounter) / static_cast<float>(numObjects));
            objCounter++;
        }

        if (line->GetCommand() == "CreatePower")
        {
            power = IOReadObject(line.get(), dirname, StrUtils::ToString<int>(objCounter+1)+" / "+StrUtils::ToString<int>(numObjects), static_cast<float>(objCounter) / static_cast<float>(numObjects));
            objCounter++;
        }

        if (line->GetCommand() == "CreateObject")
        {
            CObject* obj = IOReadObject(line.get(), dirname, StrUtils::ToString<int>(objCounter+1)+" / "+StrUtils::ToString<int>(numObjects), static_cast<float>(objCounter) / static_cast<float>(numObjects), objRank++);

            if (line->GetParam("select")->AsBool(false))
                sel = obj;

            if (cargo != nullptr)
            {
                assert(obj->Implements(ObjectInterfaceType::Carrier)); // TODO: exception?
                assert(obj->Implements(ObjectInterfaceType::Old));
                dynamic_cast<CCarrierObject*>(obj)->SetCargo(cargo);
                auto task = MakeUnique<CTaskManip>(dynamic_cast<COldObject*>(obj));
                task->Start(TMO_AUTO, TMA_GRAB);  // holds the object!
            }

            if (power != nullptr)
            {
                assert(obj->Implements(ObjectInterfaceType::Powered));
                dynamic_cast<CPoweredObject*>(obj)->SetPower(power);
                assert(power->Implements(ObjectInterfaceType::Transportable));
                dynamic_cast<CTransportableObject*>(power)->SetTransporter(obj);
            }
            cargo = nullptr;
            power = nullptr;

            objCounter++;
        }
    }

    m_ui->GetLoadingScreen()->SetProgress(0.95f, RT_LOADING_CBOT_SAVE);

    // Reads the file of stacks of execution.
    FILE* file = CBot::fOpen((CResourceManager::GetSaveLocation() + "/" + filecbot).c_str(), "rb");
    if (file != nullptr)
    {
        long version;
        CBot::fRead(&version, sizeof(long), 1, file);  // version of COLOBOT
        if (version == 1)
        {
            CBot::fRead(&version, sizeof(long), 1, file);  // version of CBOT
            if (version == CBot::CBotProgram::GetVersion())
            {
                objRank = 0;
                for (CObject* obj : m_objMan->GetAllObjects())
                {
                    if (obj->GetType() == OBJECT_TOTO) continue;
                    if (IsObjectBeingTransported(obj)) continue;
                    if (obj->Implements(ObjectInterfaceType::Destroyable) && dynamic_cast<CDestroyableObject*>(obj)->IsDying()) continue;

                    if (!ReadFileStack(obj, file, objRank++)) break;
                }
            }
        }
        CBot::CBotClass::RestoreStaticState(file);
        CBot::fClose(file);
    }

    m_ui->GetLoadingScreen()->SetProgress(1.0f, RT_LOADING_FINISHED);

    return sel;
}


//! Changes current player
void CRobotMain::SelectPlayer(std::string playerName)
{
    assert(!playerName.empty());

    m_playerProfile = MakeUnique<CPlayerProfile>(playerName);
    SetGlobalGamerName(playerName);
}

CPlayerProfile* CRobotMain::GetPlayerProfile()
{
    return m_playerProfile.get();
}


//! Resets all objects to their original position
void CRobotMain::ResetObject()
{
    // schedule reset during next frame
    m_resetCreate = true;
}

//! Resets all objects to their original position
void CRobotMain::ResetCreate()
{
    SaveAllScript();

    // Removes all bullets in progress.
    m_particle->DeleteParticle(Gfx::PARTIGUN1);
    m_particle->DeleteParticle(Gfx::PARTIGUN2);
    m_particle->DeleteParticle(Gfx::PARTIGUN3);
    m_particle->DeleteParticle(Gfx::PARTIGUN4);

    DeselectAll();  // removes the control buttons
    DeleteAllObjects();  // removes all the current 3D Scene

    m_particle->FlushParticle();
    m_terrain->FlushBuildingLevel();

    m_camera->SetType(Gfx::CAM_TYPE_NULL);

    try
    {
        CreateScene(m_ui->GetSceneSoluce(), false, true);

        for (CObject* obj : m_objMan->GetAllObjects())
        {
            if (obj->GetAnimateOnReset())
            {
                m_engine->GetPyroManager()->Create(Gfx::PT_RESET, obj);
            }
        }
    }
    catch (const std::runtime_error& e)
    {
        LevelLoadingError("An error occurred while trying to reset scene", e);
    }
}

//! Updates the audiotracks
void CRobotMain::UpdateAudio(bool frame)
{
    for(std::unique_ptr<CAudioChangeCondition>& audioChange : m_audioChange)
    {
        if (audioChange->changed) continue;

        if (audioChange->Check())
        {
            GetLogger()->Info("Changing music to \"%s\"\n", audioChange->music.c_str());
            m_sound->PlayMusic(audioChange->music, audioChange->repeat);
            audioChange->changed = true;
        }
    }
}

//! Set mission result from LevelController script
void CRobotMain::SetMissionResultFromScript(Error result, float delay)
{
    m_endTakeWinDelay = delay;
    m_endTakeLostDelay = delay;
    m_missionResult = result;
    m_missionResultFromScript = true;
}

Error CRobotMain::ProcessEndMissionTakeForGroup(std::vector<CSceneEndCondition*>& endTakes)
{
    Error finalResult = ERR_OK;
    bool hasWinningConditions = false;
    for (CSceneEndCondition* endTake : endTakes)
    {
        Error result = endTake->GetMissionResult();
        if (endTake->lost < 0)
            hasWinningConditions = true;

        if (result == ERR_OK && endTake->immediat)
        {
            hasWinningConditions = true;
            finalResult = result;
            break;
        }

        if (result != ERR_OK)
        {
            finalResult = result;
            break;
        }
    }
    if (finalResult == ERR_OK && !hasWinningConditions) finalResult = ERR_MISSION_NOTERM; // Never end mission without ending conditions
    return finalResult;
}

//! Process EndMissionTake commands, result is stored in m_missionResult
//! If return value is different than ERR_MISSION_NOTERM, assume the mission is finished and pass on the result
Error CRobotMain::ProcessEndMissionTake()
{
    // Sort end conditions by teams
    std::map<int, std::vector<CSceneEndCondition*>> teamsEndTake;
    for (std::unique_ptr<CSceneEndCondition>& endTake : m_endTake)
        teamsEndTake[endTake->winTeam].push_back(endTake.get());

    // This is just a smart way to check if we have any map values other than 0 defined
    bool usesTeamConditions = teamsEndTake.size() > teamsEndTake.count(0);

    if (!usesTeamConditions)
    {
        m_missionResult = ProcessEndMissionTakeForGroup(teamsEndTake[0]);
    }
    else
    {
        // Special handling for teams
        m_missionResult = ERR_MISSION_NOTERM;

        if (GetAllActiveTeams().empty())
        {
            GetLogger()->Info("All teams died, mission ended\n");
            if (m_scoreboard)
            {
                std::string title, text, details_line;
                GetResource(RES_TEXT, RT_SCOREBOARD_RESULTS, title);
                GetResource(RES_TEXT, RT_SCOREBOARD_RESULTS_TEXT, text);
                GetResource(RES_TEXT, RT_SCOREBOARD_RESULTS_LINE, details_line);
                std::string details = "";
                for (int team : GetAllTeams())
                {
                    if (!details.empty())
                        details += ", ";
                    details += StrUtils::Format(details_line.c_str(), GetTeamName(team).c_str(), m_scoreboard->GetScore(team));
                }
                m_ui->GetDialog()->StartInformation(
                    title,
                    text,
                    details,
                    false, true,
                    [&]() {
                        ChangePhase(PHASE_WIN);
                    }
                );
                m_endTakeWinDelay = 0.0f;
                m_missionResult = ERR_OK;
            }
            else
            {
                m_missionResult = INFO_LOST;
            }
        }
        else
        {
            for (auto it : teamsEndTake)
            {
                int team = it.first;
                if (team == 0) continue;
                if (m_teamFinished[team]) continue;

                Error result = ProcessEndMissionTakeForGroup(it.second);
                if (result == INFO_LOST || result == INFO_LOSTq)
                {
                    GetLogger()->Info("Team %d lost\n", team);
                    std::string text;
                    GetResource(RES_ERR, INFO_TEAM_DEAD, text);
                    text = StrUtils::Format(text.c_str(), GetTeamName(team).c_str());
                    m_displayText->DisplayText(text.c_str(), Math::Vector(0.0f,0.0f,0.0f), 15.0f, 60.0f, 10.0f, Ui::TT_ERROR);

                    m_displayText->SetEnable(false); // To prevent "bot destroyed" messages
                    m_objMan->DestroyTeam(team);
                    m_displayText->SetEnable(true);

                    m_teamFinished[team] = true;
                }
                else if (result == ERR_OK)
                {
                    /*if (m_winDelay == 0.0f)
                    {
                        GetLogger()->Info("Team %d won\n", team);

                        m_displayText->DisplayText(("<<< Team "+boost::lexical_cast<std::string>(team)+" won the game >>>").c_str(), Math::Vector(0.0f,0.0f,0.0f));
                        if (m_missionTimerEnabled && m_missionTimerStarted)
                        {
                            GetLogger()->Info("Mission time: %s\n", TimeFormat(m_missionTimer).c_str());
                            m_displayText->DisplayText(("Time: " + TimeFormat(m_missionTimer)).c_str(), Math::Vector(0.0f,0.0f,0.0f));
                        }
                        m_missionTimerEnabled = m_missionTimerStarted = false;
                        m_winDelay  = m_endTakeWinDelay;  // wins in two seconds
                        m_lostDelay = 0.0f;
                        m_displayText->SetEnable(false);
                    }
                    m_missionResult = ERR_OK;
                    return ERR_OK;*/
                    GetLogger()->Info("Team %d finished\n", team);
                    std::string text;
                    GetResource(RES_ERR, INFO_TEAM_FINISH, text);
                    text = StrUtils::Format(text.c_str(), GetTeamName(team).c_str());
                    m_displayText->DisplayText(text.c_str(), Math::Vector(0.0f,0.0f,0.0f));
                    if (m_scoreboard)
                        m_scoreboard->ProcessEndTake(team);
                    m_objMan->DestroyTeam(team, DestructionType::Win);
                    m_teamFinished[team] = true;
                }
            }
        }
    }

    if (m_missionResult != INFO_LOST && m_missionResult != INFO_LOSTq)
    {
        if (m_endTakeResearch != 0)
        {
            if (m_endTakeResearch != (m_endTakeResearch&m_researchDone[0]))
            {
                m_missionResult = ERR_MISSION_NOTERM;
            }
        }
    }

    return ERR_MISSION_NOTERM;
}

//! Checks if the mission is over
Error CRobotMain::CheckEndMission(bool frame)
{
    // Process EndMissionTake, unless we are using LevelController script for processing ending conditions
    if (!m_missionResultFromScript)
    {
        Error result = ProcessEndMissionTake();
        if (result != ERR_MISSION_NOTERM) return result;
    }
    // Take action depending on m_missionResult

    if (m_missionResult == INFO_LOSTq)
    {
        if (m_lostDelay == 0.0f)
        {
            m_lostDelay = 0.1f;  // lost immediately
            m_winDelay  = 0.0f;
        }
        m_missionTimerEnabled = m_missionTimerStarted = false;
        m_displayText->SetEnable(false);
        return INFO_LOSTq;
    }

    if (m_missionResult == INFO_LOST)
    {
        if (m_lostDelay == 0.0f)
        {
            m_displayText->DisplayError(INFO_LOST, Math::Vector(0.0f,0.0f,0.0f));
            m_lostDelay = m_endTakeLostDelay;  // lost in 6 seconds
            m_winDelay  = 0.0f;
        }
        m_missionTimerEnabled = m_missionTimerStarted = false;
        m_displayText->SetEnable(false);
        return INFO_LOST;
    }

    if (m_missionResult == ERR_OK)
    {
        if (m_endTakeWinDelay == -1.0f && m_winDelay == 0.0f)
        {
            m_winDelay  = 1.0f;  // wins in one second
            m_lostDelay = 0.0f;
            m_missionTimerEnabled = m_missionTimerStarted = false;
            m_displayText->SetEnable(false);
            return ERR_OK;  // mission ended
        }

        if (frame)
        {
            if (m_base != nullptr && !m_endTakeImmediat)
            {
                assert(m_base->Implements(ObjectInterfaceType::Controllable));
                if(dynamic_cast<CControllableObject*>(m_base)->GetSelectable())
                    return ERR_MISSION_NOTERM;
            }
        }

        if (m_winDelay == 0.0f)
        {
            m_displayText->DisplayError(INFO_WIN, Math::Vector(0.0f,0.0f,0.0f));
            if (m_missionTimerEnabled && m_missionTimerStarted)
            {
                GetLogger()->Info("Mission time: %s\n", TimeFormat(m_missionTimer).c_str());
                m_displayText->DisplayText(("Time: " + TimeFormat(m_missionTimer)).c_str(), Math::Vector(0.0f,0.0f,0.0f));
            }
            m_missionTimerEnabled = m_missionTimerStarted = false;
            m_winDelay  = m_endTakeWinDelay;  // wins in two seconds
            m_lostDelay = 0.0f;
        }
        m_displayText->SetEnable(false);
        return ERR_OK;  // mission ended
    }
    else
    {
        m_displayText->SetEnable(true);
        return ERR_MISSION_NOTERM;
    }
}


//! Returns the list instructions required in CBot program in level
const std::map<std::string, MinMax>& CRobotMain::GetObligatoryTokenList()
{
    return m_obligatoryTokens;
}

//! Indicates whether it is possible to control a driving robot
bool CRobotMain::GetTrainerPilot()
{
    return m_cheatTrainerPilot;
}

//! Indicates whether the scene is fixed, without interaction
bool CRobotMain::GetFixScene()
{
    return m_fixScene;
}


const std::string& CRobotMain::GetScriptName()
{
    return m_scriptName;
}

const std::string& CRobotMain::GetScriptFile()
{
    return m_scriptFile;
}


bool CRobotMain::GetShowSoluce()
{
    return m_cheatShowSoluce;
}

bool CRobotMain::GetSceneSoluce()
{
    if (m_infoFilename[SATCOM_SOLUCE][0] == 0) return false;
    return m_ui->GetSceneSoluce();
}

bool CRobotMain::GetShowAll()
{
    return m_cheatAllMission;
}

bool CRobotMain::GetRadar()
{
    if (m_cheatRadar)
        return true;

    for (CObject* obj : m_objMan->GetAllObjects())
    {
        ObjectType type = obj->GetType();
        if (type == OBJECT_RADAR && !obj->GetLock())
            return true;
    }
    return false;
}

MissionType CRobotMain::GetMissionType()
{
    return m_missionType;
}


//! Returns the representation to use for the player
int CRobotMain::GetGamerFace()
{
    return m_playerProfile->GetApperance().face;
}

//! Returns the representation to use for the player
int CRobotMain::GetGamerGlasses()
{
    return m_playerProfile->GetApperance().glasses;
}

//! Returns the mode with just the head
bool CRobotMain::GetGamerOnlyHead()
{
    return m_ui->GetGamerOnlyHead();
}

//! Returns the angle of presentation
float CRobotMain::GetPersoAngle()
{
    return m_ui->GetPersoAngle();
}

void CRobotMain::SetLevel(LevelCategory cat, int chap, int rank)
{
    GetLogger()->Debug("Change level to %s %d %d\n", GetLevelCategoryDir(cat).c_str(), chap, rank);
    m_levelCategory = cat;
    m_levelChap = chap;
    m_levelRank = rank;
    m_levelFile = CLevelParser::BuildScenePath(m_levelCategory, m_levelChap, m_levelRank);
}

LevelCategory CRobotMain::GetLevelCategory()
{
    return m_levelCategory;
}

int CRobotMain::GetLevelChap()
{
    return m_levelChap;
}

int CRobotMain::GetLevelRank()
{
    return m_levelRank;
}

//! Returns folder name of the scene that user selected to play.
std::string CRobotMain::GetCustomLevelDir()
{
    assert(m_levelCategory == LevelCategory::CustomLevels);
    return m_ui->GetCustomLevelName(m_levelChap);
}

void CRobotMain::SetReadScene(std::string path)
{
    m_sceneReadPath = path;
}

void CRobotMain::UpdateChapterPassed()
{
    return m_ui->UpdateChapterPassed();
}


//! Changes game speed
void CRobotMain::SetSpeed(float speed)
{
    m_app->SetSimulationSpeed(speed);
    UpdateSpeedLabel();
}

float CRobotMain::GetSpeed()
{
    return m_app->GetSimulationSpeed();
}

void CRobotMain::UpdateSpeedLabel()
{
    Ui::CButton* pb = static_cast<Ui::CButton*>(m_interface->SearchControl(EVENT_SPEED));
    float speed = m_app->GetSimulationSpeed();

    if (pb != nullptr)
    {
        if (speed == 1.0f)
        {
            pb->ClearState(Ui::STATE_VISIBLE);
        }
        else
        {
            char text[10];
            sprintf(text, "x%.1f", speed);
            pb->SetName(text);
            pb->SetState(Ui::STATE_VISIBLE);
        }
    }

}


bool CRobotMain::CreateShortcuts()
{
    if (m_phase != PHASE_SIMUL) return false;
    if (m_ui->GetLoadingScreen()->IsVisible()) return false;
    if (!m_shortCut) return false;
    return m_short->CreateShortcuts();
}

//! Updates the map
void CRobotMain::UpdateMap()
{
    m_map->UpdateMap();
}

//! Indicates whether the mini-map is visible
bool CRobotMain::GetShowMap()
{
    return m_mapShow;
}


//! Management of the lock mode for movies
void CRobotMain::SetMovieLock(bool lock)
{
    m_movieLock = lock;

    CreateShortcuts();
    m_map->ShowMap(!m_movieLock && m_mapShow && !m_ui->GetLoadingScreen()->IsVisible());
    if (m_movieLock) HiliteClear();
}

bool CRobotMain::GetMovieLock()
{
    return m_movieLock;
}

bool CRobotMain::GetInfoLock()
{
    return m_displayInfo != nullptr;  // info in progress?
}

//! Management of the blocking of the call of SatCom
void CRobotMain::SetSatComLock(bool lock)
{
    m_satComLock = lock;
}

bool CRobotMain::GetSatComLock()
{
    return m_satComLock;
}

//! Management of the lock mode for the edition
void CRobotMain::SetEditLock(bool lock, bool edit)
{
    m_editLock = lock;

    CreateShortcuts();

    // Do not remove the card if it contains a still image.
    if (!lock || !m_map->GetFixImage())
        m_map->ShowMap(!m_editLock && m_mapShow);

    m_displayText->HideText(lock);
    m_input->ResetKeyStates();

    if (m_editLock)
        HiliteClear();
    else
        m_editFull = false;
}

bool CRobotMain::GetEditLock()
{
    return m_editLock;
}

//! Management of the fullscreen mode during editing
void CRobotMain::SetEditFull(bool full)
{
    m_editFull = full;
}

bool CRobotMain::GetEditFull()
{
    return m_editFull;
}


//! Indicates whether mouse is on an friend object, on which we should not shoot
void CRobotMain::SetFriendAim(bool friendAim)
{
    m_friendAim = friendAim;
}

bool CRobotMain::GetFriendAim()
{
    return m_friendAim;
}


//! Starts music with a mission
void CRobotMain::StartMusic()
{
    GetLogger()->Debug("Starting music...\n");
    if (m_audioTrack != "")
    {
        m_sound->PlayMusic(m_audioTrack, m_audioRepeat, 0.0f);
    }
}

void CRobotMain::UpdatePause(PauseType pause)
{
    m_engine->SetPause(pause & PAUSE_ENGINE);
    m_camera->SetFreeze(pause & PAUSE_CAMERA);
    m_sound->MuteAll(pause & PAUSE_MUTE_SOUND);
    CreateShortcuts();
    if (pause != PAUSE_NONE) HiliteClear();
}

void CRobotMain::UpdatePauseMusic(PauseMusic music)
{
    switch (music)
    {
        case PAUSE_MUSIC_NONE:
            m_sound->StopPauseMusic();
            break;

        case PAUSE_MUSIC_EDITOR:
            if (m_editorTrack != "")
                m_sound->PlayPauseMusic(m_editorTrack, m_editorRepeat);
            break;

        case PAUSE_MUSIC_SATCOM:
            if (m_satcomTrack != "")
                m_sound->PlayPauseMusic(m_satcomTrack, m_satcomRepeat);
            break;
    }
}

//! Removes hilite and tooltip
void CRobotMain::ClearInterface()
{
    HiliteClear();  // removes setting evidence
    m_tooltipName.clear();  // really removes the tooltip
}

void CRobotMain::DisplayError(Error err, CObject* pObj, float time)
{
    m_displayText->DisplayError(err, pObj, time);
}

void CRobotMain::DisplayError(Error err, Math::Vector goal, float height, float dist, float time)
{
    m_displayText->DisplayError(err, goal, height, dist, time);
}

void CRobotMain::UpdateCustomLevelList()
{
    m_ui->UpdateCustomLevelList();
}

std::string CRobotMain::GetCustomLevelName(int id)
{
    return m_ui->GetCustomLevelName(id);
}

const std::vector<std::string>& CRobotMain::GetCustomLevelList()
{
    return m_ui->GetCustomLevelList();
}

bool CRobotMain::IsLoading()
{
    return m_ui->GetLoadingScreen()->IsVisible();
}

void CRobotMain::StartMissionTimer()
{
    if (m_missionTimerEnabled && !m_missionTimerStarted)
    {
        GetLogger()->Info("Starting mission timer...\n");
        m_missionTimerStarted = true;
    }
}

void CRobotMain::SetAutosave(bool enable)
{
    if (m_autosave == enable) return;

    m_autosave = enable;
    m_autosaveLast = m_gameTimeAbsolute;
}

bool CRobotMain::GetAutosave()
{
    return m_autosave;
}

void CRobotMain::SetAutosaveInterval(int interval)
{
    if (m_autosaveInterval == interval) return;

    m_autosaveInterval = interval;
    m_autosaveLast = m_gameTimeAbsolute;
}

int CRobotMain::GetAutosaveInterval()
{
    return m_autosaveInterval;
}

void CRobotMain::SetAutosaveSlots(int slots)
{
    if (m_autosaveSlots == slots) return;

    m_autosaveSlots = slots;
}

int CRobotMain::GetAutosaveSlots()
{
    return m_autosaveSlots;
}

// Remove oldest saves with autosave prefix
void CRobotMain::AutosaveRotate()
{
    if (m_playerProfile == nullptr)
        return;

    GetLogger()->Debug("Rotate autosaves...\n");
    auto saveDirs = CResourceManager::ListDirectories(m_playerProfile->GetSaveDir());
    const std::string autosavePrefix = "autosave";
    std::vector<std::string> autosaves;
    std::copy_if(saveDirs.begin(), saveDirs.end(), std::back_inserter(autosaves), [&](const std::string &save)
    {
        return save.substr(0, autosavePrefix.length()) == autosavePrefix;
    });

    std::sort(autosaves.begin(), autosaves.end(), std::less<std::string>());
    for (int i = 0; i < static_cast<int>(autosaves.size()) - m_autosaveSlots + 1; i++)
    {
        CResourceManager::RemoveDirectory(m_playerProfile->GetSaveDir() + "/" + autosaves[i]);
    }
}

void CRobotMain::Autosave()
{
    AutosaveRotate();
    GetLogger()->Info("Autosave!\n");

    char timestr[100];
    char infostr[100];
    time_t now = time(nullptr);
    strftime(timestr, 99, "%y%m%d%H%M%S", localtime(&now));
    strftime(infostr, 99, "%y.%m.%d %H:%M", localtime(&now));
    std::string info = std::string("[AUTOSAVE] ") + infostr;
    std::string dir = m_playerProfile->GetSaveFile(std::string("autosave") + timestr);

    m_playerProfile->SaveScene(dir, info);
}

void CRobotMain::SetExitAfterMission(bool exit)
{
    m_exitAfterMission = exit;
}

bool CRobotMain::CanPlayerInteract()
{
    if(GetMissionType() == MISSION_CODE_BATTLE)
    {
        return !m_codeBattleStarted;
    }
    return true;
}

const std::string NO_TEAM_NAME = "Team";
const std::string& CRobotMain::GetTeamName(int id)
{
    if(m_teamNames.count(id) == 0) return NO_TEAM_NAME;
    return m_teamNames[id];
}

bool CRobotMain::IsTeamColorDefined(int id)
{
    if(id == 0) return false; // Always use default for team 0

    return m_colorNewBot.find(id) != m_colorNewBot.end();
}


int CRobotMain::GetEnableBuild()
{
    return m_build;
}

void CRobotMain::SetEnableBuild(int enableBuild)
{
    m_build = enableBuild;
}

int CRobotMain::GetEnableResearch()
{
    return m_researchEnable;
}

void CRobotMain::SetEnableResearch(int enableResearch)
{
    m_researchEnable = enableResearch;
}

int CRobotMain::GetDoneResearch(int team)
{
    return m_researchDone[team];
}

void CRobotMain::SetDoneResearch(int doneResearch, int team)
{
    m_researchDone[team] = doneResearch;
}


bool CRobotMain::IsBuildingEnabled(BuildType type)
{
    return (m_build & type) != 0;
}

bool CRobotMain::IsBuildingEnabled(ObjectType type)
{
    if(type == OBJECT_DERRICK) return IsBuildingEnabled(BUILD_DERRICK);
    if(type == OBJECT_FACTORY) return IsBuildingEnabled(BUILD_FACTORY);
    if(type == OBJECT_STATION) return IsBuildingEnabled(BUILD_STATION);
    if(type == OBJECT_CONVERT) return IsBuildingEnabled(BUILD_CONVERT);
    if(type == OBJECT_REPAIR) return IsBuildingEnabled(BUILD_REPAIR);
    if(type == OBJECT_TOWER) return IsBuildingEnabled(BUILD_TOWER);
    if(type == OBJECT_RESEARCH) return IsBuildingEnabled(BUILD_RESEARCH);
    if(type == OBJECT_RADAR) return IsBuildingEnabled(BUILD_RADAR);
    if(type == OBJECT_ENERGY) return IsBuildingEnabled(BUILD_ENERGY);
    if(type == OBJECT_LABO) return IsBuildingEnabled(BUILD_LABO);
    if(type == OBJECT_NUCLEAR) return IsBuildingEnabled(BUILD_NUCLEAR);
    if(type == OBJECT_INFO) return IsBuildingEnabled(BUILD_INFO);
    if(type == OBJECT_PARA) return IsBuildingEnabled(BUILD_PARA);
    if(type == OBJECT_DESTROYER) return IsBuildingEnabled(BUILD_DESTROYER);

    return false;
}

bool CRobotMain::IsResearchEnabled(ResearchType type)
{
    return (m_researchEnable & type) != 0;
}

bool CRobotMain::IsResearchDone(ResearchType type, int team)
{
    if(team != 0 && m_researchDone.count(team) == 0)
    {
        // Initialize with defaults
        m_researchDone[team] = m_researchDone[0];
    }

    return (m_researchDone[team] & type) != 0;
}

void CRobotMain::MarkResearchDone(ResearchType type, int team)
{
    if(team != 0 && m_researchDone.count(team) == 0)
    {
        // Initialize with defaults
        m_researchDone[team] = m_researchDone[0];
    }

    m_researchDone[team] |= type;

    if(team == 0)
    {
        m_playerProfile->SetFreeGameResearchUnlock(m_playerProfile->GetFreeGameResearchUnlock() | m_researchDone[0]);
    }
}

Error CRobotMain::CanBuildError(ObjectType type, int team)
{
    if(!IsBuildingEnabled(type)) return ERR_BUILD_DISABLED;

    if(type == OBJECT_TOWER   && !IsResearchDone(RESEARCH_TOWER,  team)) return ERR_BUILD_RESEARCH;
    if(type == OBJECT_NUCLEAR && !IsResearchDone(RESEARCH_ATOMIC, team)) return ERR_BUILD_RESEARCH;

    return ERR_OK;
}

Error CRobotMain::CanFactoryError(ObjectType type, int team)
{
    ToolType tool = GetToolFromObject(type);
    DriveType drive = GetDriveFromObject(type);

    if (tool == ToolType::Sniffer        && !IsResearchDone(RESEARCH_SNIFFER,  team)) return ERR_BUILD_RESEARCH;
    if (tool == ToolType::Shooter        && !IsResearchDone(RESEARCH_CANON,    team)) return ERR_BUILD_RESEARCH;
    if (tool == ToolType::OrganicShooter && !IsResearchDone(RESEARCH_iGUN,     team)) return ERR_BUILD_RESEARCH;

    if (drive == DriveType::Tracked      && !IsResearchDone(RESEARCH_TANK,     team)) return ERR_BUILD_RESEARCH;
    if (drive == DriveType::Winged       && !IsResearchDone(RESEARCH_FLY,      team)) return ERR_BUILD_RESEARCH;
    if (drive == DriveType::Legged       && !IsResearchDone(RESEARCH_iPAW,     team)) return ERR_BUILD_RESEARCH;
    if (drive == DriveType::BigTracked   && !IsResearchDone(RESEARCH_TANK,     team)) return ERR_BUILD_RESEARCH; // NOTE: Subber is not BigTracked! It currently counts as Other

    if (type == OBJECT_MOBILErt          && !IsResearchDone(RESEARCH_THUMP,    team)) return ERR_BUILD_RESEARCH;
    if (type == OBJECT_MOBILErc          && !IsResearchDone(RESEARCH_PHAZER,   team)) return ERR_BUILD_RESEARCH;
    if (type == OBJECT_MOBILErr          && !IsResearchDone(RESEARCH_RECYCLER, team)) return ERR_BUILD_RESEARCH;
    if (type == OBJECT_MOBILErs          && !IsResearchDone(RESEARCH_SHIELD,   team)) return ERR_BUILD_RESEARCH;
    if (type == OBJECT_MOBILEsa          && !IsResearchDone(RESEARCH_SUBM,     team)) return ERR_BUILD_DISABLED; // Can be only researched manually in Scene file

    return ERR_OK;
}

void CRobotMain::PushToSelectionHistory(CObject* obj)
{
    if (!m_selectionHistory.empty() && m_selectionHistory.back() == obj)
        return; // already in history

    m_selectionHistory.push_back(obj);

    if (m_selectionHistory.size() > 50) // to avoid infinite growth
        m_selectionHistory.pop_front();
}

CObject* CRobotMain::PopFromSelectionHistory()
{
    if (m_selectionHistory.empty())
        return nullptr;

    CObject* obj = m_selectionHistory.back();
    m_selectionHistory.pop_back();
    return obj;
}

void CRobotMain::RemoveFromSelectionHistory(CObject* object)
{
    auto it = std::remove_if(m_selectionHistory.begin(), m_selectionHistory.end(),
                             [object](const CObject* obj) { return obj == object; });
    m_selectionHistory.erase(it, m_selectionHistory.end());
}

float CRobotMain::GetGlobalMagnifyDamage()
{
    return m_globalMagnifyDamage;
}

// Beginning of the effect when the instruction "detect" is used.

void CRobotMain::StartDetectEffect(COldObject* object, CObject* target)
{
    Math::Matrix*   mat;
    Math::Vector    pos, goal;
    Math::Point     dim;

    mat = object->GetWorldMatrix(0);
    pos = Math::Transform(*mat, Math::Vector(2.0f, 3.0f, 0.0f));

    if ( target == nullptr )
    {
        goal = Math::Transform(*mat, Math::Vector(50.0f, 3.0f, 0.0f));
    }
    else
    {
        goal = target->GetPosition();
        goal.y += 3.0f;
        goal = Math::SegmentPoint(pos, goal, Math::Distance(pos, goal)-3.0f);
    }

    dim.x = 3.0f;
    dim.y = dim.x;
    m_particle->CreateRay(pos, goal, Gfx::PARTIRAY2, dim, 0.2f);

    if ( target != nullptr )
    {
        goal = target->GetPosition();
        goal.y += 3.0f;
        goal = Math::SegmentPoint(pos, goal, Math::Distance(pos, goal)-1.0f);
        dim.x = 6.0f;
        dim.y = dim.x;
        m_particle->CreateParticle(goal, Math::Vector(0.0f, 0.0f, 0.0f), dim,
                                     target != nullptr ? Gfx::PARTIGLINT : Gfx::PARTIGLINTr, 0.5f);
    }

    m_sound->Play(target != nullptr ? SOUND_BUILD : SOUND_RECOVER);
}

void CRobotMain::CreateCodeBattleInterface()
{
    if (m_phase == PHASE_SIMUL)
    {
        Math::Point pos, ddim;

        int numTeams = m_scoreboard ? GetAllTeams().size() : 0;
        assert(numTeams < EVENT_SCOREBOARD_MAX-EVENT_SCOREBOARD+1);
        float textHeight = m_engine->GetText()->GetHeight(Gfx::FONT_COLOBOT, Gfx::FONT_SIZE_SMALL);

        ddim.x = 100.0f/640.0f;
        ddim.y = 100.0f/480.0f + numTeams * textHeight;
        pos.x = 540.0f/640.0f;
        pos.y = 100.0f/480.0f;
        Ui::CWindow* pw = m_interface->CreateWindows(pos, ddim, 3, EVENT_WINDOW6);

        ddim.x = 100.0f/640.0f;
        ddim.y = 16.0f/480.0f;
        pos.x = 540.0f/640.0f;
        pos.y = 178.0f/480.0f + numTeams * textHeight;
        std::string text;
        GetResource(RES_EVENT, EVENT_LABEL_CODE_BATTLE, text);
        pw->CreateLabel(pos, ddim, 0, EVENT_LABEL_CODE_BATTLE, text);

        float titleBarSize = (11.0f/64.0f); // this is from the texture
        ddim.x = 80.0f/640.0f;
        ddim.y = ((1-titleBarSize)*100.0f-20.0f)/480.0f;
        pos.x = 550.0f/640.0f;
        pos.y = 110.0f/480.0f;
        if (!m_codeBattleStarted)
        {
            pw->CreateButton(pos, ddim, 21, EVENT_CODE_BATTLE_START);
        }
        else
        {
            pw->CreateButton(pos, ddim, 13, EVENT_CODE_BATTLE_SPECTATOR);
        }

        pos.y += ddim.y;
        ddim.y = textHeight;
        int i = 0;
        auto teams = GetAllTeams();
        for (auto it = teams.rbegin(); it != teams.rend(); ++it)
        {
            int team = *it;
            Ui::CControl* pl;
            ddim.x = 55.0f/640.0f;
            pl = m_codeBattleStarted
                 ? static_cast<Ui::CControl*>(pw->CreateLabel(pos, ddim, 0, static_cast<EventType>(EVENT_SCOREBOARD+2*(numTeams-i-1)+0), "XXXXX"))
                 : static_cast<Ui::CControl*>(pw->CreateEdit( pos, ddim, 0, static_cast<EventType>(EVENT_SCOREBOARD+2*(numTeams-i-1)+0)));
            pl->SetTextAlign(Gfx::TEXT_ALIGN_LEFT);
            pl->SetFontSize(m_codeBattleStarted ? Gfx::FONT_SIZE_SMALL : Gfx::FONT_SIZE_SMALL*0.75f);
            m_codeBattleStarted ? pl->SetName(GetTeamName(team)) : static_cast<Ui::CEdit*>(pl)->SetText(GetTeamName(team));
            pos.x += 57.5f/640.0f;
            ddim.x = 22.5f/640.0f;
            pl = m_codeBattleStarted
                 ? static_cast<Ui::CControl*>(pw->CreateLabel(pos, ddim, 0, static_cast<EventType>(EVENT_SCOREBOARD+2*(numTeams-i-1)+1), "???"))
                 : static_cast<Ui::CControl*>(pw->CreateEdit( pos, ddim, 0, static_cast<EventType>(EVENT_SCOREBOARD+2*(numTeams-i-1)+1)));
            pl->SetTextAlign(Gfx::TEXT_ALIGN_RIGHT);
            pl->SetFontSize(m_codeBattleStarted ? Gfx::FONT_SIZE_SMALL : Gfx::FONT_SIZE_SMALL*0.75f);
            m_codeBattleStarted ? pl->SetName(StrUtils::ToString<int>(m_scoreboard->GetScore(team))) : static_cast<Ui::CEdit*>(pl)->SetText(StrUtils::ToString<int>(m_scoreboard->GetScore(team)));
            pos.x -= 57.5f/640.0f;
            pos.y += ddim.y;
            i++;
        }
    }
}

void CRobotMain::ApplyCodeBattleInterface()
{
    assert(GetMissionType() == MISSION_CODE_BATTLE);
    if (!m_scoreboard) return;

    Ui::CWindow* pw = static_cast<Ui::CWindow*>(m_interface->SearchControl(EVENT_WINDOW6));
    assert(pw != nullptr);

    int i = 0;
    for (int team : GetAllTeams())
    {
        Ui::CEdit* pl;

        pl = static_cast<Ui::CEdit*>(pw->SearchControl(static_cast<EventType>(EVENT_SCOREBOARD+2*i+0)));
        assert(pl != nullptr);
        m_teamNames[team] = pl->GetText(pl->GetTextLength());

        pl = static_cast<Ui::CEdit*>(pw->SearchControl(static_cast<EventType>(EVENT_SCOREBOARD+2*i+1)));
        assert(pl != nullptr);
        m_scoreboard->SetScore(team, StrUtils::FromString<int>(pl->GetText(pl->GetTextLength())));

        i++;
    }
}

void CRobotMain::UpdateCodeBattleInterface()
{
    assert(GetMissionType() == MISSION_CODE_BATTLE);
    if (!m_scoreboard) return;

    Ui::CWindow* pw = static_cast<Ui::CWindow*>(m_interface->SearchControl(EVENT_WINDOW6));
    assert(pw != nullptr);

    int i = 0;
    for (int team : GetAllTeams())
    {
        Ui::CControl* pl;

        pl = pw->SearchControl(static_cast<EventType>(EVENT_SCOREBOARD+2*i+0));
        assert(pl != nullptr);
        pl->SetName(GetTeamName(team));

        pl = pw->SearchControl(static_cast<EventType>(EVENT_SCOREBOARD+2*i+1));
        assert(pl != nullptr);
        pl->SetName(StrUtils::ToString<int>(m_scoreboard->GetScore(team)));

        i++;
    }
}

void CRobotMain::DestroyCodeBattleInterface()
{
    m_interface->DeleteControl(EVENT_WINDOW6);
}

void CRobotMain::SetCodeBattleSpectatorMode(bool mode)
{
    // Deselect object, but keep camera attached to it
    CObject* obj = DeselectAll();
    if (m_codeBattleSpectator)
        obj = m_camera->GetControllingObject();

    m_codeBattleSpectator = mode;
    SelectObject(obj, false); // this uses code battle selection mode already
}

void CRobotMain::UpdateDebugCrashSpheres()
{
    m_engine->ClearDisplayCrashSpheres();
    if (m_debugCrashSpheres)
    {
        for (CObject* obj : m_objMan->GetAllObjects())
        {
            auto crashSpheres = obj->GetAllCrashSpheres();
            std::vector<Math::Sphere> displaySpheres;
            for (const auto& crashSphere : crashSpheres)
            {
                displaySpheres.push_back(crashSphere.sphere);
            }
            m_engine->AddDisplayCrashSpheres(displaySpheres);
        }
    }
}

void CRobotMain::SetDebugCrashSpheres(bool draw)
{
    m_debugCrashSpheres = draw;
}

bool CRobotMain::GetDebugCrashSpheres()
{
    return m_debugCrashSpheres;
}

void CRobotMain::PushToCommandHistory(std::string str)
{
    if (!m_commandHistory.empty() && m_commandHistory.front() == str) // already in history
        return;

    m_commandHistory.push_front(str);

    if (m_commandHistory.size() > 50) // to avoid infinite growth
        m_commandHistory.pop_back();
}

std::string CRobotMain::GetNextFromCommandHistory()
{
    if (m_commandHistory.empty() || static_cast<int>(m_commandHistory.size()) <= m_commandHistoryIndex + 1) // no next element
        return "";
    return m_commandHistory[++m_commandHistoryIndex];
}

std::string CRobotMain::GetPreviousFromCommandHistory()
{
    if (m_commandHistory.empty() || m_commandHistoryIndex < 1) // first or none element selected
        return "";
    return m_commandHistory[--m_commandHistoryIndex];
}

<<<<<<< HEAD
int CRobotMain::GetSelectedDifficulty()
{
    // TODO
    return 2;
=======
CScoreboard* CRobotMain::GetScoreboard()
{
    return m_scoreboard.get();
}

std::set<int> CRobotMain::GetAllTeams()
{
    std::set<int> teams = GetAllActiveTeams();
    for(auto& it : m_teamFinished)
    {
        teams.insert(it.first);
    }
    return teams;
}

std::set<int> CRobotMain::GetAllActiveTeams()
{
    std::set<int> teams;
    for (CObject* obj : m_objMan->GetAllObjects())
    {
        int team = obj->GetTeam();
        if (team == 0) continue;
        teams.insert(team);
    }
    return teams;
>>>>>>> d860a08d
}<|MERGE_RESOLUTION|>--- conflicted
+++ resolved
@@ -5979,12 +5979,6 @@
     return m_commandHistory[--m_commandHistoryIndex];
 }
 
-<<<<<<< HEAD
-int CRobotMain::GetSelectedDifficulty()
-{
-    // TODO
-    return 2;
-=======
 CScoreboard* CRobotMain::GetScoreboard()
 {
     return m_scoreboard.get();
@@ -6010,5 +6004,10 @@
         teams.insert(team);
     }
     return teams;
->>>>>>> d860a08d
+}
+
+int CRobotMain::GetSelectedDifficulty()
+{
+    // TODO
+    return 2;
 }