--- conflicted
+++ resolved
@@ -771,7 +771,9 @@
     //! Index of currently selected element in command history
     int             m_commandHistoryIndex;
 
-<<<<<<< HEAD
+    //! Vector of available viewpoints
+    std::vector<Viewpoint> m_viewpoints;
+
     int				m_progressTotal;
     int				m_progressLap;
     int				m_progressAdd;
@@ -793,8 +795,4 @@
     int				m_movieIndex;
     MovieStep		m_movieTable[20];
     Gfx::CameraType		m_movieType;
-=======
-    //! Vector of available viewpoints
-    std::vector<Viewpoint> m_viewpoints;
->>>>>>> c218fcce
 };