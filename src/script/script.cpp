// * This file is part of the COLOBOT source code
// * Copyright (C) 2001-2008, Daniel ROUX & EPSITEC SA, www.epsitec.ch
// *
// * This program is free software: you can redistribute it and/or modify
// * it under the terms of the GNU General Public License as published by
// * the Free Software Foundation, either version 3 of the License, or
// * (at your option) any later version.
// *
// * This program is distributed in the hope that it will be useful,
// * but WITHOUT ANY WARRANTY; without even the implied warranty of
// * MERCHANTABILITY or FITNESS FOR A PARTICULAR PURPOSE. See the
// * GNU General Public License for more details.
// *
// * You should have received a copy of the GNU General Public License
// * along with this program. If not, see  http://www.gnu.org/licenses/.


#include "script/script.h"

#include "app/app.h"

#include "common/global.h"
#include "common/iman.h"
#include "common/restext.h"

#include "graphics/engine/terrain.h"
#include "graphics/engine/water.h"
#include "graphics/engine/text.h"

#include "math/geometry.h"
#include "math/vector.h"

#include "object/object.h"
#include "object/robotmain.h"
#include "object/task/taskmanager.h"

#include "physics/physics.h"

#include "script/cbottoken.h"

#include "ui/interface.h"
#include "ui/edit.h"
#include "ui/list.h"
#include "ui/displaytext.h"


#include <stdio.h>



const int CBOT_IPF = 100;       // CBOT: number of instructions / frame

const int ERM_CONT = 0;     // if error -> continue
const int ERM_STOP = 1;     // if error -> stop




// Compiling a procedure without any parameters.

CBotTypResult CScript::cNull(CBotVar* &var, void* user)
{
    if ( var != 0 )  return CBotErrOverParam;
    return CBotTypResult(CBotTypFloat);
}

// Compiling a procedure with a single real number.

CBotTypResult CScript::cOneFloat(CBotVar* &var, void* user)
{
    if ( var == 0 )  return CBotTypResult(CBotErrLowParam);
    if ( var->GetType() > CBotTypDouble )  return CBotTypResult(CBotErrBadNum);
    var = var->GetNext();
    if ( var != 0 )  return CBotTypResult(CBotErrOverParam);
    return CBotTypResult(CBotTypFloat);
}

// Compiling a procedure with two real numbers.

CBotTypResult CScript::cTwoFloat(CBotVar* &var, void* user)
{
    if ( var == 0 )  return CBotTypResult(CBotErrLowParam);
    if ( var->GetType() > CBotTypDouble )  return CBotTypResult(CBotErrBadNum);
    var = var->GetNext();

    if ( var == 0 )  return CBotTypResult(CBotErrLowParam);
    if ( var->GetType() > CBotTypDouble )  return CBotTypResult(CBotErrBadNum);
    var = var->GetNext();

    if ( var != 0 )  return CBotTypResult(CBotErrOverParam);
    return CBotTypResult(CBotTypFloat);
}

// Compiling a procedure with a "dot".

CBotTypResult CScript::cPoint(CBotVar* &var, void* user)
{
    if ( var == 0 )  return CBotTypResult(CBotErrLowParam);

    if ( var->GetType() <= CBotTypDouble )
    {
        var = var->GetNext();
        if ( var == 0 )  return CBotTypResult(CBotErrLowParam);
        if ( var->GetType() > CBotTypDouble )  return CBotTypResult(CBotErrBadNum);
        var = var->GetNext();
//?     if ( var == 0 )  return CBotTypResult(CBotErrLowParam);
//?     if ( var->GetType() > CBotTypDouble )  return CBotTypResult(CBotErrBadNum);
//?     var = var->GetNext();
        return CBotTypResult(0);
    }

    if ( var->GetType() == CBotTypClass )
    {
        if ( !var->IsElemOfClass("point") )  return CBotTypResult(CBotErrBadParam);
        var = var->GetNext();
        return CBotTypResult(0);
    }

    return CBotTypResult(CBotErrBadParam);
}

// Compiling a procedure with a single "point".

CBotTypResult CScript::cOnePoint(CBotVar* &var, void* user)
{
    CBotTypResult   ret;

    ret = cPoint(var, user);
    if ( ret.GetType() != 0 )  return ret;

    if ( var != 0 )  return CBotTypResult(CBotErrOverParam);
    return CBotTypResult(CBotTypFloat);
}

// Compiling a procedure with a single string.

CBotTypResult CScript::cString(CBotVar* &var, void* user)
{
    if ( var == 0 )  return CBotTypResult(CBotErrLowParam);
    if ( var->GetType() != CBotTypString &&
         var->GetType() >  CBotTypDouble )  return CBotTypResult(CBotErrBadNum);
    var = var->GetNext();
    if ( var != 0 )  return CBotTypResult(CBotErrOverParam);
    return CBotTypResult(CBotTypFloat);
}


// Seeking value in an array of integers.

bool FindList(CBotVar* array, int type)
{
    while ( array != 0 )
    {
        if ( type == array->GetValInt() )  return true;
        array = array->GetNext();
    }
    return false;
}


// Gives a parameter of type "point".

bool GetPoint(CBotVar* &var, int& exception, Math::Vector& pos)
{
    CBotVar     *pX, *pY, *pZ;

    if ( var->GetType() <= CBotTypDouble )
    {
        pos.x = var->GetValFloat()*g_unit;
        var = var->GetNext();

        pos.z = var->GetValFloat()*g_unit;
        var = var->GetNext();

        pos.y = 0.0f;
    }
    else
    {
        pX = var->GetItem("x");
        if ( pX == NULL )
        {
            exception = CBotErrUndefItem;  return true;
        }
        pos.x = pX->GetValFloat()*g_unit;

        pY = var->GetItem("y");
        if ( pY == NULL )
        {
            exception = CBotErrUndefItem;  return true;
        }
        pos.z = pY->GetValFloat()*g_unit;  // attention y -> z !

        pZ = var->GetItem("z");
        if ( pZ == NULL )
        {
            exception = CBotErrUndefItem;  return true;
        }
        pos.y = pZ->GetValFloat()*g_unit;  // attention z -> y !

        var = var->GetNext();
    }
    return true;
}


// Instruction "sin(degrees)".

bool CScript::rSin(CBotVar* var, CBotVar* result, int& exception, void* user)
{
    float   value;

    value = var->GetValFloat();
    result->SetValFloat(sinf(value*Math::PI/180.0f));
    return true;
}

// Instruction "cos(degrees)".

bool CScript::rCos(CBotVar* var, CBotVar* result, int& exception, void* user)
{
    float   value;

    value = var->GetValFloat();
    result->SetValFloat(cosf(value*Math::PI/180.0f));
    return true;
}

// Instruction "tan(degrees)".

bool CScript::rTan(CBotVar* var, CBotVar* result, int& exception, void* user)
{
    float   value;

    value = var->GetValFloat();
    result->SetValFloat(tanf(value*Math::PI/180.0f));
    return true;
}

// Instruction "asin(degrees)".

bool raSin(CBotVar* var, CBotVar* result, int& exception, void* user)
{
    float   value;

    value = var->GetValFloat();
    result->SetValFloat(asinf(value)*180.0f/Math::PI);
    return true;
}

// Instruction "acos(degrees)".

bool raCos(CBotVar* var, CBotVar* result, int& exception, void* user)
{
    float   value;

    value = var->GetValFloat();
    result->SetValFloat(acosf(value)*180.0f/Math::PI);
    return true;
}

// Instruction "atan(degrees)".

bool raTan(CBotVar* var, CBotVar* result, int& exception, void* user)
{
    float   value;

    value = var->GetValFloat();
    result->SetValFloat(atanf(value)*180.0f/Math::PI);
    return true;
}

// Instruction "sqrt(value)".

bool CScript::rSqrt(CBotVar* var, CBotVar* result, int& exception, void* user)
{
    float   value;

    value = var->GetValFloat();
    result->SetValFloat(sqrtf(value));
    return true;
}

// Instruction "pow(x, y)".

bool CScript::rPow(CBotVar* var, CBotVar* result, int& exception, void* user)
{
    float   x, y;

    x = var->GetValFloat();
    var = var->GetNext();
    y = var->GetValFloat();
    result->SetValFloat(powf(x, y));
    return true;
}

// Instruction "rand()".

bool CScript::rRand(CBotVar* var, CBotVar* result, int& exception, void* user)
{
    result->SetValFloat(Math::Rand());
    return true;
}

// Instruction "abs()".

bool CScript::rAbs(CBotVar* var, CBotVar* result, int& exception, void* user)
{
    float   value;

    value = var->GetValFloat();
    result->SetValFloat(fabs(value));
    return true;
}


// Compilation of the instruction "retobject(rank)".

CBotTypResult CScript::cGetObject(CBotVar* &var, void* user)
{
    if ( var == 0 )  return CBotTypResult(CBotErrLowParam);
    if ( var->GetType() > CBotTypDouble )  return CBotTypResult(CBotErrBadNum);
    var = var->GetNext();
    if ( var != 0 )  return CBotTypResult(CBotErrOverParam);

    return CBotTypResult(CBotTypPointer, "object");
}

// Instruction "retobject(rank)".

bool CScript::rGetObject(CBotVar* var, CBotVar* result, int& exception, void* user)
{
    CScript*    script = (static_cast<CObject*>(user))->GetRunScript();
    CObject*    pObj;
    int         rank;

    rank = var->GetValInt();

    pObj = static_cast<CObject*>(script->m_iMan->SearchInstance(CLASS_OBJECT, rank));
    if ( pObj == 0 )
    {
        result->SetPointer(0);
    }
    else
    {
        result->SetPointer(pObj->GetBotVar());
    }
    return true;
}


// Compilation of the instruction "search(type, pos)".

CBotTypResult CScript::cSearch(CBotVar* &var, void* user)
{
    CBotVar*        array;
    CBotTypResult   ret;

    if ( var == 0 )  return CBotTypResult(CBotErrLowParam);
    if ( var->GetType() == CBotTypArrayPointer )
    {
        array = var->GetItemList();
        if ( array == 0 )  return CBotTypResult(CBotTypPointer);
        if ( array->GetType() > CBotTypDouble )  return CBotTypResult(CBotErrBadNum);
    }
    else if ( var->GetType() > CBotTypDouble )  return CBotTypResult(CBotErrBadNum);
    var = var->GetNext();
    if ( var != 0 )
    {
        ret = cPoint(var, user);
        if ( ret.GetType() != 0 )  return ret;
        if ( var != 0 )  return CBotTypResult(CBotErrOverParam);
    }

    return CBotTypResult(CBotTypPointer, "object");
}

// Instruction "search(type, pos)".

bool CScript::rSearch(CBotVar* var, CBotVar* result, int& exception, void* user)
{
    CScript*    script = (static_cast<CObject *>(user))->GetRunScript();
    CObject     *pObj, *pBest;
    CBotVar*    array;
    Math::Vector    pos, oPos;
    bool        bNearest = false;
    bool        bArray;
    float       min, dist;
    int         type, oType, i;

    if ( var->GetType() == CBotTypArrayPointer )
    {
        array = var->GetItemList();
        bArray = true;
    }
    else
    {
        type = var->GetValInt();
        bArray = false;
    }
    var = var->GetNext();
    if ( var != 0 )
    {
        if ( !GetPoint(var, exception, pos) )  return true;
        bNearest = true;
    }

    min = 100000.0f;
    pBest = 0;
    for ( i=0 ; i<1000000 ; i++ )
    {
        pObj = static_cast<CObject*>(script->m_iMan->SearchInstance(CLASS_OBJECT, i));
        if ( pObj == 0 )  break;

        if ( pObj->GetTruck() != 0 )  continue;  // object transported?
        if ( !pObj->GetActif() )  continue;

        oType = pObj->GetType();
        if ( oType == OBJECT_TOTO )  continue;

        if ( oType == OBJECT_RUINmobilew2 ||
             oType == OBJECT_RUINmobilet1 ||
             oType == OBJECT_RUINmobilet2 ||
             oType == OBJECT_RUINmobiler1 ||
             oType == OBJECT_RUINmobiler2 )
        {
            oType = OBJECT_RUINmobilew1;  // any ruin
        }

        if ( oType == OBJECT_SCRAP2 ||
             oType == OBJECT_SCRAP3 ||
             oType == OBJECT_SCRAP4 ||
             oType == OBJECT_SCRAP5 )  // wastes?
        {
            oType = OBJECT_SCRAP1;  // any waste
        }

        if ( oType == OBJECT_BARRIER2 ||
             oType == OBJECT_BARRIER3 )  // barriers?
        {
            oType = OBJECT_BARRIER1;  // any barrier
        }

        if ( bArray )
        {
            if ( !FindList(array, oType) )  continue;
        }
        else
        {
            if ( type != oType && type != OBJECT_NULL )  continue;
        }

        if ( bNearest )
        {
            oPos = pObj->GetPosition(0);
            dist = Math::DistanceProjected(pos, oPos);
            if ( dist < min )
            {
                min = dist;
                pBest = pObj;
            }
        }
        else
        {
            pBest = pObj;
            break;
        }
    }

    if ( pBest == 0 )
    {
        result->SetPointer(0);
    }
    else
    {
        result->SetPointer(pBest->GetBotVar());
    }
    return true;
}


// Compilation of instruction "radar(type, angle, focus, min, max, sens)".

CBotTypResult CScript::cRadar(CBotVar* &var, void* user)
{
    CBotVar*    array;

    if ( var == 0 )  return CBotTypResult(CBotTypPointer, "object");
    if ( var->GetType() == CBotTypArrayPointer )
    {
        array = var->GetItemList();
        if ( array == 0 )  return CBotTypResult(CBotTypPointer, "object");
        if ( array->GetType() > CBotTypDouble )  return CBotTypResult(CBotErrBadNum);  // type
    }
    else if ( var->GetType() > CBotTypDouble )  return CBotTypResult(CBotErrBadNum);  // type
    var = var->GetNext();
    if ( var == 0 )  return CBotTypResult(CBotTypPointer, "object");
    if ( var->GetType() > CBotTypDouble )  return CBotTypResult(CBotErrBadNum);  // angle
    var = var->GetNext();
    if ( var == 0 )  return CBotTypResult(CBotTypPointer, "object");
    if ( var->GetType() > CBotTypDouble )  return CBotTypResult(CBotErrBadNum);  // focus
    var = var->GetNext();
    if ( var == 0 )  return CBotTypResult(CBotTypPointer, "object");
    if ( var->GetType() > CBotTypDouble )  return CBotTypResult(CBotErrBadNum);  // min
    var = var->GetNext();
    if ( var == 0 )  return CBotTypResult(CBotTypPointer, "object");
    if ( var->GetType() > CBotTypDouble )  return CBotTypResult(CBotErrBadNum);  // max
    var = var->GetNext();
    if ( var == 0 )  return CBotTypResult(CBotTypPointer, "object");
    if ( var->GetType() > CBotTypDouble )  return CBotTypResult(CBotErrBadNum);  // sense
    var = var->GetNext();
    if ( var == 0 )  return CBotTypResult(CBotTypPointer, "object");
    if ( var->GetType() > CBotTypDouble )  return CBotTypResult(CBotErrBadNum);  // filter
    var = var->GetNext();
    if ( var == 0 )  return CBotTypResult(CBotTypPointer, "object");
    return CBotTypResult(CBotErrOverParam);
}

// Instruction "radar(type, angle, focus, min, max, sens, filter)".

bool CScript::rRadar(CBotVar* var, CBotVar* result, int& exception, void* user)
{
    CScript*    script = (static_cast<CObject *>(user))->GetRunScript();
    CObject*    pThis = static_cast<CObject *>(user);
    CObject     *pObj, *pBest;
    CPhysics*   physics;
    CBotVar*    array;
    Math::Vector    iPos, oPos;
    RadarFilter filter;
    float       best, minDist, maxDist, sens, iAngle, angle, focus, d, a;
    int         type, oType, i;
    bool        bArray;

    type    = OBJECT_NULL;
    angle   = 0.0f;
    focus   = Math::PI*2.0f;
    minDist = 0.0f*g_unit;
    maxDist = 1000.0f*g_unit;
    sens    = 1.0f;
    filter  = FILTER_NONE;

    if ( var != 0 )
    {
        if ( var->GetType() == CBotTypArrayPointer )
        {
            array = var->GetItemList();
            bArray = true;
        }
        else
        {
            type = var->GetValInt();
            bArray = false;
        }

        var = var->GetNext();
        if ( var != 0 )
        {
            angle = -var->GetValFloat()*Math::PI/180.0f;

            var = var->GetNext();
            if ( var != 0 )
            {
                focus = var->GetValFloat()*Math::PI/180.0f;

                var = var->GetNext();
                if ( var != 0 )
                {
                    minDist = var->GetValFloat()*g_unit;

                    var = var->GetNext();
                    if ( var != 0 )
                    {
                        maxDist = var->GetValFloat()*g_unit;

                        var = var->GetNext();
                        if ( var != 0 )
                        {
                            sens = var->GetValFloat();

                            var = var->GetNext();
                            if ( var != 0 )
                            {
                                filter = static_cast<RadarFilter>(var->GetValInt());
                            }
                        }
                    }
                }
            }
        }
    }

    iPos   = pThis->GetPosition(0);
    iAngle = pThis->GetAngleY(0)+angle;
    iAngle = Math::NormAngle(iAngle);  // 0..2*Math::PI

    if ( sens >= 0.0f )  best = 100000.0f;
    else                 best = 0.0f;
    pBest = 0;
    for ( i=0 ; i<1000000 ; i++ )
    {
        pObj = static_cast<CObject*>(script->m_iMan->SearchInstance(CLASS_OBJECT, i));
        if ( pObj == 0 )  break;
        if ( pObj == pThis )  continue;

        if ( pObj->GetTruck() != 0 )  continue;  // object transported?
        if ( !pObj->GetActif() )  continue;
        if ( pObj->GetProxyActivate() )  continue;

        oType = pObj->GetType();
        if ( oType == OBJECT_TOTO )  continue;

        if ( oType == OBJECT_RUINmobilew2 ||
             oType == OBJECT_RUINmobilet1 ||
             oType == OBJECT_RUINmobilet2 ||
             oType == OBJECT_RUINmobiler1 ||
             oType == OBJECT_RUINmobiler2 )
        {
            oType = OBJECT_RUINmobilew1;  // any ruin
        }

        if ( oType == OBJECT_SCRAP2 ||
             oType == OBJECT_SCRAP3 ||
             oType == OBJECT_SCRAP4 ||
             oType == OBJECT_SCRAP5 )  // wastes?
        {
            oType = OBJECT_SCRAP1;  // any waste
        }

        if ( oType == OBJECT_BARRIER2 ||
             oType == OBJECT_BARRIER3 )  // barriers?
        {
            oType = OBJECT_BARRIER1;  // any barrier
        }

        if ( filter == FILTER_ONLYLANDING )
        {
            physics = pObj->GetPhysics();
            if ( physics != 0 && !physics->GetLand() )  continue;
        }
        if ( filter == FILTER_ONLYFLYING )
        {
            physics = pObj->GetPhysics();
            if ( physics != 0 && physics->GetLand() )  continue;
        }

        if ( bArray )
        {
            if ( !FindList(array, oType) )  continue;
        }
        else
        {
            if ( type != oType && type != OBJECT_NULL )  continue;
        }

        oPos = pObj->GetPosition(0);
        d = Math::DistanceProjected(iPos, oPos);
        if ( d < minDist || d > maxDist )  continue;  // too close or too far?

        if ( focus >= Math::PI*2.0f )
        {
            if ( (sens >= 0.0f && d < best) ||
                 (sens <  0.0f && d > best) )
            {
                best = d;
                pBest = pObj;
            }
            continue;
        }

        a = Math::RotateAngle(oPos.x-iPos.x, iPos.z-oPos.z);  // CW !
        //TODO uninitialized variable
        if ( Math::TestAngle(a, iAngle-focus/2.0f, iAngle+focus/2.0f) )
        {
            if ( (sens >= 0.0f && d < best) ||
                 (sens <  0.0f && d > best) )
            {
                best = d;
                pBest = pObj;
            }
        }
    }

    if ( pBest == 0 )
    {
        result->SetPointer(0);
    }
    else
    {
        result->SetPointer(pBest->GetBotVar());
    }
    return true;
}


// Monitoring a task.

bool CScript::Process(CScript* script, CBotVar* result, int &exception)
{
    Error       err;

    err = script->m_primaryTask->IsEnded();
    if ( err != ERR_CONTINUE )  // task terminated?
    {
        delete script->m_primaryTask;
        script->m_primaryTask = 0;

        script->m_bContinue = false;

        if ( err == ERR_STOP )  err = ERR_OK;
        result->SetValInt(err);  // indicates the error or ok
        if ( err != ERR_OK && script->m_errMode == ERM_STOP )
        {
            exception = err;
            return false;
        }
        return true;  // it's all over
    }

    script->m_primaryTask->EventProcess(script->m_event);
    script->m_bContinue = true;
    return false;  // not done
}


// Compilation of the instruction "detect(type)".

CBotTypResult CScript::cDetect(CBotVar* &var, void* user)
{
    if ( var == 0 )  return CBotTypResult(CBotErrLowParam);
    if ( var->GetType() > CBotTypDouble )  return CBotTypResult(CBotErrBadNum);
    var = var->GetNext();
    if ( var != 0 )  return CBotTypResult(CBotErrOverParam);
    return CBotTypResult(CBotTypBoolean);
}

// Instruction "detect(type)".

bool CScript::rDetect(CBotVar* var, CBotVar* result, int& exception, void* user)
{
    CScript*    script = (static_cast<CObject *>(user))->GetRunScript();
    CObject*    pThis = static_cast<CObject *>(user);
    CObject     *pObj, *pGoal, *pBest;
    CPhysics*   physics;
    CBotVar*    array;
    Math::Vector    iPos, oPos;
    RadarFilter filter;
    float       bGoal, best, minDist, maxDist, sens, iAngle, angle, focus, d, a;
    int         type, oType, i;
    bool        bArray;
    Error       err;

    exception = 0;

    if ( script->m_primaryTask == 0 )  // no task in progress?
    {
        type    = OBJECT_NULL;
        angle   = 0.0f;
        focus   = 45.0f*Math::PI/180.0f;
        minDist = 0.0f*g_unit;
        maxDist = 20.0f*g_unit;
        sens    = 1.0f;
        filter  = FILTER_NONE;

        if ( var != 0 )
        {
            if ( var->GetType() == CBotTypArrayPointer )
            {
                array = var->GetItemList();
                bArray = true;
            }
            else
            {
                type = var->GetValInt();
                bArray = false;
            }
        }

        iPos   = pThis->GetPosition(0);
        iAngle = pThis->GetAngleY(0)+angle;
        iAngle = Math::NormAngle(iAngle);  // 0..2*Math::PI

        bGoal = 100000.0f;
        pGoal = 0;
        if ( sens >= 0.0f )  best = 100000.0f;
        else                 best = 0.0f;
        pBest = 0;
        for ( i=0 ; i<1000000 ; i++ )
        {
            pObj = static_cast<CObject*>(script->m_iMan->SearchInstance(CLASS_OBJECT, i));
            if ( pObj == 0 )  break;
            if ( pObj == pThis )  continue;

            if ( pObj->GetTruck() != 0 )  continue;  // object transported?
            if ( !pObj->GetActif() )  continue;
            if ( pObj->GetProxyActivate() )  continue;

            oType = pObj->GetType();
            if ( oType == OBJECT_TOTO )  continue;

            if ( oType == OBJECT_RUINmobilew2 ||
                 oType == OBJECT_RUINmobilet1 ||
                 oType == OBJECT_RUINmobilet2 ||
                 oType == OBJECT_RUINmobiler1 ||
                 oType == OBJECT_RUINmobiler2 )
            {
                oType = OBJECT_RUINmobilew1;  // any ruin
            }

            if ( oType == OBJECT_SCRAP2 ||
                 oType == OBJECT_SCRAP3 ||
                 oType == OBJECT_SCRAP4 ||
                 oType == OBJECT_SCRAP5 )  // wastes?
            {
                oType = OBJECT_SCRAP1;  // any waste
            }

            if ( oType == OBJECT_BARRIER2 ||
                 oType == OBJECT_BARRIER3 )  // barriers?
            {
                oType = OBJECT_BARRIER1;  // any barrier
            }

            if ( filter == FILTER_ONLYLANDING )
            {
                physics = pObj->GetPhysics();
                if ( physics != 0 && !physics->GetLand() )  continue;
            }
            if ( filter == FILTER_ONLYFLYING )
            {
                physics = pObj->GetPhysics();
                if ( physics != 0 && physics->GetLand() )  continue;
            }

            if ( bArray )
            {
                if ( !FindList(array, oType) )  continue;
            }
            else
            {
                if ( type != oType && type != OBJECT_NULL )  continue;
            }

            oPos = pObj->GetPosition(0);
            d = Math::DistanceProjected(iPos, oPos);
            a = Math::RotateAngle(oPos.x-iPos.x, iPos.z-oPos.z);  // CW !

            if ( d < bGoal &&
                 Math::TestAngle(a, iAngle-(5.0f*Math::PI/180.0f)/2.0f, iAngle+(5.0f*Math::PI/180.0f)/2.0f) )
            {
                bGoal = d;
                pGoal = pObj;
            }

            if ( d < minDist || d > maxDist )  continue;  // too close or too far?

            if ( focus >= Math::PI*2.0f )
            {
                if ( (sens >= 0.0f && d < best) ||
                     (sens <  0.0f && d > best) )
                {
                    best = d;
                    pBest = pObj;
                }
                continue;
            }

            if ( Math::TestAngle(a, iAngle-focus/2.0f, iAngle+focus/2.0f) )
            {
                if ( (sens >= 0.0f && d < best) ||
                     (sens <  0.0f && d > best) )
                {
                    best = d;
                    pBest = pObj;
                }
            }
        }

        pThis->StartDetectEffect(pGoal, pBest!=0);

        if ( pBest == 0 )
        {
            script->m_returnValue = 0.0f;
        }
        else
        {
            script->m_returnValue = 1.0f;
        }

        script->m_primaryTask = new CTaskManager(script->m_iMan, script->m_object);
        err = script->m_primaryTask->StartTaskWait(0.3f);
        if ( err != ERR_OK )
        {
            delete script->m_primaryTask;
            script->m_primaryTask = 0;
            result->SetValInt(err);  // shows the error
            if ( script->m_errMode == ERM_STOP )
            {
                exception = err;
                return false;
            }
            return true;
        }
    }
    if ( !Process(script, result, exception) )  return false;  // not finished
    result->SetValFloat(script->m_returnValue);
    return true;
}


// Compilation of the instruction "direction(pos)".

CBotTypResult CScript::cDirection(CBotVar* &var, void* user)
{
    CBotTypResult   ret;

    if ( var == 0 )  return CBotTypResult(CBotErrLowParam);
    ret = cPoint(var, user);
    if ( ret.GetType() != 0 )  return ret;
    if ( var != 0 )  return CBotTypResult(CBotErrOverParam);

    return CBotTypResult(CBotTypFloat);
}

// Instruction "direction(pos)".

bool CScript::rDirection(CBotVar* var, CBotVar* result, int& exception, void* user)
{
    CObject*        pThis = static_cast<CObject *>(user);
    Math::Vector    iPos, oPos;
    float           a, g;

    if ( !GetPoint(var, exception, oPos) )  return true;

    iPos = pThis->GetPosition(0);

    a = pThis->GetAngleY(0);
    g = Math::RotateAngle(oPos.x-iPos.x, iPos.z-oPos.z);  // CW !

    result->SetValFloat(-Math::Direction(a, g)*180.0f/Math::PI);
    return true;
}


// Compilation of the instruction "produce(pos, angle, type, scriptName)".

CBotTypResult CScript::cProduce(CBotVar* &var, void* user)
{
    CBotTypResult   ret;

    if ( var == 0 )  return CBotTypResult(CBotErrLowParam);
    ret = cPoint(var, user);
    if ( ret.GetType() != 0 )  return ret;

    if ( var == 0 )  return CBotTypResult(CBotErrLowParam);
    if ( var->GetType() > CBotTypDouble )  return CBotTypResult(CBotErrBadNum);
    var = var->GetNext();

    if ( var == 0 )  return CBotTypResult(CBotErrLowParam);
    if ( var->GetType() > CBotTypDouble )  return CBotTypResult(CBotErrBadNum);
    var = var->GetNext();

    if ( var == 0 )  return CBotTypResult(CBotErrLowParam);
    if ( var->GetType() != CBotTypString )  return CBotTypResult(CBotErrBadString);
    var = var->GetNext();

    if ( var != 0 )  return CBotTypResult(CBotErrOverParam);

    return CBotTypResult(CBotTypFloat);
}

// Instruction "produce(pos, angle, type, scriptName)".

bool CScript::rProduce(CBotVar* var, CBotVar* result, int& exception, void* user)
{
    CScript*    script = (static_cast<CObject *>(user))->GetRunScript();
    CObject*    object;
    CBotString  cbs;
    const char* name;
    Math::Vector    pos;
    float       angle;
    ObjectType  type;

    if ( !GetPoint(var, exception, pos) )  return true;

    angle = var->GetValFloat()*Math::PI/180.0f;
    var = var->GetNext();

    type = static_cast<ObjectType>(var->GetValInt());
    var = var->GetNext();

    cbs = var->GetValString();
    name = cbs;

    if ( type == OBJECT_FRET     ||
         type == OBJECT_STONE    ||
         type == OBJECT_URANIUM  ||
         type == OBJECT_METAL    ||
         type == OBJECT_POWER    ||
         type == OBJECT_ATOMIC   ||
         type == OBJECT_BULLET   ||
         type == OBJECT_BBOX     ||
         type == OBJECT_KEYa     ||
         type == OBJECT_KEYb     ||
         type == OBJECT_KEYc     ||
         type == OBJECT_KEYd     ||
         type == OBJECT_TNT      ||
         type == OBJECT_SCRAP1   ||
         type == OBJECT_SCRAP2   ||
         type == OBJECT_SCRAP3   ||
         type == OBJECT_SCRAP4   ||
         type == OBJECT_SCRAP5   ||
         type == OBJECT_BOMB     ||
         type == OBJECT_WAYPOINT ||
         type == OBJECT_SHOW     ||
         type == OBJECT_WINFIRE  )
    {
        object = new CObject(script->m_iMan);
        if ( !object->CreateResource(pos, angle, type) )
        {
            delete object;
            result->SetValInt(1);  // error
            return true;
        }
    }
    else
    if ( type == OBJECT_MOTHER ||
         type == OBJECT_ANT    ||
         type == OBJECT_SPIDER ||
         type == OBJECT_BEE    ||
         type == OBJECT_WORM   )
    {
        CObject*    egg;

        object = new CObject(script->m_iMan);
        if ( !object->CreateInsect(pos, angle, type) )
        {
            delete object;
            result->SetValInt(1);  // error
            return true;
        }

        egg = new CObject(script->m_iMan);
        if ( !egg->CreateResource(pos, angle, OBJECT_EGG, 0.0f) )
        {
            delete egg;
        }
    }
    else
    {
        result->SetValInt(1);  // impossible
        return true;
    }
    object->SetActivity(false);
    object->ReadProgram(0, static_cast<const char*>(name));
    object->RunProgram(0);

    result->SetValInt(0);  // no error
    return true;
}


// Compilation of the instruction "distance(p1, p2)".

CBotTypResult CScript::cDistance(CBotVar* &var, void* user)
{
    CBotTypResult   ret;

    if ( var == 0 )  return CBotTypResult(CBotErrLowParam);
    ret = cPoint(var, user);
    if ( ret.GetType() != 0 )  return ret;

    if ( var == 0 )  return CBotTypResult(CBotErrLowParam);
    ret = cPoint(var, user);
    if ( ret.GetType() != 0 )  return ret;

    if ( var != 0 )  return CBotTypResult(CBotErrOverParam);

    return CBotTypResult(CBotTypFloat);
}

// Instruction "distance(p1, p2)".

bool CScript::rDistance(CBotVar* var, CBotVar* result, int& exception, void* user)
{
    Math::Vector    p1, p2;
    float       value;

    if ( !GetPoint(var, exception, p1) )  return true;
    if ( !GetPoint(var, exception, p2) )  return true;

    value = Math::Distance(p1, p2);
    result->SetValFloat(value/g_unit);
    return true;
}

// Instruction "distance2d(p1, p2)".

bool CScript::rDistance2d(CBotVar* var, CBotVar* result, int& exception, void* user)
{
    Math::Vector    p1, p2;
    float       value;

    if ( !GetPoint(var, exception, p1) )  return true;
    if ( !GetPoint(var, exception, p2) )  return true;

    value = Math::DistanceProjected(p1, p2);
    result->SetValFloat(value/g_unit);
    return true;
}


// Compilation of the instruction "space(center, rMin, rMax, dist)".

CBotTypResult CScript::cSpace(CBotVar* &var, void* user)
{
    CBotTypResult   ret;

    if ( var == 0 )  return CBotTypResult(CBotTypIntrinsic, "point");
    ret = cPoint(var, user);
    if ( ret.GetType() != 0 )  return ret;

    if ( var == 0 )  return CBotTypResult(CBotTypIntrinsic, "point");
    if ( var->GetType() > CBotTypDouble )  return CBotTypResult(CBotErrBadNum);
    var = var->GetNext();

    if ( var == 0 )  return CBotTypResult(CBotTypIntrinsic, "point");
    if ( var->GetType() > CBotTypDouble )  return CBotTypResult(CBotErrBadNum);
    var = var->GetNext();

    if ( var == 0 )  return CBotTypResult(CBotTypIntrinsic, "point");
    if ( var->GetType() > CBotTypDouble )  return CBotTypResult(CBotErrBadNum);
    var = var->GetNext();

    if ( var != 0 )  return CBotTypResult(CBotErrOverParam);
    return CBotTypResult(CBotTypIntrinsic, "point");
}

// Instruction "space(center, rMin, rMax, dist)".

bool CScript::rSpace(CBotVar* var, CBotVar* result, int& exception, void* user)
{
    CScript*    script = (static_cast<CObject *>(user))->GetRunScript();
    CObject*    pThis = static_cast<CObject *>(user);
    CBotVar*    pSub;
    Math::Vector    center;
    float       rMin, rMax, dist;

    rMin = 10.0f*g_unit;
    rMax = 50.0f*g_unit;
    dist =  4.0f*g_unit;

    if ( var == 0 )
    {
        center = pThis->GetPosition(0);
    }
    else
    {
        if ( !GetPoint(var, exception, center) )  return true;

        if ( var != 0 )
        {
            rMin = var->GetValFloat()*g_unit;
            var = var->GetNext();

            if ( var != 0 )
            {
                rMax = var->GetValFloat()*g_unit;
                var = var->GetNext();

                if ( var != 0 )
                {
                    dist = var->GetValFloat()*g_unit;
                    var = var->GetNext();
                }
            }
        }
    }
    script->m_main->FreeSpace(center, rMin, rMax, dist, pThis);

    if ( result != 0 )
    {
        pSub = result->GetItemList();
        if ( pSub != 0 )
        {
            pSub->SetValFloat(center.x/g_unit);
            pSub = pSub->GetNext();  // "y"
            pSub->SetValFloat(center.z/g_unit);
            pSub = pSub->GetNext();  // "z"
            pSub->SetValFloat(center.y/g_unit);
        }
    }
    return true;
}


// Compilation of the instruction "flatground(center, rMax)".

CBotTypResult CScript::cFlatGround(CBotVar* &var, void* user)
{
    CBotTypResult   ret;

    if ( var == 0 )  return CBotTypResult(CBotErrLowParam);
    ret = cPoint(var, user);
    if ( ret.GetType() != 0 )  return ret;

    if ( var == 0 )  return CBotTypResult(CBotErrLowParam);
    if ( var->GetType() > CBotTypDouble )  return CBotTypResult(CBotErrBadNum);
    var = var->GetNext();

    if ( var != 0 )  return CBotTypResult(CBotErrOverParam);

    return CBotTypResult(CBotTypFloat);
}

// Instruction "flatground(center, rMax)".

bool CScript::rFlatGround(CBotVar* var, CBotVar* result, int& exception, void* user)
{
    CScript*    script = (static_cast<CObject *>(user))->GetRunScript();
    CObject*    pThis = static_cast<CObject *>(user);
    Math::Vector    center;
    float       rMax, dist;

    if ( !GetPoint(var, exception, center) )  return true;
    rMax = var->GetValFloat()*g_unit;
    var = var->GetNext();

    dist = script->m_main->GetFlatZoneRadius(center, rMax, pThis);
    result->SetValFloat(dist/g_unit);

    return true;
}


// Instruction "wait(t)".

bool CScript::rWait(CBotVar* var, CBotVar* result, int& exception, void* user)
{
    CScript*    script = (static_cast<CObject *>(user))->GetRunScript();
    float       value;
    Error       err;

    exception = 0;

    if ( script->m_primaryTask == 0 )  // no task in progress?
    {
        script->m_primaryTask = new CTaskManager(script->m_iMan, script->m_object);
        value = var->GetValFloat();
        err = script->m_primaryTask->StartTaskWait(value);
        if ( err != ERR_OK )
        {
            delete script->m_primaryTask;
            script->m_primaryTask = 0;
            result->SetValInt(err);  // shows the error
            if ( script->m_errMode == ERM_STOP )
            {
                exception = err;
                return false;
            }
            return true;
        }
    }
    return Process(script, result, exception);
}

// Instruction "move(dist)".

bool CScript::rMove(CBotVar* var, CBotVar* result, int& exception, void* user)
{
    CScript*    script = (static_cast<CObject *>(user))->GetRunScript();
    float       value;
    Error       err;

    exception = 0;

    if ( script->m_primaryTask == 0 )  // no task in progress?
    {
        script->m_primaryTask = new CTaskManager(script->m_iMan, script->m_object);
        value = var->GetValFloat();
        err = script->m_primaryTask->StartTaskAdvance(value*g_unit);
        if ( err != ERR_OK )
        {
            delete script->m_primaryTask;
            script->m_primaryTask = 0;
            result->SetValInt(err);  // shows the error
            if ( script->m_errMode == ERM_STOP )
            {
                exception = err;
                return false;
            }
            return true;
        }
    }
    return Process(script, result, exception);
}

// Instruction "turn(angle)".

bool CScript::rTurn(CBotVar* var, CBotVar* result, int& exception, void* user)
{
    CScript*    script = (static_cast<CObject *>(user))->GetRunScript();
    float       value;
    Error       err;

    exception = 0;

    if ( script->m_primaryTask == 0 )  // no task in progress?
    {
        script->m_primaryTask = new CTaskManager(script->m_iMan, script->m_object);
        value = var->GetValFloat();
        err = script->m_primaryTask->StartTaskTurn(-value*Math::PI/180.0f);
        if ( err != ERR_OK )
        {
            delete script->m_primaryTask;
            script->m_primaryTask = 0;
            result->SetValInt(err);  // shows the error
            if ( script->m_errMode == ERM_STOP )
            {
                exception = err;
                return false;
            }
            return true;
        }
    }
    return Process(script, result, exception);
}

// Compilation of the instruction "goto(pos, altitude, crash, goal)".

CBotTypResult CScript::cGoto(CBotVar* &var, void* user)
{
    CBotTypResult   ret;

    if ( var == 0 )  return CBotTypResult(CBotErrLowParam);
    ret = cPoint(var, user);
    if ( ret.GetType() != 0 )  return ret;

    if ( var == 0 )  return CBotTypResult(CBotTypFloat);
    if ( var->GetType() > CBotTypDouble )  return CBotTypResult(CBotErrBadNum);
    var = var->GetNext();

    if ( var == 0 )  return CBotTypResult(CBotTypFloat);
    if ( var->GetType() > CBotTypDouble )  return CBotTypResult(CBotErrBadNum);
    var = var->GetNext();

    if ( var == 0 )  return CBotTypResult(CBotTypFloat);
    if ( var->GetType() > CBotTypDouble )  return CBotTypResult(CBotErrBadNum);
    var = var->GetNext();

    if ( var == 0 )  return CBotTypResult(CBotTypFloat);
    return CBotTypResult(CBotErrOverParam);
}

// Instruction "goto(pos, altitude, mode)".

bool CScript::rGoto(CBotVar* var, CBotVar* result, int& exception, void* user)
{
    CScript*        script = (static_cast<CObject *>(user))->GetRunScript();
    Math::Vector        pos;
    TaskGotoGoal    goal;
    TaskGotoCrash   crash;
    float           altitude;
    Error           err;

    exception = 0;

    if ( script->m_primaryTask == 0 )  // no task in progress?
    {
        script->m_primaryTask = new CTaskManager(script->m_iMan, script->m_object);
        if ( !GetPoint(var, exception, pos) )  return true;

        goal  = TGG_DEFAULT;
        crash = TGC_DEFAULT;
        altitude = 0.0f*g_unit;

        if ( var != 0 )
        {
            altitude = var->GetValFloat()*g_unit;

            var = var->GetNext();
            if ( var != 0 )
            {
                goal = static_cast<TaskGotoGoal>(var->GetValInt());

                var = var->GetNext();
                if ( var != 0 )
                {
                    crash = static_cast<TaskGotoCrash>(var->GetValInt());
                }
            }
        }

        err = script->m_primaryTask->StartTaskGoto(pos, altitude, goal, crash);
        if ( err != ERR_OK )
        {
            delete script->m_primaryTask;
            script->m_primaryTask = 0;
            result->SetValInt(err);  // shows the error
            if ( script->m_errMode == ERM_STOP )
            {
                exception = err;
                return false;
            }
            return true;
        }
    }
    return Process(script, result, exception);
}

// Instruction "find(type)".

bool CScript::rFind(CBotVar* var, CBotVar* result, int& exception, void* user)
{
    CScript*        script = (static_cast<CObject *>(user))->GetRunScript();
    Math::Vector        pos;
    TaskGotoGoal    goal;
    TaskGotoCrash   crash;
    float           altitude;
    Error           err;
    CObject*        pThis = static_cast<CObject *>(user);
    CObject         *pObj, *pBest;
    CBotVar*        array;
    Math::Vector        iPos, oPos;
    float           best, minDist, maxDist, iAngle, focus, d, a;
    int             type, oType, i;
    bool            bArray;

    exception = 0;

    if ( script->m_primaryTask == 0 )  // no task in progress?
    {
        type    = OBJECT_NULL;
        focus   = Math::PI*2.0f;
        minDist = 0.0f*g_unit;
        maxDist = 1000.0f*g_unit;

        if ( var->GetType() == CBotTypArrayPointer )
        {
            array = var->GetItemList();
            bArray = true;
        }
        else
        {
            type = var->GetValInt();
            bArray = false;
        }

        best = 100000.0f;
        pBest = 0;
        for ( i=0 ; i<1000000 ; i++ )
        {
            pObj = static_cast<CObject*>(script->m_iMan->SearchInstance(CLASS_OBJECT, i));
            if ( pObj == 0 )  break;
            if ( pObj == pThis )  continue;

            if ( pObj->GetTruck() != 0 )  continue;  // object transported?
            if ( !pObj->GetActif() )  continue;
            if ( pObj->GetProxyActivate() )  continue;

            oType = pObj->GetType();
            if ( oType == OBJECT_TOTO )  continue;

            if ( oType == OBJECT_RUINmobilew2 ||
                 oType == OBJECT_RUINmobilet1 ||
                 oType == OBJECT_RUINmobilet2 ||
                 oType == OBJECT_RUINmobiler1 ||
                 oType == OBJECT_RUINmobiler2 )
            {
                oType = OBJECT_RUINmobilew1;  // any ruin
            }

            if ( oType == OBJECT_SCRAP2 ||
                 oType == OBJECT_SCRAP3 ||
                 oType == OBJECT_SCRAP4 ||
                 oType == OBJECT_SCRAP5 )  // wastes?
            {
                oType = OBJECT_SCRAP1;  // any waste
            }

            if ( oType == OBJECT_BARRIER2 ||
                 oType == OBJECT_BARRIER3 )  // barriers?
            {
                oType = OBJECT_BARRIER1;  // any barrier
            }

            if ( bArray )
            {
                if ( !FindList(array, oType) )  continue;
            }
            else
            {
                if ( type != oType && type != OBJECT_NULL )  continue;
            }

            oPos = pObj->GetPosition(0);
            d = Math::DistanceProjected(iPos, oPos);
            if ( d < minDist || d > maxDist )  continue;  // too close or too far?

            if ( focus >= Math::PI*2.0f )
            {
                if ( d < best )
                {
                    best = d;
                    pBest = pObj;
                }
                continue;
            }

            a = Math::RotateAngle(oPos.x-iPos.x, iPos.z-oPos.z);  // CW !
            if ( Math::TestAngle(a, iAngle-focus/2.0f, iAngle+focus/2.0f) )
            {
                if ( d < best )
                {
                    best = d;
                    pBest = pObj;
                }
            }
        }

        if ( pBest == 0 )
        {
            exception = ERR_FIND_IMPOSSIBLE;
            return false;
        }

        pos = pBest->GetPosition(0);
        goal  = TGG_DEFAULT;
        crash = TGC_DEFAULT;
        altitude = 0.0f*g_unit;

        script->m_primaryTask = new CTaskManager(script->m_iMan, script->m_object);
        err = script->m_primaryTask->StartTaskGoto(pos, altitude, goal, crash);
        if ( err != ERR_OK )
        {
            delete script->m_primaryTask;
            script->m_primaryTask = 0;
            result->SetValInt(err);  // shows the error
            if ( script->m_errMode == ERM_STOP )
            {
                exception = err;
                return false;
            }
            return true;
        }
    }
    return Process(script, result, exception);
}

// Compilation "grab/drop(oper)".

CBotTypResult CScript::cGrabDrop(CBotVar* &var, void* user)
{
    if ( var == 0 )  return CBotTypResult(CBotTypFloat);
    if ( var->GetType() > CBotTypDouble )  return CBotTypResult(CBotErrBadNum);
    var = var->GetNext();
    if ( var != 0 )  return CBotTypResult(CBotErrOverParam);
    return CBotTypResult(CBotTypFloat);
}

// Instruction "grab(oper)".

bool CScript::rGrab(CBotVar* var, CBotVar* result, int& exception, void* user)
{
    CScript*    script = (static_cast<CObject *>(user))->GetRunScript();
    CObject*    pThis = static_cast<CObject *>(user);
    ObjectType  oType;
    TaskManipArm type;
    Error       err;

    exception = 0;

    if ( script->m_primaryTask == 0 )  // no task in progress?
    {
        script->m_primaryTask = new CTaskManager(script->m_iMan, script->m_object);
        if ( var == 0 )
        {
            type = TMA_FFRONT;
        }
        else
        {
            type = static_cast<TaskManipArm>(var->GetValInt());
        }

        oType = pThis->GetType();
        if ( oType == OBJECT_HUMAN ||
             oType == OBJECT_TECH  )
        {
            err = script->m_primaryTask->StartTaskTake();
        }
        else
        {
            err = script->m_primaryTask->StartTaskManip(TMO_GRAB, type);
        }

        if ( err != ERR_OK )
        {
            delete script->m_primaryTask;
            script->m_primaryTask = 0;
            result->SetValInt(err);  // shows the error
            if ( script->m_errMode == ERM_STOP )
            {
                exception = err;
                return false;
            }
            return true;
        }
    }
    return Process(script, result, exception);
}

// Instruction "drop(oper)".

bool CScript::rDrop(CBotVar* var, CBotVar* result, int& exception, void* user)
{
    CScript*    script = (static_cast<CObject *>(user))->GetRunScript();
    CObject*    pThis = static_cast<CObject *>(user);
    ObjectType  oType;
    TaskManipArm type;
    Error       err;

    exception = 0;

    if ( script->m_primaryTask == 0 )  // no task in progress?
    {
        script->m_primaryTask = new CTaskManager(script->m_iMan, script->m_object);
        if ( var == 0 )  type = TMA_FFRONT;
        else             type = static_cast<TaskManipArm>(var->GetValInt());

        oType = pThis->GetType();
        if ( oType == OBJECT_HUMAN ||
             oType == OBJECT_TECH  )
        {
            err = script->m_primaryTask->StartTaskTake();
        }
        else
        {
            err = script->m_primaryTask->StartTaskManip(TMO_DROP, type);
        }

        if ( err != ERR_OK )
        {
            delete script->m_primaryTask;
            script->m_primaryTask = 0;
            result->SetValInt(err);  // shows the error
            if ( script->m_errMode == ERM_STOP )
            {
                exception = err;
                return false;
            }
            return true;
        }
    }
    return Process(script, result, exception);
}

// Instruction "sniff()".

bool CScript::rSniff(CBotVar* var, CBotVar* result, int& exception, void* user)
{
    CScript*    script = (static_cast<CObject *>(user))->GetRunScript();
    Error       err;

    exception = 0;

    if ( script->m_primaryTask == 0 )  // no task in progress?
    {
        script->m_primaryTask = new CTaskManager(script->m_iMan, script->m_object);
        err = script->m_primaryTask->StartTaskSearch();
        if ( err != ERR_OK )
        {
            delete script->m_primaryTask;
            script->m_primaryTask = 0;
            result->SetValInt(err);  // shows the error
            if ( script->m_errMode == ERM_STOP )
            {
                exception = err;
                return false;
            }
            return true;
        }
    }
    return Process(script, result, exception);
}

// Compilation of the instruction "receive(nom, power)".

CBotTypResult CScript::cReceive(CBotVar* &var, void* user)
{
    if ( var == 0 )  return CBotTypResult(CBotErrLowParam);
    if ( var->GetType() != CBotTypString )  return CBotTypResult(CBotErrBadString);
    var = var->GetNext();

    if ( var == 0 )  return CBotTypResult(CBotTypFloat);
    if ( var->GetType() > CBotTypDouble )  return CBotTypResult(CBotErrBadNum);
    var = var->GetNext();

    if ( var != 0 )  return CBotTypResult(CBotErrOverParam);
    return CBotTypResult(CBotTypFloat);
}

// Instruction "receive(nom, power)".

bool CScript::rReceive(CBotVar* var, CBotVar* result, int& exception, void* user)
{
    CScript*    script = (static_cast<CObject *>(user))->GetRunScript();
    CObject*    pThis = static_cast<CObject *>(user);
    CBotString  cbs;
    Error       err;
    const char* p;
    float       value, power;

    exception = 0;

    if ( script->m_primaryTask == 0 )  // no task in progress?
    {
        script->m_primaryTask = new CTaskManager(script->m_iMan, script->m_object);

        cbs = var->GetValString();
        p = cbs;
        var = var->GetNext();

        power = 10.0f*g_unit;
        if ( var != 0 )
        {
            power = var->GetValFloat()*g_unit;
            var = var->GetNext();
        }

        err = script->m_primaryTask->StartTaskInfo(static_cast<const char*>(p), 0.0f, power, false);
        if ( err != ERR_OK )
        {
            delete script->m_primaryTask;
            script->m_primaryTask = 0;
            result->SetInit(IS_NAN);
            return true;
        }
    }
    if ( !Process(script, result, exception) )  return false;  // not finished

    value = pThis->GetInfoReturn();
    if ( value == NAN )
    {
        result->SetInit(IS_NAN);
    }
    else
    {
        result->SetValFloat(value);
    }
    return true;
}

// Compilation of the instruction "send(nom, value, power)".

CBotTypResult CScript::cSend(CBotVar* &var, void* user)
{
    if ( var == 0 )  return CBotTypResult(CBotErrLowParam);
    if ( var->GetType() != CBotTypString )  return CBotTypResult(CBotErrBadString);
    var = var->GetNext();

    if ( var == 0 )  return CBotTypResult(CBotErrLowParam);
    if ( var->GetType() > CBotTypDouble )  return CBotTypResult(CBotErrBadNum);
    var = var->GetNext();

    if ( var == 0 )  return CBotTypResult(CBotTypFloat);
    if ( var->GetType() > CBotTypDouble )  return CBotTypResult(CBotErrBadNum);
    var = var->GetNext();

    if ( var != 0 )  return CBotTypResult(CBotErrOverParam);
    return CBotTypResult(CBotTypFloat);
}

// Instruction "send(nom, value, power)".

bool CScript::rSend(CBotVar* var, CBotVar* result, int& exception, void* user)
{
    CScript*    script = (static_cast<CObject *>(user))->GetRunScript();
    CBotString  cbs;
    Error       err;
    const char* p;
    float       value, power;

    exception = 0;

    if ( script->m_primaryTask == 0 )  // no task in progress?
    {
        script->m_primaryTask = new CTaskManager(script->m_iMan, script->m_object);

        cbs = var->GetValString();
        p = cbs;
        var = var->GetNext();

        value = var->GetValFloat();
        var = var->GetNext();

        power = 10.0f*g_unit;
        if ( var != 0 )
        {
            power = var->GetValFloat()*g_unit;
            var = var->GetNext();
        }

        err = script->m_primaryTask->StartTaskInfo(static_cast<const char*>(p), value, power, true);
        if ( err != ERR_OK )
        {
            delete script->m_primaryTask;
            script->m_primaryTask = 0;
            result->SetValInt(err);  // shows the error
            if ( script->m_errMode == ERM_STOP )
            {
                exception = err;
                return false;
            }
            return true;
        }
    }
    return Process(script, result, exception);
}

// Seeks the nearest information terminal.

CObject* CScript::SearchInfo(CScript* script, CObject* object, float power)
{
    CObject     *pObj, *pBest;
    Math::Vector    iPos, oPos;
    ObjectType  type;
    float       dist, min;
    int         i;

    iPos = object->GetPosition(0);

    min = 100000.0f;
    pBest = 0;
    for ( i=0 ; i<1000000 ; i++ )
    {
        pObj = static_cast<CObject*>(script->m_iMan->SearchInstance(CLASS_OBJECT, i));
        if ( pObj == 0 )  break;

        type = pObj->GetType();
        if ( type != OBJECT_INFO )  continue;

        if ( !pObj->GetActif() )  continue;

        oPos = pObj->GetPosition(0);
        dist = Math::Distance(oPos, iPos);
        if ( dist > power )  continue;  // too far?
        if ( dist < min )
        {
            min = dist;
            pBest = pObj;
        }
    }

    return pBest;
}

// Compilation of the instruction "deleteinfo(nom, power)".

CBotTypResult CScript::cDeleteInfo(CBotVar* &var, void* user)
{
    if ( var == 0 )  return CBotTypResult(CBotErrLowParam);
    if ( var->GetType() != CBotTypString )  return CBotTypResult(CBotErrBadString);
    var = var->GetNext();

    if ( var == 0 )  return CBotTypResult(CBotTypFloat);
    if ( var->GetType() > CBotTypDouble )  return CBotTypResult(CBotErrBadNum);
    var = var->GetNext();

    if ( var != 0 )  return CBotTypResult(CBotErrOverParam);
    return CBotTypResult(CBotTypFloat);
}

// Instruction "deleteinfo(nom, power)".

bool CScript::rDeleteInfo(CBotVar* var, CBotVar* result, int& exception, void* user)
{
    CScript*    script = (static_cast<CObject *>(user))->GetRunScript();
    CObject*    pThis = static_cast<CObject *>(user);
    CObject*    pInfo;
    CBotString  cbs;
    Info        info;
    const char* p;
    float       power;
    int         i, total;

    exception = 0;

    cbs = var->GetValString();
    p = cbs;
    var = var->GetNext();

    power = 10.0f*g_unit;
    if ( var != 0 )
    {
        power = var->GetValFloat()*g_unit;
        var = var->GetNext();
    }

    pInfo = SearchInfo(script, pThis, power);
    if ( pInfo == 0 )
    {
        result->SetValFloat(0.0f);  // false
        return true;
    }

    total = pInfo->GetInfoTotal();
    for ( i=0 ; i<total ; i++ )
    {
        info = pInfo->GetInfo(i);
        if ( strcmp(info.name, p) == 0 )
        {
            pInfo->DeleteInfo(i);
            result->SetValFloat(1.0f);  // true
            return true;
        }
    }
    result->SetValFloat(0.0f);  // false
    return true;
}

// Compilation of the instruction "testinfo(nom, power)".

CBotTypResult CScript::cTestInfo(CBotVar* &var, void* user)
{
    if ( var == 0 )  return CBotTypResult(CBotErrLowParam);
    if ( var->GetType() != CBotTypString )  return CBotTypResult(CBotErrBadString);
    var = var->GetNext();

    if ( var == 0 )  return CBotTypResult(CBotTypBoolean);
    if ( var->GetType() > CBotTypDouble )  return CBotTypResult(CBotErrBadNum);
    var = var->GetNext();

    if ( var != 0 )  return CBotTypResult(CBotErrOverParam);
    return CBotTypResult(CBotTypBoolean);
}

// Instruction "testinfo(nom, power)".

bool CScript::rTestInfo(CBotVar* var, CBotVar* result, int& exception, void* user)
{
    CScript*    script = (static_cast<CObject *>(user))->GetRunScript();
    CObject*    pThis = static_cast<CObject *>(user);
    CObject*    pInfo;
    CBotString  cbs;
    Info        info;
    const char* p;
    float       power;
    int         i, total;

    exception = 0;

    cbs = var->GetValString();
    p = cbs;
    var = var->GetNext();

    power = 10.0f*g_unit;
    if ( var != 0 )
    {
        power = var->GetValFloat()*g_unit;
        var = var->GetNext();
    }

    pInfo = SearchInfo(script, pThis, power);
    if ( pInfo == 0 )
    {
        result->SetValInt(false);
        return true;
    }

    total = pInfo->GetInfoTotal();
    for ( i=0 ; i<total ; i++ )
    {
        info = pInfo->GetInfo(i);
        if ( strcmp(info.name, p) == 0 )
        {
            result->SetValInt(true);
            return true;
        }
    }
    result->SetValInt(false);
    return true;
}

// Instruction "thump()".

bool CScript::rThump(CBotVar* var, CBotVar* result, int& exception, void* user)
{
    CScript*    script = (static_cast<CObject *>(user))->GetRunScript();
    Error       err;

    exception = 0;

    if ( script->m_primaryTask == 0 )  // no task in progress?
    {
        script->m_primaryTask = new CTaskManager(script->m_iMan, script->m_object);
        err = script->m_primaryTask->StartTaskTerraform();
        if ( err != ERR_OK )
        {
            delete script->m_primaryTask;
            script->m_primaryTask = 0;
            result->SetValInt(err);  // shows the error
            if ( script->m_errMode == ERM_STOP )
            {
                exception = err;
                return false;
            }
            return true;
        }
    }
    return Process(script, result, exception);
}

// Instruction "recycle()".

bool CScript::rRecycle(CBotVar* var, CBotVar* result, int& exception, void* user)
{
    CScript*    script = (static_cast<CObject *>(user))->GetRunScript();
    Error       err;

    exception = 0;

    if ( script->m_primaryTask == 0 )  // no task in progress?
    {
        script->m_primaryTask = new CTaskManager(script->m_iMan, script->m_object);
        err = script->m_primaryTask->StartTaskRecover();
        if ( err != ERR_OK )
        {
            delete script->m_primaryTask;
            script->m_primaryTask = 0;
            result->SetValInt(err);  // shows the error
            if ( script->m_errMode == ERM_STOP )
            {
                exception = err;
                return false;
            }
            return true;
        }
    }
    return Process(script, result, exception);
}

// Compilation "shield(oper, radius)".

CBotTypResult CScript::cShield(CBotVar* &var, void* user)
{
    if ( var == 0 )  return CBotTypResult(CBotErrLowParam);
    if ( var->GetType() > CBotTypDouble )  return CBotTypResult(CBotErrBadNum);
    var = var->GetNext();

    if ( var == 0 )  return CBotTypResult(CBotErrLowParam);
    if ( var->GetType() > CBotTypDouble )  return CBotTypResult(CBotErrBadNum);
    var = var->GetNext();

    if ( var != 0 )  return CBotTypResult(CBotErrOverParam);

    return CBotTypResult(CBotTypFloat);
}

// Instruction "shield(oper, radius)".

bool CScript::rShield(CBotVar* var, CBotVar* result, int& exception, void* user)
{
    CScript*    script = (static_cast<CObject *>(user))->GetRunScript();
    CObject*    pThis = static_cast<CObject *>(user);
    float       oper, radius;
    Error       err;

    oper = var->GetValFloat();  // 0=down, 1=up
    var = var->GetNext();

    radius = var->GetValFloat();
    if ( radius < 10.0f )  radius = 10.0f;
    if ( radius > 25.0f )  radius = 25.0f;
    radius = (radius-10.0f)/15.0f;

    if ( *script->m_secondaryTask == 0 )  // shield folds?
    {
        if ( oper == 0.0f )  // down?
        {
            result->SetValInt(1);  // shows the error
        }
        else    // up ?
        {
            pThis->SetParam(radius);

            *script->m_secondaryTask = new CTaskManager(script->m_iMan, script->m_object);
            err = (*script->m_secondaryTask)->StartTaskShield(TSM_UP, 1000.0f);
            if ( err != ERR_OK )
            {
                delete *script->m_secondaryTask;
                *script->m_secondaryTask = 0;
                result->SetValInt(err);  // shows the error
            }
        }
    }
    else    // shield deployed?
    {
        if ( oper == 0.0f )  // down?
        {
            (*script->m_secondaryTask)->StartTaskShield(TSM_DOWN, 0.0f);
        }
        else    // up?
        {
//?         result->SetValInt(1);  // shows the error
            pThis->SetParam(radius);
            (*script->m_secondaryTask)->StartTaskShield(TSM_UPDATE, 0.0f);
        }
    }

    return true;
}

// Compilation "fire(delay)".

CBotTypResult CScript::cFire(CBotVar* &var, void* user)
{
#if 0
    CObject*    pThis = static_cast<CObject *>(user);
    ObjectType  type;

    type = pThis->GetType();

    if ( type == OBJECT_ANT )
    {
        return cOnePoint(var, user);
    }
    else if ( type == OBJECT_SPIDER )
    {
        return cNull(var, user);
    }
    else
    {
        if ( var == 0 )  return CBotTypResult(CBotTypFloat);
        if ( var->GetType() > CBotTypDouble )  return CBotTypResult(CBotErrBadNum);
        var = var->GetNext();
        if ( var != 0 )  return CBotTypResult(CBotErrOverParam);
        return CBotTypResult(CBotTypFloat);
    }
#else
    return CBotTypResult(CBotTypFloat);
#endif
}

// Instruction "fire(delay)".

bool CScript::rFire(CBotVar* var, CBotVar* result, int& exception, void* user)
{
    CScript*    script = (static_cast<CObject *>(user))->GetRunScript();
    CObject*    pThis = static_cast<CObject *>(user);
    float       delay;
    Math::Vector    impact;
    Error       err;
    ObjectType  type;

    exception = 0;

    if ( script->m_primaryTask == 0 )  // no task in progress?
    {
        script->m_primaryTask = new CTaskManager(script->m_iMan, script->m_object);

        type = pThis->GetType();

        if ( type == OBJECT_ANT )
        {
            if ( !GetPoint(var, exception, impact) )  return true;
            impact.y += pThis->GetWaterLevel();
            err = script->m_primaryTask->StartTaskFireAnt(impact);
        }
        else if ( type == OBJECT_SPIDER )
        {
            err = script->m_primaryTask->StartTaskSpiderExplo();
        }
        else
        {
            if ( var == 0 )  delay = 0.0f;
            else             delay = var->GetValFloat();
            err = script->m_primaryTask->StartTaskFire(delay);
        }

        if ( err != ERR_OK )
        {
            delete script->m_primaryTask;
            script->m_primaryTask = 0;
            result->SetValInt(err);  // shows the error
            return true;
        }
    }
    return Process(script, result, exception);
}

// Instruction "aim(dir)".

bool CScript::rAim(CBotVar* var, CBotVar* result, int& exception, void* user)
{
    CScript*    script = (static_cast<CObject *>(user))->GetRunScript();
    float       value;
    Error       err;

    exception = 0;

    if ( script->m_primaryTask == 0 )  // no task in progress?
    {
        script->m_primaryTask = new CTaskManager(script->m_iMan, script->m_object);
        value = var->GetValFloat();
        err = script->m_primaryTask->StartTaskGunGoal(value*Math::PI/180.0f, 0.0f);
        if ( err != ERR_OK )
        {
            delete script->m_primaryTask;
            script->m_primaryTask = 0;
            result->SetValInt(err);  // shows the error
            return true;
        }
    }
    return Process(script, result, exception);
}

// Compilation of the instruction "motor(left, right)".

CBotTypResult CScript::cMotor(CBotVar* &var, void* user)
{
    if ( var == 0 )  return CBotTypResult(CBotErrLowParam);
    if ( var->GetType() > CBotTypDouble )  return CBotTypResult(CBotErrBadNum);
    var = var->GetNext();

    if ( var == 0 )  return CBotTypResult(CBotErrLowParam);
    if ( var->GetType() > CBotTypDouble )  return CBotTypResult(CBotErrBadNum);
    var = var->GetNext();

    if ( var != 0 )  return CBotTypResult(CBotErrOverParam);

    return CBotTypResult(CBotTypFloat);
}

// Instruction "motor(left, right)".

bool CScript::rMotor(CBotVar* var, CBotVar* result, int& exception, void* user)
{
    CObject*    pThis = static_cast<CObject *>(user);
    CPhysics*   physics = (static_cast<CObject *>(user))->GetPhysics();
    float       left, right, speed, turn;

    left = var->GetValFloat();
    var = var->GetNext();
    right = var->GetValFloat();

    speed = (left+right)/2.0f;
    if ( speed < -1.0f )  speed = -1.0f;
    if ( speed >  1.0f )  speed =  1.0f;

    turn = left-right;
    if ( turn < -1.0f )  turn = -1.0f;
    if ( turn >  1.0f )  turn =  1.0f;

    if ( pThis->GetFixed() )  // ant on the back?
    {
        speed = 0.0f;
        turn  = 0.0f;
    }

    physics->SetMotorSpeedX(speed);  // forward/backward
    physics->SetMotorSpeedZ(turn);  // turns

    return true;
}

// Instruction "jet(power)".

bool CScript::rJet(CBotVar* var, CBotVar* result, int& exception, void* user)
{
    CPhysics*   physics = (static_cast<CObject *>(user))->GetPhysics();
    float       value;

    value = var->GetValFloat();
    physics->SetMotorSpeedY(value);

    return true;
}

// Compilation of the instruction "topo(pos)".

CBotTypResult CScript::cTopo(CBotVar* &var, void* user)
{
    CBotTypResult   ret;

    if ( var == 0 )  return CBotTypResult(CBotErrLowParam);
    ret = CScript::cPoint(var, user);
    if ( ret.GetType() != 0 )  return ret;

    if ( var == 0 )  return CBotTypResult(CBotTypFloat);
    return CBotTypResult(CBotErrOverParam);
}

// Instruction "topo(pos)".

bool CScript::rTopo(CBotVar* var, CBotVar* result, int& exception, void* user)
{
    CScript*    script = (static_cast<CObject *>(user))->GetRunScript();
    Math::Vector    pos;
    float       level;

    exception = 0;

    if ( !GetPoint(var, exception, pos) )  return true;

    level = script->m_terrain->GetFloorLevel(pos);
    level -= script->m_water->GetLevel();
    result->SetValFloat(level/g_unit);
    return true;
}

// Compilation of the instruction "message(string, type)".

CBotTypResult CScript::cMessage(CBotVar* &var, void* user)
{
    if ( var == 0 )  return CBotTypResult(CBotErrLowParam);
    if ( var->GetType() != CBotTypString &&
         var->GetType() >  CBotTypDouble )  return CBotTypResult(CBotErrBadNum);
    var = var->GetNext();

    if ( var == 0 )  return CBotTypResult(CBotTypFloat);
    if ( var->GetType() > CBotTypDouble )  return CBotTypResult(CBotErrBadNum);
    var = var->GetNext();

    if ( var == 0 )  return CBotTypResult(CBotTypFloat);
    return CBotTypResult(CBotErrOverParam);
}

// Instruction "message(string, type)".

bool CScript::rMessage(CBotVar* var, CBotVar* result, int& exception, void* user)
{
    CScript*    script = (static_cast<CObject *>(user))->GetRunScript();
    CBotString  cbs;
    const char* p;
    Ui::TextType    type;

    cbs = var->GetValString();
    p = cbs;

    type = Ui::TT_MESSAGE;
    var = var->GetNext();
    if ( var != 0 )
    {
        type = static_cast<Ui::TextType>(var->GetValInt());
    }

    script->m_displayText->DisplayText(p, script->m_object, 10.0f, type);
    script->m_main->CheckEndMessage(p);

    return true;
}

// Instruction "cmdline(rank)".

bool CScript::rCmdline(CBotVar* var, CBotVar* result, int& exception, void* user)
{
    CObject*    pThis = static_cast<CObject *>(user);
    float       value;
    int         rank;

    rank = var->GetValInt();
    value = pThis->GetCmdLine(rank);
    result->SetValFloat(value);

    return true;
}

// Instruction "ismovie()".

bool CScript::rIsMovie(CBotVar* var, CBotVar* result, int& exception, void* user)
{
    CScript*    script = (static_cast<CObject *>(user))->GetRunScript();
    float       value;

    value = script->m_main->GetMovieLock()?1.0f:0.0f;
    result->SetValFloat(value);

    return true;
}

// Instruction "errmode(mode)".

bool CScript::rErrMode(CBotVar* var, CBotVar* result, int& exception, void* user)
{
    CScript*    script = (static_cast<CObject *>(user))->GetRunScript();
    int         value;

    value = var->GetValInt();
    if ( value < 0 )  value = 0;
    if ( value > 1 )  value = 1;
    script->m_errMode = value;

    return true;
}

// Instruction "ipf(num)".

bool CScript::rIPF(CBotVar* var, CBotVar* result, int& exception, void* user)
{
    CScript*    script = (static_cast<CObject *>(user))->GetRunScript();
    int         value;

    value = var->GetValInt();
    if ( value <     1 )  value =     1;
    if ( value > 10000 )  value = 10000;
    script->m_ipf = value;

    return true;
}

// Instruction "abstime()".

bool CScript::rAbsTime(CBotVar* var, CBotVar* result, int& exception, void* user)
{
    CScript*    script = (static_cast<CObject *>(user))->GetRunScript();
    float       value;

    value = script->m_main->GetGameTime();
    result->SetValFloat(value);
    return true;
}


// Prepares a file name.

void PrepareFilename(CBotString &filename, const char *dir)
{
    int         pos;

    pos = filename.ReverseFind('\\');
    if ( pos > 0 )
    {
        filename = filename.Mid(pos+1);  // removes folders
    }

    pos = filename.ReverseFind('/');
    if ( pos > 0 )
    {
        filename = filename.Mid(pos+1);  // also those with /
    }

    pos = filename.ReverseFind(':');
    if ( pos > 0 )
    {
        filename = filename.Mid(pos+1);  // also removes the drive letter C:
    }

    filename = CBotString(dir) + CBotString("\\") + filename;
}

// Instruction "deletefile(filename)".

bool CScript::rDeleteFile(CBotVar* var, CBotVar* result, int& exception, void* user)
{
    CScript*    script = (static_cast<CObject *>(user))->GetRunScript();
    CBotString  cbs;
    const char* filename;
    const char* dir;

    cbs = var->GetValString();
    dir = script->m_main->GetFilesDir();
    PrepareFilename(cbs, dir);
    filename = cbs;
    //std function that removes file.
    return (!remove(filename));
}

// Compilation of the instruction "pendown(color, width)".

CBotTypResult CScript::cPenDown(CBotVar* &var, void* user)
{
    if ( var == 0 )  return CBotTypResult(CBotTypFloat);
    if ( var->GetType() > CBotTypDouble )  return CBotTypResult(CBotErrBadNum);
    var = var->GetNext();

    if ( var == 0 )  return CBotTypResult(CBotTypFloat);
    if ( var->GetType() > CBotTypDouble )  return CBotTypResult(CBotErrBadNum);
    var = var->GetNext();

    if ( var == 0 )  return CBotTypResult(CBotTypFloat);
    return CBotTypResult(CBotErrOverParam);
}

// Instruction "pendown(color, width)".

bool CScript::rPenDown(CBotVar* var, CBotVar* result, int& exception, void* user)
{
    CScript*    script = (static_cast<CObject *>(user))->GetRunScript();
    CObject*    pThis = static_cast<CObject *>(user);
    int         color;
    float       width;
    Error       err;

    if ( pThis->GetType() == OBJECT_MOBILEdr )
    {
        exception = 0;

        if ( script->m_primaryTask == 0 )  // no task in progress?
        {
            if ( var != 0 )
            {
                color = var->GetValInt();
                if ( color <  0 )  color =  0;
                if ( color > 17 )  color = 17;
                pThis->SetTraceColor(color);

                var = var->GetNext();
                if ( var != 0 )
                {
                    width = var->GetValFloat();
                    if ( width < 0.1f )  width = 0.1f;
                    if ( width > 1.0f )  width = 1.0f;
                    pThis->SetTraceWidth(width);
                }
            }
            pThis->SetTraceDown(true);

            script->m_primaryTask = new CTaskManager(script->m_iMan, script->m_object);
            err = script->m_primaryTask->StartTaskPen(pThis->GetTraceDown(), pThis->GetTraceColor());
            if ( err != ERR_OK )
            {
                delete script->m_primaryTask;
                script->m_primaryTask = 0;
                result->SetValInt(err);  // shows the error
                if ( script->m_errMode == ERM_STOP )
                {
                    exception = err;
                    return false;
                }
                return true;
            }
        }
        return Process(script, result, exception);
    }
    else
    {
        if ( var != 0 )
        {
            color = var->GetValInt();
            if ( color <  0 )  color =  0;
            if ( color > 17 )  color = 17;
            pThis->SetTraceColor(color);

            var = var->GetNext();
            if ( var != 0 )
            {
                width = var->GetValFloat();
                if ( width < 0.1f )  width = 0.1f;
                if ( width > 1.0f )  width = 1.0f;
                pThis->SetTraceWidth(width);
            }
        }
        pThis->SetTraceDown(true);

        return true;
    }
}

// Instruction "penup()".

bool CScript::rPenUp(CBotVar* var, CBotVar* result, int& exception, void* user)
{
    CScript*    script = (static_cast<CObject *>(user))->GetRunScript();
    CObject*    pThis = static_cast<CObject *>(user);
    Error       err;

    if ( pThis->GetType() == OBJECT_MOBILEdr )
    {
        exception = 0;

        if ( script->m_primaryTask == 0 )  // no task in progress?
        {
            pThis->SetTraceDown(false);

            script->m_primaryTask = new CTaskManager(script->m_iMan, script->m_object);
            err = script->m_primaryTask->StartTaskPen(pThis->GetTraceDown(), pThis->GetTraceColor());
            if ( err != ERR_OK )
            {
                delete script->m_primaryTask;
                script->m_primaryTask = 0;
                result->SetValInt(err);  // shows the error
                if ( script->m_errMode == ERM_STOP )
                {
                    exception = err;
                    return false;
                }
                return true;
            }
        }
        return Process(script, result, exception);
    }
    else
    {
        pThis->SetTraceDown(false);
        return true;
    }
}

// Instruction "pencolor()".

bool CScript::rPenColor(CBotVar* var, CBotVar* result, int& exception, void* user)
{
    CScript*    script = (static_cast<CObject *>(user))->GetRunScript();
    CObject*    pThis = static_cast<CObject *>(user);
    int         color;
    Error       err;

    if ( pThis->GetType() == OBJECT_MOBILEdr )
    {
        exception = 0;

        if ( script->m_primaryTask == 0 )  // no task in progress?
        {
            color = var->GetValInt();
            if ( color <  0 )  color =  0;
            if ( color > 17 )  color = 17;
            pThis->SetTraceColor(color);

            script->m_primaryTask = new CTaskManager(script->m_iMan, script->m_object);
            err = script->m_primaryTask->StartTaskPen(pThis->GetTraceDown(), pThis->GetTraceColor());
            if ( err != ERR_OK )
            {
                delete script->m_primaryTask;
                script->m_primaryTask = 0;
                result->SetValInt(err);  // shows the error
                if ( script->m_errMode == ERM_STOP )
                {
                    exception = err;
                    return false;
                }
                return true;
            }
        }
        return Process(script, result, exception);
    }
    else
    {
        color = var->GetValInt();
        if ( color <  0 )  color =  0;
        if ( color > 17 )  color = 17;
        pThis->SetTraceColor(color);

        return true;
    }
}

// Instruction "penwidth()".

bool CScript::rPenWidth(CBotVar* var, CBotVar* result, int& exception, void* user)
{
    CObject*    pThis = static_cast<CObject *>(user);
    float       width;

    width = var->GetValFloat();
    if ( width < 0.1f )  width = 0.1f;
    if ( width > 1.0f )  width = 1.0f;
    pThis->SetTraceWidth(width);
    return true;
}



// Object's constructor.

CScript::CScript(CInstanceManager* iMan, CObject* object, CTaskManager** secondaryTask)
{
    m_iMan = iMan;
    m_iMan->AddInstance(CLASS_SCRIPT, this, 100);

    m_engine        = static_cast<Gfx::CEngine*>(m_iMan->SearchInstance(CLASS_ENGINE));
    m_main          = static_cast<CRobotMain*>(m_iMan->SearchInstance(CLASS_MAIN));
    m_terrain       = static_cast<Gfx::CTerrain*>(m_iMan->SearchInstance(CLASS_TERRAIN));
    m_water         = static_cast<Gfx::CWater*>(m_iMan->SearchInstance(CLASS_WATER));
    m_botProg       = nullptr;
    m_object        = object;
    m_primaryTask   = nullptr;
    m_secondaryTask = secondaryTask;

    m_interface = static_cast<Ui::CInterface*>(m_iMan->SearchInstance(CLASS_INTERFACE));
    m_displayText = static_cast<Ui::CDisplayText*>(m_iMan->SearchInstance(CLASS_DISPLAYTEXT));

    m_ipf = CBOT_IPF;
    m_errMode = ERM_STOP;
    m_len = 0;
    m_script = nullptr;
    m_bRun = false;
    m_bStepMode = false;
    m_bCompile = false;
    m_title[0] = 0;
    m_cursor1 = 0;
    m_cursor2 = 0;
    m_filename[0] = 0;
}

// Initializes all functions for module CBOT.

void CScript::InitFonctions()
{
    CBotProgram::AddFunction("sin",       rSin,       CScript::cOneFloat);
    CBotProgram::AddFunction("cos",       rCos,       CScript::cOneFloat);
    CBotProgram::AddFunction("tan",       rTan,       CScript::cOneFloat);
    CBotProgram::AddFunction("asin",      raSin,      CScript::cOneFloat);
    CBotProgram::AddFunction("acos",      raCos,      CScript::cOneFloat);
    CBotProgram::AddFunction("atan",      raTan,      CScript::cOneFloat);
    CBotProgram::AddFunction("sqrt",      rSqrt,      CScript::cOneFloat);
    CBotProgram::AddFunction("pow",       rPow,       CScript::cTwoFloat);
    CBotProgram::AddFunction("rand",      rRand,      CScript::cNull);
    CBotProgram::AddFunction("abs",       rAbs,       CScript::cOneFloat);

    CBotProgram::AddFunction("retobject", rGetObject, CScript::cGetObject);
    CBotProgram::AddFunction("search",    rSearch,    CScript::cSearch);
    CBotProgram::AddFunction("radar",     rRadar,     CScript::cRadar);
    CBotProgram::AddFunction("detect",    rDetect,    CScript::cDetect);
    CBotProgram::AddFunction("direction", rDirection, CScript::cDirection);
    CBotProgram::AddFunction("produce",   rProduce,   CScript::cProduce);
    CBotProgram::AddFunction("distance",  rDistance,  CScript::cDistance);
    CBotProgram::AddFunction("distance2d",rDistance2d,CScript::cDistance);
    CBotProgram::AddFunction("space",     rSpace,     CScript::cSpace);
    CBotProgram::AddFunction("flatground",rFlatGround,CScript::cFlatGround);
    CBotProgram::AddFunction("wait",      rWait,      CScript::cOneFloat);
    CBotProgram::AddFunction("move",      rMove,      CScript::cOneFloat);
    CBotProgram::AddFunction("turn",      rTurn,      CScript::cOneFloat);
    CBotProgram::AddFunction("goto",      rGoto,      CScript::cGoto);
    CBotProgram::AddFunction("find",      rFind,      CScript::cOneFloat);
    CBotProgram::AddFunction("grab",      rGrab,      CScript::cGrabDrop);
    CBotProgram::AddFunction("drop",      rDrop,      CScript::cGrabDrop);
    CBotProgram::AddFunction("sniff",     rSniff,     CScript::cNull);
    CBotProgram::AddFunction("receive",   rReceive,   CScript::cReceive);
    CBotProgram::AddFunction("send",      rSend,      CScript::cSend);
    CBotProgram::AddFunction("deleteinfo",rDeleteInfo,CScript::cDeleteInfo);
    CBotProgram::AddFunction("testinfo",  rTestInfo,  CScript::cTestInfo);
    CBotProgram::AddFunction("thump",     rThump,     CScript::cNull);
    CBotProgram::AddFunction("recycle",   rRecycle,   CScript::cNull);
    CBotProgram::AddFunction("shield",    rShield,    CScript::cShield);
    CBotProgram::AddFunction("fire",      rFire,      CScript::cFire);
    CBotProgram::AddFunction("aim",       rAim,       CScript::cOneFloat);
    CBotProgram::AddFunction("motor",     rMotor,     CScript::cMotor);
    CBotProgram::AddFunction("jet",       rJet,       CScript::cOneFloat);
    CBotProgram::AddFunction("topo",      rTopo,      CScript::cTopo);
    CBotProgram::AddFunction("message",   rMessage,   CScript::cMessage);
    CBotProgram::AddFunction("cmdline",   rCmdline,   CScript::cOneFloat);
    CBotProgram::AddFunction("ismovie",   rIsMovie,   CScript::cNull);
    CBotProgram::AddFunction("errmode",   rErrMode,   CScript::cOneFloat);
    CBotProgram::AddFunction("ipf",       rIPF,       CScript::cOneFloat);
    CBotProgram::AddFunction("abstime",   rAbsTime,   CScript::cNull);
    CBotProgram::AddFunction("deletefile",rDeleteFile,CScript::cString);
    CBotProgram::AddFunction("pendown",   rPenDown,   CScript::cPenDown);
    CBotProgram::AddFunction("penup",     rPenUp,     CScript::cNull);
    CBotProgram::AddFunction("pencolor",  rPenColor,  CScript::cOneFloat);
    CBotProgram::AddFunction("penwidth",  rPenWidth,  CScript::cOneFloat);
}

// Object's destructor.

CScript::~CScript()
{
<<<<<<< HEAD
    if (m_botProg != nullptr)
    {
        delete m_botProg;
        m_botProg = nullptr;
    }
    if (m_primaryTask != nullptr)
    {
        delete m_primaryTask;
        m_primaryTask = nullptr;
    }
    if (m_script != nullptr)
    {
        delete m_script;
        m_script = nullptr;
    }
=======
    delete m_botProg;
    m_botProg = nullptr;

    delete m_primaryTask;
    m_primaryTask = nullptr;

    delete[] m_script;
    m_script = nullptr;
>>>>>>> 1d42c716

    m_len = 0;

    m_iMan->DeleteInstance(CLASS_SCRIPT, this);
}


// Gives the script editable block of text.

void CScript::PutScript(Ui::CEdit* edit, const char* name)
{
    if ( m_script == nullptr )
    {
        New(edit, name);
    }
    else
    {
        edit->SetText(m_script);
        edit->SetCursor(m_cursor2, m_cursor1);
        edit->ShowSelect();
    }
    edit->SetFocus(true);
}

// The script takes a paved text.

bool CScript::GetScript(Ui::CEdit* edit)
{
    int     len;

    delete[] m_script;
    m_script = nullptr;

    len = edit->GetTextLength();
    m_script = new char[len+1];

    edit->GetText(m_script, len+1);
    edit->GetCursor(m_cursor2, m_cursor1);
    m_len = strlen(m_script);

    if ( !CheckToken() )
    {
        edit->SetCursor(m_cursor2, m_cursor1);
        edit->ShowSelect();
        edit->SetFocus(true);
        return false;
    }

    if ( !Compile() )
    {
        edit->SetCursor(m_cursor2, m_cursor1);
        edit->ShowSelect();
        edit->SetFocus(true);
        return false;
    }

    return true;
}

// Indicates whether a program is compiled correctly.

bool CScript::GetCompile()
{
    return m_bCompile;
}

// Indicates whether the program is empty.

bool CScript::IsEmpty()
{
    int     i;

    for ( i=0 ; i<m_len ; i++ )
    {
        if ( m_script[i] != ' '  &&
             m_script[i] != '\n' )  return false;
    }
    return true;
}

// Checks if a program does not contain the prohibited instructions
// and if it contains well at least once every mandatory instructions.

bool CScript::CheckToken()
{
    CBotToken*  bt;
    CBotString  bs;
    const char* token;
    int         error, cursor1, cursor2, i;
    char        used[100];

    if ( !m_object->GetCheckToken() )  return true;

    m_error = 0;
    m_title[0] = 0;
    m_token[0] = 0;
    m_bCompile = false;

    for ( i=0 ; i<m_main->GetObligatoryToken() ; i++ )
    {
        used[i] = 0;  // token not used
    }

    bt = CBotToken::CompileTokens(m_script, error);
    while ( bt != 0 )
    {
        bs = bt->GetString();
        token = bs;

        cursor1 = bt->GetStart();
        cursor2 = bt->GetEnd();

        i = m_main->IsObligatoryToken(token);
        if ( i != -1 )
        {
            used[i] = 1;  // token used
        }

        if ( !m_main->IsProhibitedToken(token) )
        {
            m_error = ERR_PROHIBITEDTOKEN;
            m_cursor1 = cursor1;
            m_cursor2 = cursor2;
            strcpy(m_title, "<erreur>");
            CBotToken::Delete(bt);
            return false;
        }

        bt = bt->GetNext();
    }

    // At least once every obligatory instruction?
    for ( i=0 ; i<m_main->GetObligatoryToken() ; i++ )
    {
        if ( used[i] == 0 )  // token not used?
        {
            strcpy(m_token, m_main->GetObligatoryToken(i));
            m_error = ERR_OBLIGATORYTOKEN;
            strcpy(m_title, "<erreur>");
            CBotToken::Delete(bt);
            return false;
        }
    }

    CBotToken::Delete(bt);
    return true;
}

// Compile the script of a paved text.

bool CScript::Compile()
{
    CBotStringArray liste;
    int             i;
    const char*     p;

    m_error = 0;
    m_cursor1 = 0;
    m_cursor2 = 0;
    m_title[0] = 0;
    m_bCompile = false;

    if ( IsEmpty() )  // program exist?
    {
        delete m_botProg;
        m_botProg = 0;
        return true;
    }

    if ( m_botProg == 0 )
    {
        m_botProg = new CBotProgram(m_object->GetBotVar());
    }

    if ( m_botProg->Compile(m_script, liste, this) )
    {
        if ( liste.GetSize() == 0 )
        {
            strcpy(m_title, "<sans nom>");
        }
        else
        {
            p = liste[0];
            i = 0;
            while ( true )
            {
                if ( p[i] == 0 || p[i] == '(' )  break;
                if ( i >= 20 )
                {
                    m_title[i++] = '.';
                    m_title[i++] = '.';
                    m_title[i++] = '.';
                    break;
                }
                m_title[i] = p[i];
                i ++;
            }
            m_title[i] = 0;
        }
        m_bCompile = true;
        return true;
    }
    else
    {
        m_botProg->GetError(m_error, m_cursor1, m_cursor2);
        if ( m_cursor1 < 0 || m_cursor1 > m_len ||
             m_cursor2 < 0 || m_cursor2 > m_len )
        {
            m_cursor1 = 0;
            m_cursor2 = 0;
        }
        if ( m_error == 0 )
        {
            m_cursor1 = m_cursor2 = 0;
        }
        strcpy(m_title, "<erreur>");
        return false;
    }
}


// Returns the title of the script.

void CScript::GetTitle(char* buffer)
{
    strcpy(buffer, m_title);
}


// Choice of mode of execution.

void CScript::SetStepMode(bool bStep)
{
    m_bStepMode = bStep;
}


// Runs the program from the beginning.

bool CScript::Run()
{
    if( m_botProg == 0 )  return false;
    if ( m_script == nullptr || m_len == 0 )  return false;

    if ( !m_botProg->Start(m_title) )  return false;

    m_object->SetRunScript(this);
    m_bRun = true;
    m_bContinue = false;
    m_ipf = CBOT_IPF;
    m_errMode = ERM_STOP;

    if ( m_bStepMode )  // step by step mode?
    {
        Event   newEvent;
        memset(&newEvent, 0, sizeof(Event));
        Step(newEvent);
    }

    return true;
}

// Continues the execution of current program.
// Returns true when execution is finished.

bool CScript::Continue(const Event &event)
{
    if( m_botProg == 0 )  return true;
    if ( !m_bRun )  return true;

    m_event = event;

    if ( m_bStepMode )  // step by step mode?
    {
        if ( m_bContinue )  // instuction "move", "goto", etc. ?
        {
            if ( m_botProg->Run(m_object, 0) )
            {
                m_botProg->GetError(m_error, m_cursor1, m_cursor2);
                if ( m_cursor1 < 0 || m_cursor1 > m_len ||
                     m_cursor2 < 0 || m_cursor2 > m_len )
                {
                    m_cursor1 = 0;
                    m_cursor2 = 0;
                }
                if ( m_error == 0 )
                {
                    m_cursor1 = m_cursor2 = 0;
                }
                m_bRun = false;

                if ( m_error != 0 && m_errMode == ERM_STOP )
                {
                    char    s[100];
                    GetError(s);
                    m_displayText->DisplayText(s, m_object, 10.0f, Ui::TT_ERROR);
                }
                m_engine->SetPause(true);  // gives pause
                return true;
            }
            if ( !m_bContinue )
            {
                m_engine->SetPause(true);  // gives pause
            }
        }

        return false;
    }

    if ( m_botProg->Run(m_object, m_ipf) )
    {
        m_botProg->GetError(m_error, m_cursor1, m_cursor2);
        if ( m_cursor1 < 0 || m_cursor1 > m_len ||
             m_cursor2 < 0 || m_cursor2 > m_len )
        {
            m_cursor1 = 0;
            m_cursor2 = 0;
        }
        if ( m_error == 0 )
        {
            m_cursor1 = m_cursor2 = 0;
        }
        m_bRun = false;

        if ( m_error != 0 && m_errMode == ERM_STOP )
        {
            char    s[100];
            GetError(s);
            m_displayText->DisplayText(s, m_object, 10.0f, Ui::TT_ERROR);
        }
        return true;
    }

    return false;
}

// Continues the execution of current program.
// Returns true when execution is finished.

bool CScript::Step(const Event &event)
{
    if( m_botProg == 0 )  return true;
    if ( !m_bRun )  return true;
    if ( !m_bStepMode )  return false;

    m_engine->SetPause(false);
    // TODO: m_app StepSimulation??? m_engine->StepSimulation(0.01f);  // advance of 10ms
    m_engine->SetPause(true);

    m_event = event;

    if ( m_botProg->Run(m_object, 0) )  // step mode
    {
        m_botProg->GetError(m_error, m_cursor1, m_cursor2);
        if ( m_cursor1 < 0 || m_cursor1 > m_len ||
             m_cursor2 < 0 || m_cursor2 > m_len )
        {
            m_cursor1 = 0;
            m_cursor2 = 0;
        }
        if ( m_error == 0 )
        {
            m_cursor1 = m_cursor2 = 0;
        }
        m_bRun = false;

        if ( m_error != 0 && m_errMode == ERM_STOP )
        {
            char    s[100];
            GetError(s);
            m_displayText->DisplayText(s, m_object, 10.0f, Ui::TT_ERROR);
        }
        return true;
    }

    if ( m_bContinue )  // instuction "move", "goto", etc. ?
    {
        m_engine->SetPause(false);  // removes the pause
    }
    return false;
}

// Stops the program.

void CScript::Stop()
{
    if ( !m_bRun )  return;

    if( m_botProg != 0 )
    {
        m_botProg->Stop();
    }

    if ( m_primaryTask != 0 )
    {
        m_primaryTask->Abort();
        delete m_primaryTask;
        m_primaryTask = 0;
    }

    m_bRun = false;
}

// Indicates whether the program runs.

bool CScript::IsRunning()
{
    return m_bRun;
}

// Indicates whether the program continues a step.

bool CScript::IsContinue()
{
    return m_bContinue;
}


// Gives the position of the cursor during the execution.

bool CScript::GetCursor(int &cursor1, int &cursor2)
{
    const char* funcName;

    cursor1 = cursor2 = 0;

    if( m_botProg == 0 )  return false;
    if ( !m_bRun )  return false;

    m_botProg->GetRunPos(funcName, cursor1, cursor2);
    if ( cursor1 < 0 || cursor1 > m_len ||
         cursor2 < 0 || cursor2 > m_len )
    {
        cursor1 = 0;
        cursor2 = 0;
    }
    return true;
}


// Put of the variables in a list.

void PutList(const char *baseName, bool bArray, CBotVar *var, Ui::CList *list, int &rankList)
{
    CBotString  bs;
    CBotVar     *svar, *pStatic;
    char        varName[100];
    char        buffer[100];
    const char  *p;
    int         index, type;

    if ( var == 0 && baseName[0] != 0 )
    {
        sprintf(buffer, "%s = null;", baseName);
        list->SetName(rankList++, buffer);
        return;
    }

    index = 0;
    while ( var != 0 )
    {
        var->Maj(NULL, false);
        pStatic = var->GetStaticVar();  // finds the static element

        bs = pStatic->GetName();  // variable name
        p = bs;
//?     if ( strcmp(p, "this") == 0 )
//?     {
//?         var = var->GetNext();
//?         continue;
//?     }

        if ( baseName[0] == 0 )
        {
            sprintf(varName, "%s", p);
        }
        else
        {
            if ( bArray )
            {
                sprintf(varName, "%s[%d]", baseName, index);
            }
            else
            {
                sprintf(varName, "%s.%s", baseName, p);
            }
        }

        type = pStatic->GetType();

        if ( type < CBotTypBoolean )
        {
            CBotString  value;
            value = pStatic->GetValString();
            p = value;
            sprintf(buffer, "%s = %s;", varName, p);
            list->SetName(rankList++, buffer);
        }
        else if ( type == CBotTypString )
        {
            CBotString  value;
            value = pStatic->GetValString();
            p = value;
            sprintf(buffer, "%s = \"%s\";", varName, p);
            list->SetName(rankList++, buffer);
        }
        else if ( type == CBotTypArrayPointer )
        {
            svar = pStatic->GetItemList();
            PutList(varName, true, svar, list, rankList);
        }
        else if ( type == CBotTypClass   ||
                  type == CBotTypPointer )
        {
            svar = pStatic->GetItemList();
            PutList(varName, false, svar, list, rankList);
        }
        else
        {
            sprintf(buffer, "%s = ?;", varName);
            list->SetName(rankList++, buffer);
        }

        index ++;
        var = var->GetNext();
    }
}

// Fills a list with variables.

void CScript::UpdateList(Ui::CList* list)
{
    CBotVar     *var;
    const char  *progName, *funcName;
    int         total, select, level, cursor1, cursor2, rank;

    if( m_botProg == 0 )  return;

    total  = list->GetTotal();
    select = list->GetSelect();

    list->Flush();  // empty list
    m_botProg->GetRunPos(progName, cursor1, cursor2);
    if ( progName == 0 )  return;

    level = 0;
    rank  = 0;
    while ( true )
    {
        var = m_botProg->GetStackVars(funcName, level--);
        if ( funcName != progName )  break;

        PutList("", false, var, list, rank);
    }

    if ( total == list->GetTotal() )  // same total?
    {
        list->SetSelect(select);
    }

    list->SetTooltip("");
    list->SetState(Ui::STATE_ENABLE);
}


// Colorize the text according to syntax.

void CScript::ColorizeScript(Ui::CEdit* edit)
{
    CBotToken*  bt;
    CBotString  bs;
    const char* token;
    int         error, type, cursor1, cursor2;
    Gfx::FontHighlight color;

    edit->ClearFormat();

    bt = CBotToken::CompileTokens(edit->GetText(), error);
    while ( bt != 0 )
    {
        bs = bt->GetString();
        token = bs;
        type = bt->GetType();

        cursor1 = bt->GetStart();
        cursor2 = bt->GetEnd();

        color = Gfx::FONT_HIGHLIGHT_NONE;
        if ( type >= TokenKeyWord && type < TokenKeyWord+100 )
        {
            color = Gfx::FONT_HIGHLIGHT_TOKEN;
        }
        if ( type >= TokenKeyDeclare && type < TokenKeyDeclare+100 )
        {
            color = Gfx::FONT_HIGHLIGHT_TYPE;
        }
        if ( type >= TokenKeyVal && type < TokenKeyVal+100 )
        {
            color = Gfx::FONT_HIGHLIGHT_CONST;
        }
        if ( type == TokenTypVar )
        {
            if ( IsType(token) )
            {
                color = Gfx::FONT_HIGHLIGHT_TYPE;
            }
            else if ( IsFunction(token) )
            {
                color = Gfx::FONT_HIGHLIGHT_TOKEN;
            }
        }
        if ( type == TokenTypDef )
        {
            color =Gfx::FONT_HIGHLIGHT_CONST;
        }

        if ( cursor1 < cursor2 && color != 0 )
        {
            edit->SetFormat(cursor1, cursor2, color);
        }

        bt = bt->GetNext();
    }

    CBotToken::Delete(bt);
}


// Seeks a token at random in a script.
// Returns the index of the start of the token found, or -1.


int SearchToken(char* script, const char* token)
{
    int     lScript, lToken, i, iFound;
    int     found[100];
    char*   p;

    lScript = strlen(script);
    lToken  = strlen(token);
    iFound  = 0;
    for ( i=0 ; i<lScript-lToken ; i++ )
    {
        p = strstr(script+i, token);
        if ( p != 0 )
        {
            found[iFound++] = p-script;
            if ( iFound >= 100 )  break;
        }
    }

    if ( iFound == 0 )  return -1;
    return found[rand()%iFound];
}

// Removes a token in a script.

void DeleteToken(char* script, int pos, int len)
{
    while ( true )
    {
        script[pos] = script[pos+len];
        if ( script[pos++] == 0 )  break;
    }
}

// Inserts a token in a script.

void InsertToken(char* script, int pos, const char* token)
{
    int     lScript, lToken, i;

    lScript = strlen(script);
    lToken  = strlen(token);
    for ( i=lScript ; i>=pos ; i-- )
    {
        script[i+lToken] = script[i];
    }
    memcpy(script+pos, token, lToken);
}

// Introduces a virus into a program.

bool CScript::IntroduceVirus()
{
    int     i, start, iFound;
    int     found[11*2];
    char*   newScript;

    const char*   names[11*2] =
    {
        "==",           "!=",
        "!=",           "==",
        ">",            "<",
        "<",            ">",
        "true",         "false",
        "false",        "true",
        "grab",         "drop",
        "drop",         "grab",
        "InFront",      "Behind",
        "Behind",       "EnergyCell",
        "EnergyCell",   "InFront",
    };

    iFound = 0;
    for ( i=0 ; i<11 ; i++ )
    {
        start = SearchToken(m_script, names[i*2]);
        if ( start != -1 )
        {
            found[iFound++] = i*2;
            found[iFound++] = start;
        }
    }
    if ( iFound == 0 )  return false;

    i = (rand()%(iFound/2))*2;
    start = found[i+1];
    i     = found[i+0];

    newScript = new char[m_len+strlen(names[i+1])+1];
    strcpy(newScript, m_script);
    delete[] m_script;
    m_script = newScript;

    DeleteToken(m_script, start, strlen(names[i]));
    InsertToken(m_script, start, names[i+1]);
    m_len = strlen(m_script);
    Compile();  // recompile with the virus

    return true;
}


// Returns the number of the error.

int CScript::GetError()
{
    return m_error;
}

// Returns the text of the error.

void CScript::GetError(char* buffer)
{
    if ( m_error == 0 )
    {
        buffer[0] = 0;
    }
    else
    {
        if ( m_error == ERR_OBLIGATORYTOKEN )
        {
            char s[100];
            GetResource(RES_ERR, m_error, s);
            sprintf(buffer, s, m_token);
        }
        else if ( m_error < 1000 )
        {
            GetResource(RES_ERR, m_error, buffer);
        }
        else
        {
            GetResource(RES_CBOT, m_error, buffer);
        }
    }
}


// New program.

void CScript::New(Ui::CEdit* edit, const char* name)
{
    FILE    *file = NULL;
    char    res[100];
    char    text[100];
    char    script[500];
    char    buffer[500];
    char    *sf;
    int     cursor1, cursor2, len, i, j;

    GetResource(RES_TEXT, RT_SCRIPT_NEW, res);
    if ( name[0] == 0 )  strcpy(text, res);
    else                 strcpy(text, name);

    sprintf(script, "extern void object::%s()\n{\n\t\n\t\n\t\n}\n", text);
    edit->SetText(script, false);

    if ( strcmp(text, res) == 0 )
    {
        cursor1 = 20;
        cursor2 = 20+strlen(text);  // update "New"
    }
    else
    {
        if ( edit->GetAutoIndent() )
        {
            cursor1 = 20+strlen(text)+6;
            cursor2 = cursor1;  // cursor in { }
        }
        else
        {
            cursor1 = 20+strlen(text)+8;
            cursor2 = cursor1;  // cursor in { }
        }
    }

    edit->SetCursor(cursor2, cursor1);
    edit->ShowSelect();
    edit->SetFocus(true);

    sf = m_main->GetScriptFile();
    if ( sf[0] != 0 )  // Load an empty program specific?
    {
        std::string filename = CApplication::GetInstancePointer()->GetDataFilePath(DIR_AI, sf);
        file = fopen(filename.c_str(), "rb");
        if ( file != NULL )
        {
            fseek(file, 0, SEEK_END);
            len = ftell(file);
            fseek(file, 0, SEEK_SET);

            if ( len > 500-1 )  len = 500-1;
            fread(buffer, 1, len, file);
            buffer[len] = 0;
            fclose(file);

            cursor1 = 0;
            i = 0;
            j = 0;
            while ( true )
            {
                if ( buffer[i] == 0 )  break;

                if ( buffer[i] == '\r' )
                {
                    i ++;
                    continue;
                }

                if ( buffer[i] == '\t' && edit->GetAutoIndent() )
                {
                    i ++;
                    continue;
                }

                if ( buffer[i+0] == '%' &&
                     buffer[i+1] == 's' )
                {
                    strcpy(script+j, text);
                    j += strlen(text);
                    i += 2;
                    continue;
                }

                if ( buffer[i] == '#' )
                {
                    cursor1 = j;
                    i ++;
                    continue;
                }

                script[j++] = buffer[i++];
            }
            script[j] = 0;
            edit->SetText(script, false);

            cursor2 = cursor1;
            edit->SetCursor(cursor2, cursor1);
            edit->ShowSelect();
            edit->SetFocus(true);
        }
    }

    ColorizeScript(edit);
}


// Provided a script for all parts.

bool CScript::SendScript(char* text)
{
    m_len = strlen(text);
    m_script = new char[m_len+1];
    strcpy(m_script, text);
    if ( !CheckToken() )  return false;
    if ( !Compile() )  return false;

    return true;
}

// Reads a script as a text file.

bool CScript::ReadScript(const char* filename)
{
    FILE*       file;
    Ui::CEdit*  edit;
    std::string name;

    if ( strchr(filename, '/') == 0 ) //we're reading non user script
    {
        name = CApplication::GetInstancePointer()->GetDataFilePath(DIR_AI, filename);
    }
    else
    {
        name = filename;
        //TODO: is this needed?
        // UserDir(name, filename, "");
    }

    file = fopen(name.c_str(), "rb");
    if ( file == NULL )  return false;
    fclose(file);

    delete[] m_script;
    m_script = nullptr;

    edit = m_interface->CreateEdit(Math::Point(0.0f, 0.0f), Math::Point(0.0f, 0.0f), 0, EVENT_EDIT9);
    edit->SetMaxChar(Ui::EDITSTUDIOMAX);
    edit->SetAutoIndent(m_engine->GetEditIndentMode());
    edit->ReadText(name.c_str());
    GetScript(edit);
    m_interface->DeleteControl(EVENT_EDIT9);
    return true;
}

// Writes a script as a text file.

bool CScript::WriteScript(const char* filename)
{
    Ui::CEdit*  edit;
    std::string name;

    if ( strchr(filename, '/') == 0 ) //we're writing non user script
    {
        name = CApplication::GetInstancePointer()->GetDataFilePath(DIR_AI, filename);
    }
    else
    {
        name = filename;
    }

    if ( m_script == nullptr )
    {
        remove(filename);
        return false;
    }

    edit = m_interface->CreateEdit(Math::Point(0.0f, 0.0f), Math::Point(0.0f, 0.0f), 0, EVENT_EDIT9);
    edit->SetMaxChar(Ui::EDITSTUDIOMAX);
    edit->SetAutoIndent(m_engine->GetEditIndentMode());
    edit->SetText(m_script);
    edit->WriteText(name.c_str());
    m_interface->DeleteControl(EVENT_EDIT9);
    return true;
}


// Reads a stack of script by execution as a file.

bool CScript::ReadStack(FILE *file)
{
    int     nb;

    fRead(&nb, sizeof(int), 1, file);
    fRead(&m_ipf, sizeof(int), 1, file);
    fRead(&m_errMode, sizeof(int), 1, file);

    if ( m_botProg == 0 )  return false;
    if ( !m_botProg->RestoreState(file) )  return false;

    m_object->SetRunScript(this);
    m_bRun = true;
    m_bContinue = false;
    return true;
}

// Writes a stack of script by execution as a file.

bool CScript::WriteStack(FILE *file)
{
    int     nb;

    nb = 2;
    fWrite(&nb, sizeof(int), 1, file);
    fWrite(&m_ipf, sizeof(int), 1, file);
    fWrite(&m_errMode, sizeof(int), 1, file);

    return m_botProg->SaveState(file);
}


// Compares two scripts.

bool CScript::Compare(CScript* other)
{
    if ( m_len != other->m_len )  return false;

    return ( strcmp(m_script, other->m_script) == 0 );
}


// Management of the file name when the script is saved.

void CScript::SetFilename(char *filename)
{
    strcpy(m_filename, filename);
}

char* CScript::GetFilename()
{
    return m_filename;
}
<|MERGE_RESOLUTION|>--- conflicted
+++ resolved
@@ -2752,23 +2752,6 @@
 
 CScript::~CScript()
 {
-<<<<<<< HEAD
-    if (m_botProg != nullptr)
-    {
-        delete m_botProg;
-        m_botProg = nullptr;
-    }
-    if (m_primaryTask != nullptr)
-    {
-        delete m_primaryTask;
-        m_primaryTask = nullptr;
-    }
-    if (m_script != nullptr)
-    {
-        delete m_script;
-        m_script = nullptr;
-    }
-=======
     delete m_botProg;
     m_botProg = nullptr;
 
@@ -2777,7 +2760,6 @@
 
     delete[] m_script;
     m_script = nullptr;
->>>>>>> 1d42c716
 
     m_len = 0;
 
