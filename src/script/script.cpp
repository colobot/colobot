/*
 * This file is part of the Colobot: Gold Edition source code
 * Copyright (C) 2001-2018, Daniel Roux, EPSITEC SA & TerranovaTeam
 * http://epsitec.ch; http://colobot.info; http://github.com/colobot
 *
 * This program is free software: you can redistribute it and/or modify
 * it under the terms of the GNU General Public License as published by
 * the Free Software Foundation, either version 3 of the License, or
 * (at your option) any later version.
 *
 * This program is distributed in the hope that it will be useful,
 * but WITHOUT ANY WARRANTY; without even the implied warranty of
 * MERCHANTABILITY or FITNESS FOR A PARTICULAR PURPOSE.
 * See the GNU General Public License for more details.
 *
 * You should have received a copy of the GNU General Public License
 * along with this program. If not, see http://gnu.org/licenses
 */


#include "script/script.h"

#include "CBot/CBot.h"

#include "common/restext.h"
#include "common/stringutils.h"

#include "common/resources/inputstream.h"
#include "common/resources/outputstream.h"
#include "common/resources/resourcemanager.h"

#include "graphics/engine/engine.h"
#include "graphics/engine/text.h"

#include "level/robotmain.h"

#include "object/old_object.h"

#include "script/cbottoken.h"

#include "ui/displaytext.h"

#include "ui/controls/edit.h"
#include "ui/controls/interface.h"
#include "ui/controls/list.h"

#include <libintl.h>

const int CBOT_IPF = 100;       // CBOT: default number of instructions / frame


// Object's constructor.

CScript::CScript(COldObject* object)
{
    assert(object->Implements(ObjectInterfaceType::Programmable));

    m_object        = object;
    assert(m_object->Implements(ObjectInterfaceType::TaskExecutor));
    m_taskExecutor  = dynamic_cast<CTaskExecutorObject*>(m_object);

    m_engine        = Gfx::CEngine::GetInstancePointer();
    m_main          = CRobotMain::GetInstancePointer();
    m_terrain       = m_main->GetTerrain();
    m_water         = m_engine->GetWater();
    m_interface     = m_main->GetInterface();

    m_ipf = CBOT_IPF;
    m_errMode = ERM_STOP;
    m_len = 0;
    m_bRun = false;
    m_bStepMode = false;
    m_bCompile = false;
    m_cursor1 = 0;
    m_cursor2 = 0;
}

// Object's destructor.

CScript::~CScript()
{
    m_len = 0;
}


// Gives the script editable block of text.

void CScript::PutScript(Ui::CEdit* edit, const char* name)
{
    if ( m_script == nullptr )
    {
        New(edit, name);
    }
    else
    {
        edit->SetText(m_script.get());
        edit->SetCursor(m_cursor2, m_cursor1);
        edit->ShowSelect();
    }
    m_interface->SetFocus(edit);
}

// The script takes a paved text.

bool CScript::GetScript(Ui::CEdit* edit)
{
    std::size_t len = edit->GetTextLength();
    m_script = MakeUniqueArray<char>(len+2);

    std::string tmp = edit->GetText(len+1);
    strncpy(m_script.get(), tmp.c_str(), len+1);

    edit->GetCursor(m_cursor2, m_cursor1);
    m_len = strlen(m_script.get()); //+1 for null terminator ? tocheck

    if ( !CheckToken() )
    {
        edit->SetCursor(m_cursor2, m_cursor1);
        edit->ShowSelect();
        m_interface->SetFocus(edit);
        return false;
    }

    if ( !Compile() )
    {
        edit->SetCursor(m_cursor2, m_cursor1);
        edit->ShowSelect();
        m_interface->SetFocus(edit);
        return false;
    }

    return true;
}

// Indicates whether a program is compiled correctly.

bool CScript::GetCompile()
{
    return m_bCompile;
}

// Indicates whether the program is empty.

bool CScript::IsEmpty()const
{
    for (std::size_t i = 0; i < m_len; ++i)
    {
        if ( m_script[i] != ' '  &&
             m_script[i] != '\n' )
            return false;
    }
    return true;
}

// Checks if a program does not contain the prohibited instructions
// and if it contains well at least once every mandatory instructions.

bool CScript::CheckToken()
{
    if ( !m_object->GetCheckToken() )  return true;

    m_error = CBot::CBotNoErr;
    m_title.clear();
    m_mainFunction.clear();
    m_token.clear();
    m_bCompile = false;

    std::map<std::string, int> used;
    std::map<std::string, std::size_t> cursor1;
    std::map<std::string, std::size_t> cursor2;

    auto tokens = CBot::CBotToken::CompileTokens(m_script.get());
    CBot::CBotToken* bt = tokens.get();
    while ( bt != nullptr )
    {
        std::string token = bt->GetString();

        // Store only the last occurrence of the token
        cursor1[token] = bt->GetStart();
        cursor2[token] = bt->GetEnd();

        used[token]++;

        bt = bt->GetNext();
    }

    for (const auto& it : m_main->GetObligatoryTokenList())
    {
        Error error = ERR_OK;
        int allowed = 0;
        if (it.second.max >= 0 && used[it.first] > it.second.max)
        {
            error = ERR_PROHIBITEDTOKEN;
            allowed = it.second.max;
            m_cursor1 = cursor1[it.first];
            m_cursor2 = cursor2[it.first];
        }
        if (it.second.min >= 0 && used[it.first] < it.second.min)
        {
            error = ERR_OBLIGATORYTOKEN;
            allowed = it.second.min;
        }

        if (error != ERR_OK)
        {
            m_token = it.first;
            m_tokenUsed = used[it.first];
            m_tokenAllowed = allowed;
            m_error = static_cast<CBot::CBotError>(error);
            m_title = "<incorrect instructions>";
            m_mainFunction.clear();
            return false;
        }
    }

    return true;
}

// Compile the script of a paved text.

bool CScript::Compile()
{
    std::vector<std::string> functionList;
    std::string     p;

    m_error = CBot::CBotNoErr;
    m_cursor1 = 0;
    m_cursor2 = 0;
    m_title.clear();
    m_mainFunction.clear();
    m_bCompile = false;

    if ( IsEmpty() )  // program exist?
    {
        m_botProg.reset();
        return true;
    }

    if (m_botProg == nullptr)
    {
        m_botProg = MakeUnique<CBot::CBotProgram>(m_object->GetBotVar());
    }

    if ( m_botProg->Compile(m_script.get(), functionList, this) )
    {
        if (functionList.empty())
        {
            m_title = "<extern missing>";
            m_mainFunction.clear();
        }
        else
        {
            m_mainFunction = functionList[0];
            m_title = m_mainFunction;
            if (m_title.length() >= 20)
            {
                m_title = m_title.substr(0, 20)+"...";
            }
        }
        m_bCompile = true;
        return true;
    }
    else
    {
        m_botProg->GetError(m_error, m_cursor1, m_cursor2);
        if (//m_cursor1 < 0 ||
            m_cursor1 > m_len ||
            //m_cursor2 < 0 ||
            m_cursor2 > m_len )
        {
            m_cursor1 = 0;
            m_cursor2 = 0;
        }
        if ( m_error == 0 )
        {
            m_cursor1 = m_cursor2 = 0;
        }
        m_title = "<error>";
        m_mainFunction.clear();
        return false;
    }
}


// Returns the title of the script.

const std::string& CScript::GetTitle()const
{
    return m_title;
}


// Choice of mode of execution.

void CScript::SetStepMode(const bool bStep)
{
    m_bStepMode = bStep;
}

bool CScript::GetStepMode()const
{
    return m_bStepMode;
}


// Runs the program from the beginning.

bool CScript::Run()
{
    if (m_botProg == nullptr)  return false;
    if ( m_script == nullptr || m_len == 0 )  return false;
    if ( m_mainFunction.empty() ) return false;

    if ( !m_botProg->Start(m_mainFunction.c_str()) )  return false;

    m_bRun = true;
    m_bContinue = false;
    m_ipf = CBOT_IPF;
    m_errMode = ERM_STOP;

    if ( m_bStepMode )  // step by step mode?
    {
        Step();
    }

    return true;
}

// Continues the execution of current program.
// Returns true when execution is finished.

bool CScript::Continue()
{
    if (m_botProg == nullptr)  return true;
    if ( !m_bRun )  return true;

    if ( m_bStepMode )  // step by step mode?
    {
        if ( m_bContinue )  // instuction "move", "goto", etc. ?
        {
            if ( m_botProg->Run(this, 0) )
            {
                m_botProg->GetError(m_error, m_cursor1, m_cursor2);
                if (//m_cursor1 < 0 ||
                    m_cursor1 > m_len ||
                    // m_cursor2 < 0 ||
                    m_cursor2 > m_len )
                {
                    m_cursor1 = 0;
                    m_cursor2 = 0;
                }
                if ( m_error == 0 )
                {
                    m_cursor1 = m_cursor2 = 0;
                }
                m_bRun = false;

                if ( m_error != 0 && m_errMode == ERM_STOP )
                {
                    std::string s;
                    GetError(s);
                    m_main->GetDisplayText()->DisplayText(s.c_str(), m_object, 10.0f, Ui::TT_ERROR);
                }
                return true;
            }
        }

        return false;
    }

    if ( m_botProg->Run(this, m_ipf) )
    {
        m_botProg->GetError(m_error, m_cursor1, m_cursor2);
        if (//m_cursor1 < 0 ||
            m_cursor1 > m_len ||
            //m_cursor2 < 0 ||
            m_cursor2 > m_len )
        {
            m_cursor1 = 0;
            m_cursor2 = 0;
        }
        if ( m_error == 0 )
        {
            m_cursor1 = m_cursor2 = 0;
        }
        m_bRun = false;

        if ( m_error != 0 && m_errMode == ERM_STOP )
        {
            std::string s;
            GetError(s);
            m_main->GetDisplayText()->DisplayText(s.c_str(), m_object, 10.0f, Ui::TT_ERROR);
        }
        return true;
    }

    return false;
}

// Continues the execution of current program.
// Returns true when execution is finished.

bool CScript::Step()
{
    if (m_botProg == nullptr)  return true;
    if ( !m_bRun )  return true;
    if ( !m_bStepMode )  return false;

    if ( m_botProg->Run(this, 0) )  // step mode
    {
        m_botProg->GetError(m_error, m_cursor1, m_cursor2);
        if ( //m_cursor1 < 0 ||
            m_cursor1 > m_len ||
             // m_cursor2 < 0 ||
             m_cursor2 > m_len )
        {
            m_cursor1 = 0;
            m_cursor2 = 0;
        }
        if ( m_error == 0 )
        {
            m_cursor1 = m_cursor2 = 0;
        }
        m_bRun = false;

        if ( m_error != 0 && m_errMode == ERM_STOP )
        {
            std::string s;
            GetError(s);
            m_main->GetDisplayText()->DisplayText(s.c_str(), m_object, 10.0f, Ui::TT_ERROR);
        }
        return true;
    }
    return false;
}

// Stops the program.

void CScript::Stop()
{
    if ( !m_bRun )  return;

    m_taskExecutor->StopForegroundTask();

    if (m_botProg != nullptr)
    {
        m_botProg->Stop();
    }

    m_bRun = false;
}

// Indicates whether the program runs.

bool CScript::IsRunning()const
{
    return m_bRun;
}

// Indicates whether the program continues a step.

bool CScript::IsContinue()const
{
    return m_bContinue;
}


// Gives the position of the cursor during the execution.

bool CScript::GetCursor(std::size_t &cursor1, std::size_t &cursor2)const
{
    std::string funcName;
    cursor1 = cursor2 = 0;

    if (m_botProg == nullptr)  return false;
    if ( !m_bRun )  return false;

    m_botProg->GetRunPos(funcName, cursor1, cursor2);
    if (//cursor1 < 0 ||
        cursor1 > m_len ||
        // cursor2 < 0 ||
        cursor2 > m_len )
    {
        cursor1 = 0;
        cursor2 = 0;
    }
    return true;
}


// Put of the variables in a list.

static void PutList(const std::string& baseName, bool bArray, CBot::CBotVar *var, Ui::CList *list, int &rankList, std::set<CBot::CBotVar*>& previous)
{
    if ( var == nullptr && !baseName.empty() )
    {
        list->SetItemName(rankList++, StrUtils::Format("%s = null;", baseName.c_str()).c_str());
        return;
    }

    int index = 0;
    while (var != nullptr)
    {
        var->Update(nullptr);
        CBot::CBotVar* pStatic = var->GetStaticVar();  // finds the static element

        std::string varName;
        if (baseName.empty())
        {
            varName = StrUtils::Format("%s", pStatic->GetName().c_str());
        }
        else
        {
            if (bArray)
            {
                varName = StrUtils::Format("%s[%d]", baseName.c_str(), index);
            }
            else
            {
                varName = StrUtils::Format("%s.%s", baseName.c_str(), pStatic->GetName().c_str());
            }
        }

        if (previous.find(pStatic) != previous.end())
        {
            list->SetItemName(rankList++, StrUtils::Format("%s = [circular reference]", varName.c_str()));
        }
        else
        {
            int type = pStatic->GetType();

            if (type <= CBot::CBotTypBoolean)
            {
                list->SetItemName(rankList++, StrUtils::Format("%s = %s;", varName.c_str(), pStatic->GetValString().c_str()));
            }
            else if (type == CBot::CBotTypString)
            {
                list->SetItemName(rankList++, StrUtils::Format("%s = \"%s\";", varName.c_str(), pStatic->GetValString().c_str()));
            }
            else if (type == CBot::CBotTypArrayPointer)
            {
                previous.insert(pStatic);
                PutList(varName, true, pStatic->GetItemList(), list, rankList, previous);
                previous.erase(pStatic);
            }
            else if (type == CBot::CBotTypClass ||
                     type == CBot::CBotTypPointer)
            {
                previous.insert(pStatic);
                PutList(varName, false, pStatic->GetItemList(), list, rankList, previous);
                previous.erase(pStatic);
            }
            else
            {
                //list->SetItemName(rankList++, StrUtils::Format("%s = ?;", varName.c_str()));
                assert(false);
            }
        }

        index ++;
        var = var->GetNext();
    }
}

// Fills a list with variables.

void CScript::UpdateList(Ui::CList* list)
{
    CBot::CBotVar     *var;
    std::string progName, funcName;
    int         total, select, level, rank;
    std::size_t      cursor1, cursor2;

    if (m_botProg == nullptr) return;

    total  = list->GetTotal();
    select = list->GetSelect();

    list->Flush();  // empty list
    m_botProg->GetRunPos(progName, cursor1, cursor2);
    if ( progName.empty() )  return;

    level = 0;
    rank  = 0;
    std::set<CBot::CBotVar*> previous;
    while ( true )
    {
        var = m_botProg->GetStackVars(funcName, level--);
        if ( funcName != progName )  break;

        PutList("", false, var, list, rank, previous);
    }
    assert(previous.empty());

    if ( total == list->GetTotal() )  // same total?
    {
        list->SetSelect(select);
    }

    list->SetTooltip("");
    list->SetState(Ui::STATE_ENABLE);
}

// Colorize a string literal with escape sequences also colored
//  Note : private func... helper for CScript::ColorizeScript

<<<<<<< HEAD
void HighlightString(Ui::CEdit* edit, const std::string& s, std::size_t start)
=======
static void HighlightString(Ui::CEdit* edit, const std::string& s, int start)
>>>>>>> fdf67b82
{
    edit->SetFormat(start, start + 1, Gfx::FONT_HIGHLIGHT_STRING);

    auto it = s.cbegin() + 1;

    ++start;
    while (it != s.cend() && *it != '\"')
    {
        if (*(it++) != '\\') // not escape sequence
        {
            edit->SetFormat(start, start + 1, Gfx::FONT_HIGHLIGHT_STRING);
            ++start;
            continue;
        }

        if (it == s.cend()) break;

        std::size_t end = start + 2;

        if (CBot::CharInList(*it, "01234567"))           // octal escape sequence
        {
            for (int i = 0; ++it != s.cend() && i < 2; i++, end++)
            {
                if (!CBot::CharInList(*it, "01234567")) break;
            }
        }
        else if (*it == 'x' || *it == 'u' || *it == 'U') // hex or unicode escape
        {
            bool isHexCode = (*it == 'x');
            std::size_t maxlen = (*it == 'u') ? 4 : 8;

            for (std::size_t i = 0; ++it != s.cend(); i++, end++)
            {
                if (!isHexCode && i >= maxlen) break;
                if (!CBot::CharInList(*it, "0123456789ABCDEFabcdef")) break;
            }
        }
        else      // n, r, t, etc.
            ++it;

        edit->SetFormat(start, end, Gfx::FONT_HIGHLIGHT_NONE);
        start = end;
    }

    if (it != s.cend())
        edit->SetFormat(start, start + 1, Gfx::FONT_HIGHLIGHT_STRING);
}

// Colorize the text according to syntax.

void CScript::ColorizeScript(Ui::CEdit* edit, std::size_t rangeStart, std::size_t rangeEnd)
{
    if (rangeEnd > edit->GetTextLength())
        rangeEnd = edit->GetTextLength();

    edit->SetFormat(rangeStart, rangeEnd, Gfx::FONT_HIGHLIGHT_COMMENT); // anything not processed is a comment

    // NOTE: Images are registered as index in some array, and that can be 0 which normally ends the string!
    std::string text = edit->GetText();
    text = text.substr(rangeStart, rangeEnd-rangeStart);

    auto tokens = CBot::CBotToken::CompileTokens(text.c_str());
    CBot::CBotToken* bt = tokens.get();
    while ( bt != nullptr )
    {
        std::string token = bt->GetString();
        int type = bt->GetType();

        std::size_t cursor1 = bt->GetStart();
        std::size_t cursor2 = bt->GetEnd();

        if (//cursor1 < 0 || cursor2 < 0 ||
            cursor1 == cursor2 || type == 0)
        {
            // seems to be a bug in CBot engine (how does it even still work? D:)
            bt = bt->GetNext();
            continue;
        }

        cursor1 += rangeStart;
        cursor2 += rangeStart;

        Gfx::FontHighlight color = Gfx::FONT_HIGHLIGHT_NONE;
        if ((type == CBot::TokenTypVar || (type >= CBot::TokenKeyWord && type < CBot::TokenKeyWord+100)) && IsType(token.c_str())) // types (basic types are TokenKeyWord, classes are TokenTypVar)
        {
            color = Gfx::FONT_HIGHLIGHT_TYPE;
        }
        else if (type == CBot::TokenTypVar && IsFunction(token.c_str())) // functions
        {
            color = Gfx::FONT_HIGHLIGHT_TOKEN;
        }
        else if (type == CBot::TokenTypVar && (token == "this" || token == "super")) // this, super
        {
            color = Gfx::FONT_HIGHLIGHT_THIS;
        }
        else if (type >= CBot::TokenKeyWord && type < CBot::TokenKeyWord+100) // builtin keywords
        {
            color = Gfx::FONT_HIGHLIGHT_KEYWORD;
        }
        else if (type >= CBot::TokenKeyVal && type < CBot::TokenKeyVal+100) // true, false, null, nan
        {
            color = Gfx::FONT_HIGHLIGHT_CONST;
        }
        else if (type == CBot::TokenTypDef) // constants (object types etc.)
        {
            color = Gfx::FONT_HIGHLIGHT_CONST;
        }
        else if (type == CBot::TokenTypNum) // numbers
        {
            color = Gfx::FONT_HIGHLIGHT_STRING;
        }
        else if (type == CBot::TokenTypString) // string literals
        {
            HighlightString(edit, token, cursor1);
            bt = bt->GetNext();
            continue;
        }

        assert(cursor1 < cursor2);
        edit->SetFormat(cursor1, cursor2, color);

        bt = bt->GetNext();
    }
}


// Seeks a token at random in a script.
// Returns the index of the start of the token found, or SIZE_MAX.
//  Note : private func, only used by IntroduceVirus

<<<<<<< HEAD
std::size_t SearchToken(const char* script, const char* token)
=======
static int SearchToken(char* script, const char* token)
>>>>>>> fdf67b82
{
    std::size_t  lScript, lToken, i;
    int     found[100],iFound;
    char*   p;

    lScript = strlen(script);
    lToken  = strlen(token);
    iFound  = 0;
    for ( i=0 ; i<lScript-lToken ; i++ )
    {
        p = strstr(const_cast<char*>(script)+i, token);
        if ( p != nullptr )
        {
            found[iFound++] = p-script;
            if ( iFound >= 100 )  break;
        }
    }

    if ( iFound == 0 )  return SIZE_MAX;
    return found[rand()%iFound];
}

// Removes a token in a script.

<<<<<<< HEAD
void DeleteToken(char* script, std::size_t pos, const std::size_t len)
=======
static void DeleteToken(char* script, int pos, int len)
>>>>>>> fdf67b82
{
    while ( true )
    {
        script[pos] = script[pos+len];
        if ( script[pos++] == 0 )  break;
    }
}

// Inserts a token in a script.

<<<<<<< HEAD
void InsertToken(char* script, const std::size_t pos, const char* token)
=======
static void InsertToken(char* script, int pos, const char* token)
>>>>>>> fdf67b82
{
    std::size_t     lScript, lToken, i;

    lScript = strlen(script);
    lToken  = strlen(token);
    for ( i=lScript ; i>=pos ; i-- )
    {
        script[i+lToken] = script[i];
    }
    memcpy(script+pos, token, lToken);
}

// Introduces a virus into a program.

bool CScript::IntroduceVirus()
{
    if (m_script == nullptr) return false;

    const char*   names[11*2] =
    {
        "==",           "!=",
        "!=",           "==",
        ">",            "<",
        "<",            ">",
        "true",         "false",
        "false",        "true",
        "grab",         "drop",
        "drop",         "grab",
        "InFront",      "Behind",
        "Behind",       "EnergyCell",
        "EnergyCell",   "InFront",
    };

    int iFound = 0;
    std::size_t found[11*2];
    for ( int i=0 ; i<11 ; i++ )
    {
        std::size_t start = SearchToken(m_script.get(), names[i*2]);
        if ( start != SIZE_MAX )
        {
            found[iFound++] = i*2;
            found[iFound++] = start;
        }
    }
    if ( iFound == 0 )  return false;

    std::size_t i = (rand()%(iFound/2))*2;
    std::size_t start = found[i+1];
    i     = found[i+0];

    auto newScript = MakeUniqueArray<char>(m_len + strlen(names[i+1]) + 1);
    strcpy(newScript.get(), m_script.get());
    m_script = std::move(newScript);

    DeleteToken(m_script.get(), start, strlen(names[i]));
    InsertToken(m_script.get(), start, names[i+1]);
    m_len = strlen(m_script.get());
    Compile();  // recompile with the virus

    return true;
}


// Returns the number of the error.

int CScript::GetError()const
{
    return m_error;
}

// Returns the text of the error.

void CScript::GetError(std::string& error)const
{
    if ( m_error == 0 )
    {
        error.clear();
    }
    else
    {
        if (m_error == static_cast<CBot::CBotError>(ERR_OBLIGATORYTOKEN))
        {
            error = StrUtils::Format(ngettext(
                "You have to use \"%1$s\" at least once in this exercise (used: %2$d)",
                "You have to use \"%1$s\" at least %3$d times in this exercise (used: %2$d)",
                m_tokenAllowed), m_token.c_str(), m_tokenUsed, m_tokenAllowed);
        }
        else if (m_error == static_cast<CBot::CBotError>(ERR_PROHIBITEDTOKEN))
        {
            if (m_tokenAllowed == 0)
            {
                error = StrUtils::Format(gettext("You cannot use \"%s\" in this exercise (used: %d)"), m_token.c_str(), m_tokenUsed);
            }
            else
            {
                error = StrUtils::Format(ngettext(
                    "You have to use \"%1$s\" at most once in this exercise (used: %2$d)",
                    "You have to use \"%1$s\" at most %3$d times in this exercise (used: %2$d)",
                    m_tokenAllowed), m_token.c_str(), m_tokenUsed, m_tokenAllowed);
            }
        }
        else if (m_error < 1000)
        {
            GetResource(RES_ERR, m_error, error);
        }
        else
        {
            GetResource(RES_CBOT, m_error, error);
        }
    }
}


// New program.

void CScript::New(Ui::CEdit* edit, const char* name)
{
    char    res[100];
    char    text[100];
    char    script[500];
    char    buffer[500];
    std::size_t  cursor1, cursor2, len, i, j;

    std::string resStr;
    GetResource(RES_TEXT, RT_SCRIPT_NEW, resStr);
    strcpy(res, resStr.c_str());
    if ( name[0] == 0 )  strcpy(text, res);
    else                 strcpy(text, name);

    sprintf(script, "extern void object::%s()\n{\n\t\n\t\n\t\n}\n", text);
    edit->SetText(script, false);

    if ( strcmp(text, res) == 0 )
    {
        cursor1 = 20;
        cursor2 = 20+strlen(text);  // update "New"
    }
    else
    {
        if ( edit->GetAutoIndent() )
        {
            cursor1 = 20+strlen(text)+6;
            cursor2 = cursor1;  // cursor in { }
        }
        else
        {
            cursor1 = 20+strlen(text)+8;
            cursor2 = cursor1;  // cursor in { }
        }
    }

    edit->SetCursor(cursor2, cursor1);
    edit->ShowSelect();
    m_interface->SetFocus(edit);

    std::string sf = m_main->GetScriptFile();
    if ( !sf.empty() )  // Load an empty program specific?
    {
        CInputStream stream;
        stream.open(sf);

        if (stream.is_open())
        {
            len = stream.size();

            if ( len > 500-1 )  len = 500-1;
            stream.read(buffer, len);
            buffer[len] = 0;
            stream.close();

            cursor1 = 0;
            i = 0;
            j = 0;
            while ( true )
            {
                if ( buffer[i] == 0 )  break;

                if ( buffer[i] == '\r' )
                {
                    i ++;
                    continue;
                }

                if ( buffer[i] == '\t' && edit->GetAutoIndent() )
                {
                    i ++;
                    continue;
                }

                if ( buffer[i+0] == '%' &&
                     buffer[i+1] == 's' )
                {
                    strcpy(script+j, text);
                    j += strlen(text);
                    i += 2;
                    continue;
                }

                if ( buffer[i] == '#' )
                {
                    cursor1 = j;
                    i ++;
                    continue;
                }

                script[j++] = buffer[i++];
            }
            script[j] = 0;
            edit->SetText(script, false);

            cursor2 = cursor1;
            edit->SetCursor(cursor2, cursor1);
            edit->ShowSelect();
            m_interface->SetFocus(edit);
        }
    }

    ColorizeScript(edit);
}


// Provided a script for all parts.

bool CScript::SendScript(const char* text)
{
    /*m_len = strlen(text);
    m_script = new char[m_len+1];
    strcpy(m_script, text);
    if ( !CheckToken() )  return false;
    if ( !Compile() )  return false;*/

    Ui::CEdit* edit = m_interface->CreateEdit(Math::Point(0.0f, 0.0f), Math::Point(0.0f, 0.0f), 0, EVENT_EDIT9);
    edit->SetAutoIndent(m_engine->GetEditIndentMode());
    edit->SetText(text, true);
    GetScript(edit);
    m_interface->DeleteControl(EVENT_EDIT9);

    return true;
}

// Reads a script as a text file.

bool CScript::ReadScript(const char* filename)
{
    Ui::CEdit*  edit;

    if (!CResourceManager::Exists(filename))  return false;

    m_script.reset();

    edit = m_interface->CreateEdit(Math::Point(0.0f, 0.0f), Math::Point(0.0f, 0.0f), 0, EVENT_EDIT9);
    edit->SetAutoIndent(m_engine->GetEditIndentMode());
    edit->ReadText(filename);
    GetScript(edit);
    m_interface->DeleteControl(EVENT_EDIT9);
    return true;
}

// Writes a script as a text file.

bool CScript::WriteScript(const char* filename)
{
    if ( m_script == nullptr )
    {
        CResourceManager::Remove(filename);
        return false;
    }

    Ui::CEdit* edit = m_interface->CreateEdit(Math::Point(0.0f, 0.0f), Math::Point(0.0f, 0.0f), 0, EVENT_EDIT9);
    edit->SetAutoIndent(m_engine->GetEditIndentMode());
    edit->SetText(m_script.get());
    edit->WriteText(filename);
    m_interface->DeleteControl(EVENT_EDIT9);
    return true;
}


// Reads a stack of script by execution as a file.

bool CScript::ReadStack(FILE *file)
{
    int     nb;

    CBot::fRead(&nb, sizeof(int), 1, file);
    CBot::fRead(&m_ipf, sizeof(int), 1, file);
    CBot::fRead(&m_errMode, sizeof(int), 1, file);

    if (m_botProg == nullptr) return false;
    if ( !m_botProg->RestoreState(file) )  return false;

    m_bRun = true;
    m_bContinue = false;
    return true;
}

// Writes a stack of script by execution as a file.

bool CScript::WriteStack(FILE *file)
{
    int     nb;

    nb = 2;
    CBot::fWrite(&nb, sizeof(int), 1, file);
    CBot::fWrite(&m_ipf, sizeof(int), 1, file);
    CBot::fWrite(&m_errMode, sizeof(int), 1, file);

    return m_botProg->SaveState(file);
}


// Compares two scripts.

bool CScript::Compare(const CScript* other)const
{
    if ( m_len != other->m_len )  return false;

    return ( strcmp(m_script.get(), other->m_script.get()) == 0 );
}


// Management of the file name when the script is saved.

void CScript::SetFilename(const std::string& filename)
{
    m_filename = filename;
}

const std::string& CScript::GetFilename()const
{
    return m_filename;
}<|MERGE_RESOLUTION|>--- conflicted
+++ resolved
@@ -604,11 +604,7 @@
 // Colorize a string literal with escape sequences also colored
 //  Note : private func... helper for CScript::ColorizeScript
 
-<<<<<<< HEAD
-void HighlightString(Ui::CEdit* edit, const std::string& s, std::size_t start)
-=======
-static void HighlightString(Ui::CEdit* edit, const std::string& s, int start)
->>>>>>> fdf67b82
+static void HighlightString(Ui::CEdit* edit, const std::string& s, std::size_t start)
 {
     edit->SetFormat(start, start + 1, Gfx::FONT_HIGHLIGHT_STRING);
 
@@ -739,11 +735,7 @@
 // Returns the index of the start of the token found, or SIZE_MAX.
 //  Note : private func, only used by IntroduceVirus
 
-<<<<<<< HEAD
-std::size_t SearchToken(const char* script, const char* token)
-=======
-static int SearchToken(char* script, const char* token)
->>>>>>> fdf67b82
+static std::size_t SearchToken(const char* script, const char* token)
 {
     std::size_t  lScript, lToken, i;
     int     found[100],iFound;
@@ -768,11 +760,7 @@
 
 // Removes a token in a script.
 
-<<<<<<< HEAD
-void DeleteToken(char* script, std::size_t pos, const std::size_t len)
-=======
-static void DeleteToken(char* script, int pos, int len)
->>>>>>> fdf67b82
+static void DeleteToken(char* script, std::size_t pos, const std::size_t len)
 {
     while ( true )
     {
@@ -783,11 +771,7 @@
 
 // Inserts a token in a script.
 
-<<<<<<< HEAD
-void InsertToken(char* script, const std::size_t pos, const char* token)
-=======
-static void InsertToken(char* script, int pos, const char* token)
->>>>>>> fdf67b82
+static void InsertToken(char* script, const std::size_t pos, const char* token)
 {
     std::size_t     lScript, lToken, i;
 
