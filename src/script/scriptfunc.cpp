/*
 * This file is part of the Colobot: Gold Edition source code
 * Copyright (C) 2001-2018, Daniel Roux, EPSITEC SA & TerranovaTeam
 * http://epsitec.ch; http://colobot.info; http://github.com/colobot
 *
 * This program is free software: you can redistribute it and/or modify
 * it under the terms of the GNU General Public License as published by
 * the Free Software Foundation, either version 3 of the License, or
 * (at your option) any later version.
 *
 * This program is distributed in the hope that it will be useful,
 * but WITHOUT ANY WARRANTY; without even the implied warranty of
 * MERCHANTABILITY or FITNESS FOR A PARTICULAR PURPOSE.
 * See the GNU General Public License for more details.
 *
 * You should have received a copy of the GNU General Public License
 * along with this program. If not, see http://gnu.org/licenses
 */

#include "script/scriptfunc.h"

#include "CBot/CBot.h"

#include "app/app.h"

#include "common/global.h"
#include "common/logger.h"
#include "common/make_unique.h"

#include "common/resources/inputstream.h"
#include "common/resources/outputstream.h"
#include "common/resources/resourcemanager.h"

#include "graphics/engine/terrain.h"
#include "graphics/engine/water.h"

#include "level/robotmain.h"

#include "level/parser/parser.h"

#include "math/all.h"

#include "object/object.h"
#include "object/object_manager.h"

#include "object/auto/auto.h"
#include "object/auto/autobase.h"
#include "object/auto/autofactory.h"

#include "object/interface/destroyable_object.h"
#include "object/interface/programmable_object.h"
#include "object/interface/task_executor_object.h"
#include "object/interface/trace_drawing_object.h"

#include "object/subclass/base_alien.h"
#include "object/subclass/exchange_post.h"
#include "object/subclass/shielder.h"

#include "object/task/taskinfo.h"

#include "physics/physics.h"

#include "script/cbottoken.h"
#include "script/script.h"

#include "sound/sound.h"

#include "ui/displaytext.h"

using namespace CBot;

CBotTypResult CScriptFunctions::cClassNull(CBotVar* thisclass, CBotVar* &var)
{
    return cNull(var, nullptr);
}

CBotTypResult CScriptFunctions::cClassOneFloat(CBotVar* thisclass, CBotVar* &var)
{
    return cOneFloat(var, nullptr);
}

// Compile a parameter of type "point".

static CBotTypResult cPoint(CBotVar* &var, void* user)
{
    if ( var == nullptr )
        return CBotTypResult(CBotErrLowParam);

    if ( var->GetType() <= CBotTypDouble )
    {
        var = var->GetNext();
        if ( var == nullptr )
            return CBotTypResult(CBotErrLowParam);
        if ( var->GetType() > CBotTypDouble )
            return CBotTypResult(CBotErrBadNum);
        var = var->GetNext();
        //?     if ( var == 0 )  return CBotTypResult(CBotErrLowParam);
        //?     if ( var->GetType() > CBotTypDouble )  return CBotTypResult(CBotErrBadNum);
        //?     var = var->GetNext();
        return CBotTypResult(0);
    }

    if ( var->GetType() == CBotTypClass )
    {
        if ( !var->IsElemOfClass("point") )
            return CBotTypResult(CBotErrBadParam);
        var = var->GetNext();
        return CBotTypResult(0);
    }

    return CBotTypResult(CBotErrBadParam);
}

// Compiling a procedure with a single "point".

CBotTypResult CScriptFunctions::cOnePoint(CBotVar* &var, void* user)
{
    CBotTypResult   ret;

    ret = cPoint(var, user);
    if ( ret.GetType() != 0 )
        return ret;

    if ( var != nullptr )
        return CBotTypResult(CBotErrOverParam);
    return CBotTypResult(CBotTypFloat);
}

<<<<<<< HEAD
// Seeking value in an array of integers.

bool FindList(CBotVar* array, int type)
{
    while ( array != nullptr )
    {
        if ( type == array->GetValInt() )
            return true;
        array = array->GetNext();
    }
    return false;
}


=======
>>>>>>> ebc363af
// Gives a parameter of type "point".

static bool GetPoint(CBotVar* &var, int& exception, Math::Vector& pos)
{
    CBotVar     *pX, *pY, *pZ;

    if ( var->GetType() <= CBotTypDouble )
    {
        pos.x = var->GetValFloat()*g_unit;
        var = var->GetNext();

        pos.z = var->GetValFloat()*g_unit;
        var = var->GetNext();

        pos.y = 0.0f;
    }
    else
    {
        pX = var->GetItem("x");
        if ( pX == nullptr )
        {
            exception = CBotErrUndefItem;
            return true;
        }
        pos.x = pX->GetValFloat()*g_unit;

        pY = var->GetItem("y");
        if ( pY == nullptr )
        {
            exception = CBotErrUndefItem;
            return true;
        }
        pos.z = pY->GetValFloat()*g_unit;  // attention y -> z !

        pZ = var->GetItem("z");
        if ( pZ == nullptr )
        {
            exception = CBotErrUndefItem;
            return true;
        }
        pos.y = pZ->GetValFloat()*g_unit;  // attention z -> y !

        var = var->GetNext();
    }
    return true;
}


// Compilation of the instruction "endmission(result, delay)"

CBotTypResult CScriptFunctions::cEndMission(CBotVar* &var, void* user)
{
    if ( var == nullptr )
        return CBotTypResult(CBotErrLowParam);
    if ( var->GetType() > CBotTypDouble )
        return CBotTypResult(CBotErrBadNum);
    var = var->GetNext();
    if ( var == nullptr )
        return CBotTypResult(CBotErrLowParam);
    if ( var->GetType() > CBotTypDouble )
        return CBotTypResult(CBotErrBadNum);
    var = var->GetNext();
    if ( var != nullptr )
        return CBotTypResult(CBotErrOverParam);
    return CBotTypResult(CBotTypFloat);
}

// Instruction "endmission(result, delay)"

bool CScriptFunctions::rEndMission(CBotVar* var, CBotVar* result, int& exception, void* user)
{
    Error ended;
    float delay;

    ended = static_cast<Error>(var->GetValInt());
    var = var->GetNext();

    delay = var->GetValFloat();

    CRobotMain::GetInstancePointer()->SetMissionResultFromScript(ended, delay);
    return true;
}

// Compilation of the instruction "playmusic(filename, repeat)"

CBotTypResult CScriptFunctions::cPlayMusic(CBotVar* &var, void* user)
{
    if ( var == nullptr )
        return CBotTypResult(CBotErrLowParam);
    if ( var->GetType() != CBotTypString )
        return CBotTypResult(CBotErrBadNum);
    var = var->GetNext();
    if ( var == nullptr )
        return CBotTypResult(CBotErrLowParam);
    if ( var->GetType() > CBotTypDouble )
        return CBotTypResult(CBotErrBadNum);
    var = var->GetNext();
    if ( var != nullptr )
        return CBotTypResult(CBotErrOverParam);
    return CBotTypResult(CBotTypFloat);
}

// Instruction "playmusic(filename, repeat)"

bool CScriptFunctions::rPlayMusic(CBotVar* var, CBotVar* result, int& exception, void* user)
{
    std::string filename;
    std::string cbs;
    bool repeat;

    cbs = var->GetValString();
    filename = std::string(cbs);
    var = var->GetNext();

    repeat = var->GetValInt();

    CApplication::GetInstancePointer()->GetSound()->StopMusic();
    CApplication::GetInstancePointer()->GetSound()->PlayMusic(filename, repeat);
    return true;
}

// Instruction "stopmusic()"

bool CScriptFunctions::rStopMusic(CBotVar* var, CBotVar* result, int& exception, void* user)
{
    CApplication::GetInstancePointer()->GetSound()->StopMusic();
    return true;
}

// Instruction "getbuild()"

bool CScriptFunctions::rGetBuild(CBotVar* var, CBotVar* result, int& exception, void* user)
{
    result->SetValInt(CRobotMain::GetInstancePointer()->GetEnableBuild());
    return true;
}

// Instruction "getresearchenable()"

bool CScriptFunctions::rGetResearchEnable(CBotVar* var, CBotVar* result, int& exception, void* user)
{
    result->SetValInt(CRobotMain::GetInstancePointer()->GetEnableResearch());
    return true;
}

// Instruction "getresearchdone()"

bool CScriptFunctions::rGetResearchDone(CBotVar* var, CBotVar* result, int& exception, void* user)
{
    CObject* pThis = static_cast<CScript*>(user)->m_object;
    result->SetValInt(CRobotMain::GetInstancePointer()->GetDoneResearch(pThis->GetTeam()));
    return true;
}

// Instruction "setbuild()"

bool CScriptFunctions::rSetBuild(CBotVar* var, CBotVar* result, int& exception, void* user)
{
    CRobotMain::GetInstancePointer()->SetEnableBuild(var->GetValInt());
    CApplication::GetInstancePointer()->GetEventQueue()->AddEvent(Event(EVENT_UPDINTERFACE));
    return true;
}

// Instruction "setresearchenable()"

bool CScriptFunctions::rSetResearchEnable(CBotVar* var, CBotVar* result, int& exception, void* user)
{
    CRobotMain::GetInstancePointer()->SetEnableResearch(var->GetValInt());
    CApplication::GetInstancePointer()->GetEventQueue()->AddEvent(Event(EVENT_UPDINTERFACE));
    return true;
}

// Instruction "setresearchdone()"

bool CScriptFunctions::rSetResearchDone(CBotVar* var, CBotVar* result, int& exception, void* user)
{
    CObject* pThis = static_cast<CScript*>(user)->m_object;
    CRobotMain::GetInstancePointer()->SetDoneResearch(var->GetValInt(), pThis->GetTeam());
    CApplication::GetInstancePointer()->GetEventQueue()->AddEvent(Event(EVENT_UPDINTERFACE));
    return true;
}

// Compilation of the instruction "retobject(rank)".

CBotTypResult CScriptFunctions::cGetObject(CBotVar* &var, void* user)
{
    if ( var == nullptr )
        return CBotTypResult(CBotErrLowParam);
    if ( var->GetType() > CBotTypDouble )
        return CBotTypResult(CBotErrBadNum);
    var = var->GetNext();
    if ( var != nullptr )
        return CBotTypResult(CBotErrOverParam);

    return CBotTypResult(CBotTypPointer, "object");
}

// Instruction "retobjectbyid(rank)".

bool CScriptFunctions::rGetObjectById(CBotVar* var, CBotVar* result, int& exception, void* user)
{
    CObject*    pObj;
    int         rank;

    rank = var->GetValInt();

    pObj = static_cast<CObject*>(CObjectManager::GetInstancePointer()->GetObjectById(rank));
    if ( pObj == nullptr )
    {
        result->SetPointer(nullptr);
    }
    else
    {
        result->SetPointer(pObj->GetBotVar());
    }

    return true;
}

// Instruction "retobject(rank)".

bool CScriptFunctions::rGetObject(CBotVar* var, CBotVar* result, int& exception, void* user)
{
    CObject*    pObj;
    int         rank;

    rank = var->GetValInt();

    pObj = CObjectManager::GetInstancePointer()->GetObjectByRank(rank);
    if ( pObj == nullptr )
    {
        result->SetPointer(nullptr);
    }
    else
    {
        result->SetPointer(pObj->GetBotVar());
    }
    return true;
}

// Compilation of instruction "object.busy()"
CBotTypResult CScriptFunctions::cBusy(CBotVar* thisclass, CBotVar* &var)
{
    if ( var != nullptr )
        return CBotTypResult(CBotErrOverParam);
    return CBotTypResult(CBotTypBoolean);
}

// Instruction "object.busy()"

bool CScriptFunctions::rBusy(CBotVar* thisclass, CBotVar* var, CBotVar* result, int& exception, void* user)
{
    CObject*    pThis = static_cast<CScript*>(user)->m_object;

    exception = 0;

    CObject* obj = static_cast<CObject*>(thisclass->GetUserPtr());
    CAuto* automat = obj->GetAuto();

    if ( pThis->GetTeam() != obj->GetTeam() && obj->GetTeam() != 0 )
    {
        exception = ERR_ENEMY_OBJECT;
        result->SetValInt(ERR_ENEMY_OBJECT);
        return false;
    }

    if ( automat != nullptr )
        result->SetValInt(automat->GetBusy());
    else
        exception = ERR_WRONG_OBJ;

    return true;
}

bool CScriptFunctions::rDestroy(CBotVar* thisclass, CBotVar* var, CBotVar* result, int& exception, void* user)
{
    CScript*    script = static_cast<CScript*>(user);
    CObject*    pThis = script->m_object;

    exception = 0;
    Error err;

    CObject* obj = static_cast<CObject*>(thisclass->GetUserPtr());
    CAuto* automat = obj->GetAuto();

    if ( pThis->GetTeam() != obj->GetTeam() && obj->GetTeam() != 0 )
    {
        exception = ERR_ENEMY_OBJECT;
        result->SetValInt(ERR_ENEMY_OBJECT);
        return false;
    }

    if ( obj->GetType() == OBJECT_DESTROYER )
        err = automat->StartAction(0);
    else
        err = ERR_WRONG_OBJ;

    result->SetValInt(err); // indicates the error or ok
    if ( err != ERR_OK )
    {
        if ( script->m_errMode == ERM_STOP )
        {
            exception = err;
            return false;
        }
        return true;
    }

    return true;
}


// Compilation of instruction "object.factory(cat, program)"

CBotTypResult CScriptFunctions::cFactory(CBotVar* thisclass, CBotVar* &var)
{
    if ( var == nullptr )
        return CBotTypResult(CBotErrLowParam);
    if ( var->GetType() > CBotTypDouble )
        return CBotTypResult(CBotErrBadNum);
    var = var->GetNext();
    if ( var != nullptr )
    {
        if ( var->GetType() != CBotTypString )
            return CBotTypResult(CBotErrBadNum);
        var = var->GetNext();
        if ( var != nullptr )
            return CBotTypResult(CBotErrOverParam);
    }
    return CBotTypResult(CBotTypFloat);
}

// Instruction "object.factory(cat, program)"

bool CScriptFunctions::rFactory(CBotVar* thisclass, CBotVar* var, CBotVar* result, int& exception, void* user)
{
    CScript*    script = static_cast<CScript*>(user);
    CObject*    pThis = script->m_object;

    Error       err;

    exception = 0;

    ObjectType type = static_cast<ObjectType>(var->GetValInt());
    var = var->GetNext();
    std::string program;
    if ( var != nullptr )
        program = var->GetValString();
    else
        program = "";

    CObject* factory = static_cast<CObject*>(thisclass->GetUserPtr());
    if (factory == nullptr)
    {
        exception = ERR_UNKNOWN;
        result->SetValInt(ERR_UNKNOWN);
        GetLogger()->Error("in object.factory() - factory is nullptr");
        return false;
    }

    if ( pThis->GetTeam() != factory->GetTeam() && factory->GetTeam() != 0 )
    {
        exception = ERR_ENEMY_OBJECT;
        result->SetValInt(ERR_ENEMY_OBJECT);
        return false;
    }

    if ( factory->GetType() == OBJECT_FACTORY )
    {
        CAutoFactory* automat = static_cast<CAutoFactory*>(factory->GetAuto());
        if (automat == nullptr)
        {
            exception = ERR_UNKNOWN;
            result->SetValInt(ERR_UNKNOWN);
            GetLogger()->Error("in object.factory() - automat is nullptr");
            return false;
        }

        err = CRobotMain::GetInstancePointer()->CanFactoryError(type, factory->GetTeam());

        if ( err == ERR_OK )
        {
            if ( automat != nullptr )
            {
                err = automat->StartAction(type);
                if ( err == ERR_OK ) automat->SetProgram(program);
            }
            else
                err = ERR_UNKNOWN;
        }
    }
    else
        err = ERR_WRONG_OBJ;

    result->SetValInt(err); // indicates the error or ok
    if ( err != ERR_OK )
    {
        if ( script->m_errMode == ERM_STOP )
        {
            exception = err;
            return false;
        }
        return true;
    }

    return true;
}

// Instruction "object.research(type)"

bool CScriptFunctions::rResearch(CBotVar* thisclass, CBotVar* var, CBotVar* result, int& exception, void* user)
{
    CScript*    script = static_cast<CScript*>(user);
    CObject*    pThis = script->m_object;

    Error       err;

    exception = 0;

    ResearchType type = static_cast<ResearchType>(var->GetValInt());

    CObject* center = static_cast<CObject*>(thisclass->GetUserPtr());
    CAuto* automat = center->GetAuto();

    if ( pThis->GetTeam() != center->GetTeam() && center->GetTeam() != 0 )
    {
        exception = ERR_ENEMY_OBJECT;
        result->SetValInt(ERR_ENEMY_OBJECT);
        return false;
    }

    if ( center->GetType() == OBJECT_RESEARCH ||
         center->GetType() == OBJECT_LABO      )
    {
        bool ok = false;
        if ( type == RESEARCH_iPAW       ||
             type == RESEARCH_iGUN        )
        {
            if ( center->GetType() != OBJECT_LABO )
                err = ERR_WRONG_OBJ;
            else
                ok = true;
        }
        else
        {
            if ( center->GetType() != OBJECT_RESEARCH )
                err = ERR_WRONG_OBJ;
            else
                ok = true;
        }
        if ( ok )
        {
            bool bEnable = CRobotMain::GetInstancePointer()->IsResearchEnabled(type);
            if ( bEnable )
            {
                if ( automat != nullptr )
                {
                    err = automat->StartAction(type);
                }
                else
                    err = ERR_UNKNOWN;
            }
            else
                err = ERR_BUILD_DISABLED;
        }
    }
    else
        err = ERR_WRONG_OBJ;

    result->SetValInt(err); // indicates the error or ok
    if ( err != ERR_OK )
    {
        if( script->m_errMode == ERM_STOP )
        {
            exception = err;
            return false;
        }
        return true;
    }

    return true;
}

// Instruction "object.takeoff()"

bool CScriptFunctions::rTakeOff(CBotVar* thisclass, CBotVar* var, CBotVar* result, int& exception, void* user)
{
    CScript*    script = static_cast<CScript*>(user);
    CObject*    pThis = script->m_object;

    Error       err;

    exception = 0;

    CObject* base = static_cast<CObject*>(thisclass->GetUserPtr());
    CAuto* automat = base->GetAuto();

    if ( pThis->GetTeam() != base->GetTeam() && base->GetTeam() != 0 )
    {
        exception = ERR_ENEMY_OBJECT;
        result->SetValInt(ERR_ENEMY_OBJECT);
        return false;
    }

    if ( base->GetType() == OBJECT_BASE )
        err = (static_cast<CAutoBase*>(automat))->TakeOff(false);
    else
        err = ERR_WRONG_OBJ;

    result->SetValInt(err); // indicates the error or ok
    if ( err != ERR_OK )
    {
        if ( script->m_errMode == ERM_STOP )
        {
            exception = err;
            return false;
        }
        return true;
    }

    return true;
}

// Compilation of the instruction "delete(rank[, exploType])".

CBotTypResult CScriptFunctions::cDelete(CBotVar* &var, void* user)
{
    if ( var == nullptr )
        return CBotTypResult(CBotErrLowParam);

    if ( var->GetType() != CBotTypInt )
        return CBotTypResult(CBotErrBadNum);
    var = var->GetNext();

    if ( var != nullptr )
    {
        if ( var->GetType() != CBotTypInt )
            return CBotTypResult(CBotErrBadNum);
        var = var->GetNext();
    }

    if ( var != nullptr )
        return CBotTypResult(CBotErrOverParam);

    return CBotTypResult(CBotTypFloat);
}

// Instruction "delete(rank[, exploType])".

bool CScriptFunctions::rDelete(CBotVar* var, CBotVar* result, int& exception, void* user)
{
    int rank;
    DestructionType exploType = DestructionType::Explosion;

    rank = var->GetValInt();
    var = var->GetNext();
    if ( var != nullptr )
    {
        exploType = static_cast<DestructionType>(var->GetValInt());
    }

    CObject* obj = CObjectManager::GetInstancePointer()->GetObjectById(rank);
    if ( obj == nullptr )
    {
        return true;
    }
    else
    {
        if ( exploType != DestructionType::NoEffect && obj->Implements(ObjectInterfaceType::Destroyable) )
        {
            dynamic_cast<CDestroyableObject*>(obj)->DestroyObject(static_cast<DestructionType>(exploType));
        }
        else
        {
            if (obj->Implements(ObjectInterfaceType::Old))
            {
                COldObject* oldobj = dynamic_cast<COldObject*>(obj);
                if (oldobj->GetPower() != nullptr)
                    CObjectManager::GetInstancePointer()->DeleteObject(oldobj->GetPower());
                if (oldobj->GetCargo() != nullptr)
                    CObjectManager::GetInstancePointer()->DeleteObject(oldobj->GetCargo());
                oldobj->SetPower(nullptr);
                oldobj->SetCargo(nullptr);
            }
            CObjectManager::GetInstancePointer()->DeleteObject(obj);
        }
    }

    // Returning "false" here makes sure the program doesn't try to keep executing if the robot just destroyed itself
    // using delete(this.id)
    // See issue #925
    return false;
}

static CBotTypResult compileSearch(CBotVar* &var, void* user, CBotTypResult returnValue)
{
    if ( var == nullptr )
        return CBotTypResult(CBotErrLowParam);
    if ( var->GetType() == CBotTypArrayPointer )
    {
        CBotTypResult type = var->GetTypResult().GetTypElem();
        if ( type.GetType() > CBotTypDouble )
        return CBotTypResult(CBotErrBadParam);  // type
    }
    else if ( var->GetType() > CBotTypDouble )
    return CBotTypResult(CBotErrBadNum);  // type
    var = var->GetNext();

    if ( var == nullptr )
        return returnValue;

    CBotTypResult ret = cPoint(var, user);                                       // pos
    if ( ret.GetType() != 0 )
        return ret;

    if ( var == nullptr )
        return returnValue;
    if ( var->GetType() > CBotTypDouble )
    return CBotTypResult(CBotErrBadNum);  // min
    var = var->GetNext();
    if ( var == nullptr )
        return returnValue;
    if ( var->GetType() > CBotTypDouble )
    return CBotTypResult(CBotErrBadNum);  // max
    var = var->GetNext();
    if ( var == nullptr )
        return returnValue;
    if ( var->GetType() > CBotTypDouble )
    return CBotTypResult(CBotErrBadNum);  // sense
    var = var->GetNext();
    if ( var == nullptr )
        return returnValue;
    if ( var->GetType() > CBotTypDouble )
    return CBotTypResult(CBotErrBadNum);  // filter
    var = var->GetNext();
    if ( var == nullptr )
        return returnValue;
    return CBotTypResult(CBotErrOverParam);
}

// Compilation of "search(type, pos, min, max, sens, filter)".

CBotTypResult CScriptFunctions::cSearch(CBotVar* &var, void* user)
{
    return compileSearch(var, user, CBotTypResult(CBotTypPointer, "object"));
}

CBotTypResult CScriptFunctions::cSearchAll(CBotVar* &var, void* user)
{
    return compileSearch(var, user, CBotTypResult(CBotTypArrayPointer, CBotTypResult(CBotTypPointer, "object")));
}

static bool runSearch(CBotVar* var, Math::Vector pos, int& exception, std::function<bool(std::vector<ObjectType>, Math::Vector, float, float, bool, RadarFilter)> code)
{
    CBotVar*    array;
    RadarFilter filter;
    float       minDist, maxDist, sens;
    int         type;
    bool        bArray = false;

    type    = OBJECT_NULL;
    array   = nullptr;
    minDist = 0.0f*g_unit;
    maxDist = 1000.0f*g_unit;
    sens    = 1.0f;
    filter  = FILTER_NONE;

    if ( var != nullptr )
    {
        if ( var->GetType() == CBotTypArrayPointer )
        {
            array = var->GetItemList();
            bArray = true;
        }
        else
        {
            type = var->GetValInt();
            bArray = false;
        }

        var = var->GetNext();
        if ( var != nullptr )
        {
            if ( !GetPoint(var, exception, pos) )
                return false;

            if ( var != nullptr )
            {
                minDist = var->GetValFloat();

                var = var->GetNext();
                if ( var != nullptr )
                {
                    maxDist = var->GetValFloat();

                    var = var->GetNext();
                    if ( var != nullptr )
                    {
                        sens = var->GetValFloat();

                        var = var->GetNext();
                        if ( var != nullptr )
                        {
                            filter = static_cast<RadarFilter>(var->GetValInt());
                        }
                    }
                }
            }
        }
    }

    std::vector<ObjectType> type_v;
    if (bArray)
    {
        while ( array != nullptr )
        {
            type_v.push_back(static_cast<ObjectType>(array->GetValInt()));
            array = array->GetNext();
        }
    }
    else
    {
        if (type != OBJECT_NULL)
        {
            type_v.push_back(static_cast<ObjectType>(type));
        }
    }

    return code(type_v, pos, minDist, maxDist, sens < 0, filter);
}

bool CScriptFunctions::rSearch(CBotVar* var, CBotVar* result, int& exception, void* user)
{
    CObject* pThis = static_cast<CScript*>(user)->m_object;

    return runSearch(var, pThis->GetPosition(), exception, [&result, pThis](std::vector<ObjectType> types, Math::Vector pos, float minDist, float maxDist, bool furthest, RadarFilter filter)
    {
        CObject* pBest = CObjectManager::GetInstancePointer()->Radar(pThis, pos, 0.0f, types, 0.0f, Math::PI*2.0f, minDist, maxDist, furthest, filter, true);

        if ( pBest == nullptr )
        {
            result->SetPointer(nullptr);
        }
        else
        {
            result->SetPointer(pBest->GetBotVar());
        }

        return true;
    });
}

bool CScriptFunctions::rSearchAll(CBotVar* var, CBotVar* result, int& exception, void* user)
{
    CObject* pThis = static_cast<CScript*>(user)->m_object;

    return runSearch(var, pThis->GetPosition(), exception, [&result, pThis](std::vector<ObjectType> types, Math::Vector pos, float minDist, float maxDist, bool furthest, RadarFilter filter)
    {
        std::vector<CObject*> best = CObjectManager::GetInstancePointer()->RadarAll(pThis, pos, 0.0f, types, 0.0f, Math::PI*2.0f, minDist, maxDist, furthest, filter, true);

        int i = 0;
        result->SetInit(CBotVar::InitType::DEF);
        for (CObject* obj : best)
        {
            result->GetItem(i++, true)->SetPointer(obj->GetBotVar());
        }

        return true;
    });
}


static CBotTypResult compileRadar(CBotVar* &var, void* user, CBotTypResult returnValue)
{
    CBotVar*    array;

    if ( var == nullptr )
        return returnValue;
    if ( var->GetType() == CBotTypArrayPointer )
    {
        array = var->GetItemList();
        if ( array == nullptr )
            return returnValue;
        if ( array->GetType() > CBotTypDouble )
            return CBotTypResult(CBotErrBadNum);  // type
    }
    else if ( var->GetType() > CBotTypDouble )
        return CBotTypResult(CBotErrBadNum);  // type
    var = var->GetNext();
    if ( var == nullptr )
        return returnValue;
    if ( var->GetType() > CBotTypDouble )
        return CBotTypResult(CBotErrBadNum);  // angle
    var = var->GetNext();
    if ( var == nullptr )
        return returnValue;
    if ( var->GetType() > CBotTypDouble )
        return CBotTypResult(CBotErrBadNum);  // focus
    var = var->GetNext();
    if ( var == nullptr )
        return returnValue;
    if ( var->GetType() > CBotTypDouble )
        return CBotTypResult(CBotErrBadNum);  // min
    var = var->GetNext();
    if ( var == nullptr )
        return returnValue;
    if ( var->GetType() > CBotTypDouble )
        return CBotTypResult(CBotErrBadNum);  // max
    var = var->GetNext();
    if ( var == nullptr )
        return returnValue;
    if ( var->GetType() > CBotTypDouble )
        return CBotTypResult(CBotErrBadNum);  // sense
    var = var->GetNext();
    if ( var == nullptr )
        return returnValue;
    if ( var->GetType() > CBotTypDouble )
        return CBotTypResult(CBotErrBadNum);  // filter
    var = var->GetNext();
    if ( var == nullptr )
        return returnValue;
    return CBotTypResult(CBotErrOverParam);
}

CBotTypResult CScriptFunctions::cRadarAll(CBotVar* &var, void* user)
{
    return compileRadar(var, user, CBotTypResult(CBotTypArrayPointer, CBotTypResult(CBotTypPointer, "object")));
}

// Compilation of instruction "radar(type, angle, focus, min, max, sens)".

CBotTypResult CScriptFunctions::cRadar(CBotVar* &var, void* user)
{
    return compileRadar(var, user, CBotTypResult(CBotTypPointer, "object"));
}

static bool runRadar(CBotVar* var, std::function<bool(std::vector<ObjectType>, float, float, float, float, bool, RadarFilter)> code)
{
    CBotVar*    array;
    RadarFilter filter;
    float       minDist, maxDist, sens, angle, focus;
    int         type;
    bool        bArray = false;

    type    = OBJECT_NULL;
    array   = nullptr;
    angle   = 0.0f;
    focus   = Math::PI*2.0f;
    minDist = 0.0f*g_unit;
    maxDist = 1000.0f*g_unit;
    sens    = 1.0f;
    filter  = FILTER_NONE;

    if ( var != nullptr )
    {
        if ( var->GetType() == CBotTypArrayPointer )
        {
            array = var->GetItemList();
            bArray = true;
        }
        else
        {
            type = var->GetValInt();
            bArray = false;
        }

        var = var->GetNext();
        if ( var != nullptr )
        {
            angle = -var->GetValFloat()*Math::PI/180.0f;

            var = var->GetNext();
            if ( var != nullptr )
            {
                focus = var->GetValFloat()*Math::PI/180.0f;

                var = var->GetNext();
                if ( var != nullptr )
                {
                    minDist = var->GetValFloat();

                    var = var->GetNext();
                    if ( var != nullptr )
                    {
                        maxDist = var->GetValFloat();

                        var = var->GetNext();
                        if ( var != nullptr )
                        {
                            sens = var->GetValFloat();

                            var = var->GetNext();
                            if ( var != nullptr )
                            {
                                filter = static_cast<RadarFilter>(var->GetValInt());
                            }
                        }
                    }
                }
            }
        }
    }

    std::vector<ObjectType> type_v;
    if (bArray)
    {
        while ( array != nullptr )
        {
            type_v.push_back(static_cast<ObjectType>(array->GetValInt()));
            array = array->GetNext();
        }
    }
    else
    {
        if (type != OBJECT_NULL)
        {
            type_v.push_back(static_cast<ObjectType>(type));
        }
    }

    return code(type_v, angle, focus, minDist, maxDist, sens < 0, filter);
}

// Instruction "radar(type, angle, focus, min, max, sens, filter)".

bool CScriptFunctions::rRadar(CBotVar* var, CBotVar* result, int& exception, void* user)
{
    return runRadar(var, [&result, user](std::vector<ObjectType> types, float angle, float focus, float minDist, float maxDist, bool furthest, RadarFilter filter)
    {
        CObject* pThis = static_cast<CScript*>(user)->m_object;
        CObject* best = CObjectManager::GetInstancePointer()->Radar(pThis, types, angle, focus, minDist, maxDist, furthest, filter, true);

        if (best == nullptr)
        {
            result->SetPointer(nullptr);
        }
        else
        {
            result->SetPointer(best->GetBotVar());
        }

        return true;
    });
}

bool CScriptFunctions::rRadarAll(CBotVar* var, CBotVar* result, int& exception, void* user)
{
    return runRadar(var, [&result, user](std::vector<ObjectType> types, float angle, float focus, float minDist, float maxDist, bool furthest, RadarFilter filter)
    {
        CObject* pThis = static_cast<CScript*>(user)->m_object;
        std::vector<CObject*> best = CObjectManager::GetInstancePointer()->RadarAll(pThis, types, angle, focus, minDist, maxDist, furthest, filter, true);

        int i = 0;
        result->SetInit(CBotVar::InitType::DEF);
        for (CObject* obj : best)
        {
            result->GetItem(i++, true)->SetPointer(obj->GetBotVar());
        }

        return true;
    });
}


// Monitoring a task.

bool CScriptFunctions::WaitForForegroundTask(CScript* script, CBotVar* result, int &exception)
{
    assert(script->m_taskExecutor->IsForegroundTask());
    Error err = script->m_taskExecutor->GetForegroundTask()->IsEnded();
    if ( err != ERR_CONTINUE )  // task terminated?
    {
        script->m_taskExecutor->StopForegroundTask();

        script->m_bContinue = false;

        if ( err == ERR_STOP )
            err = ERR_OK;
        result->SetValInt(err);  // indicates the error or ok
        if ( ShouldTaskStop(err, script->m_errMode) )
        {
            exception = err;
            return false;
        }
        return true;  // it's all over
    }

    script->m_bContinue = true;
    return false;  // not done
}

bool CScriptFunctions::WaitForBackgroundTask(CScript* script, CBotVar* result, int &exception)
{
    assert(script->m_taskExecutor->IsBackgroundTask());
    Error err = script->m_taskExecutor->GetBackgroundTask()->IsEnded();
    if ( err != ERR_CONTINUE )  // task terminated?
    {
        script->m_taskExecutor->StopBackgroundTask();

        script->m_bContinue = false;

        if ( err == ERR_STOP )
            err = ERR_OK;
        result->SetValInt(err);  // indicates the error or ok
        if ( ShouldTaskStop(err, script->m_errMode) )
        {
            exception = err;
            return false;
        }
        return true;  // it's all over
    }

    script->m_bContinue = true;
    return false;  // not done
}


// Returns true if error code means real error and exception must be thrown

bool CScriptFunctions::ShouldTaskStop(Error err, int errMode)
{
    // aim impossible  - not a real error
    if ( err == ERR_AIM_IMPOSSIBLE )
        return false;

    if ( err != ERR_OK && errMode == ERM_STOP )
        return true;

    return false;
}


// Compilation of the instruction "detect(type)".

CBotTypResult CScriptFunctions::cDetect(CBotVar* &var, void* user)
{
    if ( var == nullptr )
        return CBotTypResult(CBotErrLowParam);
    if ( var->GetType() > CBotTypDouble )
        return CBotTypResult(CBotErrBadNum);
    var = var->GetNext();
    if ( var != nullptr )
        return CBotTypResult(CBotErrOverParam);
    return CBotTypResult(CBotTypBoolean);
}

// Instruction "detect(type)".

bool CScriptFunctions::rDetect(CBotVar* var, CBotVar* result, int& exception, void* user)
{
    CScript*    script = static_cast<CScript*>(user);
    CObject*    pThis = script->m_object;
    CObject     *pBest;
    CBotVar*    array;
    int         type;
    bool        bArray = false;
    Error       err;

    exception = 0;

    if ( !script->m_taskExecutor->IsForegroundTask() )  // no task in progress?
    {
        type    = OBJECT_NULL;
        array   = nullptr;

        if ( var != nullptr )
        {
            if ( var->GetType() == CBotTypArrayPointer )
            {
                array = var->GetItemList();
                bArray = true;
            }
            else
            {
                type = var->GetValInt();
                bArray = false;
            }
        }

        std::vector<ObjectType> type_v;
        if (bArray)
        {
            while ( array != nullptr )
            {
                type_v.push_back(static_cast<ObjectType>(array->GetValInt()));
                array = array->GetNext();
            }
        }
        else
        {
            if (type != OBJECT_NULL)
            {
                type_v.push_back(static_cast<ObjectType>(type));
            }
        }

        pBest = CObjectManager::GetInstancePointer()->Radar(pThis, type_v, 0.0f, 45.0f*Math::PI/180.0f, 0.0f, 20.0f, false, FILTER_NONE, true);

        if (pThis->Implements(ObjectInterfaceType::Old))
        {
            script->m_main->StartDetectEffect(dynamic_cast<COldObject*>(pThis), pBest);
        }

        if ( pBest == nullptr )
        {
            script->m_returnValue = 0.0f;
        }
        else
        {
            script->m_returnValue = 1.0f;
        }

        err = script->m_taskExecutor->StartTaskWait(0.3f);
        if ( err != ERR_OK )
        {
            script->m_taskExecutor->StopForegroundTask();
            result->SetValInt(err);  // shows the error
            if ( script->m_errMode == ERM_STOP )
            {
                exception = err;
                return false;
            }
            return true;
        }
    }
    if ( !WaitForForegroundTask(script, result, exception) )
        return false;  // not finished
    result->SetValFloat(*script->m_returnValue);
    return true;
}


// Compilation of the instruction "direction(pos)".

CBotTypResult CScriptFunctions::cDirection(CBotVar* &var, void* user)
{
    CBotTypResult   ret;

    if ( var == nullptr )
        return CBotTypResult(CBotErrLowParam);
    ret = cPoint(var, user);
    if ( ret.GetType() != 0 )
        return ret;
    if ( var != nullptr )
        return CBotTypResult(CBotErrOverParam);

    return CBotTypResult(CBotTypFloat);
}

// Instruction "direction(pos)".

bool CScriptFunctions::rDirection(CBotVar* var, CBotVar* result, int& exception, void* user)
{
    CObject*        pThis = static_cast<CScript*>(user)->m_object;
    Math::Vector    iPos, oPos;
    float           a, g;

    if ( !GetPoint(var, exception, oPos) )
        return true;

    iPos = pThis->GetPosition();

    a = pThis->GetRotationY();
    g = Math::RotateAngle(oPos.x-iPos.x, iPos.z-oPos.z);  // CW !

    result->SetValFloat(-Math::Direction(a, g)*180.0f/Math::PI);
    return true;
}

// Instruction "canbuild ( category );"
// returns true if this building can be built

bool CScriptFunctions::rCanBuild(CBotVar* var, CBotVar* result, int& exception, void* user)
{
    CObject* pThis = static_cast<CScript*>(user)->m_object;
    ObjectType category = static_cast<ObjectType>(var->GetValInt());
    exception = 0;

    result->SetValInt(CRobotMain::GetInstancePointer()->CanBuild(category, pThis->GetTeam()));
    return true;
}

bool CScriptFunctions::rCanResearch(CBotVar* var, CBotVar* result, int& exception, void* user)
{
    ResearchType research = static_cast<ResearchType>(var->GetValInt());
    exception = 0;

    result->SetValInt(CRobotMain::GetInstancePointer()->IsResearchEnabled(research));
    return true;
}

bool CScriptFunctions::rResearched(CBotVar* var, CBotVar* result, int& exception, void* user)
{
    CObject* pThis = static_cast<CScript*>(user)->m_object;
    ResearchType research = static_cast<ResearchType>(var->GetValInt());
    exception = 0;

    result->SetValInt(CRobotMain::GetInstancePointer()->IsResearchDone(research, pThis->GetTeam()));
    return true;
}

bool CScriptFunctions::rBuildingEnabled(CBotVar* var, CBotVar* result, int& exception, void* user)
{
    ObjectType category = static_cast<ObjectType>(var->GetValInt());
    exception = 0;

    result->SetValInt(CRobotMain::GetInstancePointer()->IsBuildingEnabled(category));
    return true;
}

// Instruction "build(type)"
// draws error if can not build (wher errormode stop), otherwise 0 <- error

bool CScriptFunctions::rBuild(CBotVar* var, CBotVar* result, int& exception, void* user)
{
    CScript*    script = static_cast<CScript*>(user);
    CObject*    pThis = script->m_object;
    ObjectType  oType;
    ObjectType  category;
    Error       err;

    exception = 0;

    oType = pThis->GetType();

    if ( oType != OBJECT_MOBILEfa &&  // allowed only for grabber bots && humans
         oType != OBJECT_MOBILEta &&
         oType != OBJECT_MOBILEwa &&
         oType != OBJECT_MOBILEia &&
         oType != OBJECT_HUMAN    &&
         oType != OBJECT_TECH      )
    {
        err = ERR_WRONG_BOT; // Wrong object
    }
    else
    {
        category = static_cast<ObjectType>(var->GetValInt()); // get category parameter
        err = CRobotMain::GetInstancePointer()->CanBuildError(category, pThis->GetTeam());

        if (err == ERR_OK && !script->m_taskExecutor->IsForegroundTask()) // if we can build
        {
            err = script->m_taskExecutor->StartTaskBuild(category);

            if (err != ERR_OK)
            {
                script->m_taskExecutor->StopForegroundTask();
            }
        }
    }
    result->SetValInt(err); // indicates the error or ok
    if ( err != ERR_OK )
    {
        if ( script->m_errMode == ERM_STOP )
        {
            exception = err;
            return false;
        }
        return true;
    }

    return WaitForForegroundTask(script, result, exception);

}

// Compilation of the instruction "produce(pos, angle, type[, scriptName[, power]])"
// or "produce(type[, power])".

CBotTypResult CScriptFunctions::cProduce(CBotVar* &var, void* user)
{
    CBotTypResult   ret;

    if ( var == nullptr )
        return CBotTypResult(CBotErrLowParam);

    if ( var->GetType() <= CBotTypDouble )
    {
        var = var->GetNext();
        if ( var != nullptr )
        {
            if ( var->GetType() > CBotTypDouble )
                return CBotTypResult(CBotErrBadNum);
            var = var->GetNext();
        }
    }
    else
    {
        ret = cPoint(var, user);
        if ( ret.GetType() != 0 )
            return ret;

        if ( var == nullptr )
            return CBotTypResult(CBotErrLowParam);
        if ( var->GetType() > CBotTypDouble )
            return CBotTypResult(CBotErrBadNum);
        var = var->GetNext();

        if ( var == nullptr )
            return CBotTypResult(CBotErrLowParam);
        if ( var->GetType() > CBotTypDouble )
            return CBotTypResult(CBotErrBadNum);
        var = var->GetNext();

        if ( var != nullptr )
        {
            if ( var->GetType() != CBotTypString )
                return CBotTypResult(CBotErrBadString);
            var = var->GetNext();

            if ( var != nullptr )
            {
                if ( var->GetType() > CBotTypDouble )
                    return CBotTypResult(CBotErrBadNum);
                var = var->GetNext();
            }
        }
    }

    if ( var != nullptr )
        return CBotTypResult(CBotErrOverParam);

    return CBotTypResult(CBotTypFloat);
}

// Instruction "produce(pos, angle, type[, scriptName[, power]])"
// or "produce(type[, power])".

bool CScriptFunctions::rProduce(CBotVar* var, CBotVar* result, int& exception, void* user)
{
    CScript*    script = static_cast<CScript*>(user);
    CObject*    me = script->m_object;
    std::string name = "";
    Math::Vector pos;
    float       angle = 0.0f;
    ObjectType  type = OBJECT_NULL;
    float       power = 0.0f;

    if ( var->GetType() <= CBotTypDouble )
    {
        type = static_cast<ObjectType>(var->GetValInt());
        var = var->GetNext();

        pos = me->GetPosition();

        Math::Vector rotation = me->GetRotation() + me->GetTilt();
        angle = rotation.y;

        if ( var != nullptr )
            power = var->GetValFloat();
        else
            power = -1.0f;
    }
    else
    {
        if ( !GetPoint(var, exception, pos) )
            return true;

        angle = var->GetValFloat()*Math::PI/180.0f;
        var = var->GetNext();

        type = static_cast<ObjectType>(var->GetValInt());
        var = var->GetNext();

        if ( var != nullptr )
        {
            name = var->GetValString();
            var = var->GetNext();
            if ( var != nullptr )
            {
                power = var->GetValFloat();
            }
            else
            {
                power = -1.0f;
            }
        }
        else
        {
            power = -1.0f;
        }
    }

    CObject* object = nullptr;

    if ( type == OBJECT_ANT    ||
        type == OBJECT_SPIDER ||
        type == OBJECT_BEE    ||
        type == OBJECT_WORM   )
    {
        object = CObjectManager::GetInstancePointer()->CreateObject(pos, angle, type);
        CObjectManager::GetInstancePointer()->CreateObject(pos, angle, OBJECT_EGG);
        if (object->Implements(ObjectInterfaceType::Programmable))
        {
            dynamic_cast<CProgrammableObject*>(object)->SetActivity(false);
        }
    }
    else
    {
        if ((type == OBJECT_POWER || type == OBJECT_ATOMIC) && power == -1.0f)
        {
            power = 1.0f;
        }
        object = CObjectManager::GetInstancePointer()->CreateObject(pos, angle, type, power);
        if (object == nullptr)
        {
            result->SetValInt(1);  // error
            return true;
        }
        if (type == OBJECT_MOBILEdr)
        {
            assert(object->Implements(ObjectInterfaceType::Old)); // TODO: temporary hack
            dynamic_cast<COldObject*>(object)->SetManual(true);
        }
        script->m_main->CreateShortcuts();
    }

    if (!name.empty())
    {
        std::string name2 = InjectLevelPathsForCurrentLevel(name, "ai");
        if (object->Implements(ObjectInterfaceType::Programmable))
        {
            CProgramStorageObject* programStorage = dynamic_cast<CProgramStorageObject*>(object);
            Program* program = programStorage->AddProgram();
            programStorage->ReadProgram(program, name2.c_str());
            program->readOnly = true;
            program->filename = name;
            dynamic_cast<CProgrammableObject*>(object)->RunProgram(program);
        }
    }

    result->SetValInt(0);  // no error
    return true;
}


// Compilation of the instruction "distance(p1, p2)".

CBotTypResult CScriptFunctions::cDistance(CBotVar* &var, void* user)
{
    CBotTypResult   ret;

    if ( var == nullptr )
        return CBotTypResult(CBotErrLowParam);
    ret = cPoint(var, user);
    if ( ret.GetType() != 0 )
        return ret;

    if ( var == nullptr )
        return CBotTypResult(CBotErrLowParam);
    ret = cPoint(var, user);
    if ( ret.GetType() != 0 )
        return ret;

    if ( var != nullptr )
        return CBotTypResult(CBotErrOverParam);

    return CBotTypResult(CBotTypFloat);
}

// Instruction "distance(p1, p2)".

bool CScriptFunctions::rDistance(CBotVar* var, CBotVar* result, int& exception, void* user)
{
    Math::Vector    p1, p2;
    float       value;

    if ( !GetPoint(var, exception, p1) )
        return true;
    if ( !GetPoint(var, exception, p2) )
        return true;

    value = Math::Distance(p1, p2);
    result->SetValFloat(value/g_unit);
    return true;
}

// Instruction "distance2d(p1, p2)".

bool CScriptFunctions::rDistance2d(CBotVar* var, CBotVar* result, int& exception, void* user)
{
    Math::Vector    p1, p2;
    float       value;

    if ( !GetPoint(var, exception, p1) )
        return true;
    if ( !GetPoint(var, exception, p2) )
        return true;

    value = Math::DistanceProjected(p1, p2);
    result->SetValFloat(value/g_unit);
    return true;
}


// Compilation of the instruction "space(center, rMin, rMax, dist)".

CBotTypResult CScriptFunctions::cSpace(CBotVar* &var, void* user)
{
    CBotTypResult   ret;

    if ( var == nullptr )
        return CBotTypResult(CBotTypIntrinsic, "point");
    ret = cPoint(var, user);
    if ( ret.GetType() != 0 )
        return ret;

    if ( var == nullptr )
        return CBotTypResult(CBotTypIntrinsic, "point");
    if ( var->GetType() > CBotTypDouble )
        return CBotTypResult(CBotErrBadNum);
    var = var->GetNext();

    if ( var == nullptr )
        return CBotTypResult(CBotTypIntrinsic, "point");
    if ( var->GetType() > CBotTypDouble )
        return CBotTypResult(CBotErrBadNum);
    var = var->GetNext();

    if ( var == nullptr )
        return CBotTypResult(CBotTypIntrinsic, "point");
    if ( var->GetType() > CBotTypDouble )
        return CBotTypResult(CBotErrBadNum);
    var = var->GetNext();

    if ( var != nullptr )
        return CBotTypResult(CBotErrOverParam);
    return CBotTypResult(CBotTypIntrinsic, "point");
}

// Instruction "space(center, rMin, rMax, dist)".

bool CScriptFunctions::rSpace(CBotVar* var, CBotVar* result, int& exception, void* user)
{
    CScript*    script = static_cast<CScript*>(user);
    CObject*    pThis = script->m_object;
    CBotVar*    pSub;
    Math::Vector    center;
    float       rMin, rMax, dist;

    rMin = 10.0f*g_unit;
    rMax = 50.0f*g_unit;
    dist =  4.0f*g_unit;

    if ( var == nullptr )
    {
        center = pThis->GetPosition();
    }
    else
    {
        if ( !GetPoint(var, exception, center) )
            return true;

        if ( var != nullptr )
        {
            rMin = var->GetValFloat()*g_unit;
            var = var->GetNext();

            if ( var != nullptr )
            {
                rMax = var->GetValFloat()*g_unit;
                var = var->GetNext();

                if ( var != nullptr )
                {
                    dist = var->GetValFloat()*g_unit;
                    var = var->GetNext();
                }
            }
        }
    }
    script->m_main->FreeSpace(center, rMin, rMax, dist, pThis);

    if ( result != nullptr )
    {
        pSub = result->GetItemList();
        if ( pSub != nullptr )
        {
            pSub->SetValFloat(center.x/g_unit);
            pSub = pSub->GetNext();  // "y"
            pSub->SetValFloat(center.z/g_unit);
            pSub = pSub->GetNext();  // "z"
            pSub->SetValFloat(center.y/g_unit);
        }
    }
    return true;
}

CBotTypResult CScriptFunctions::cFlatSpace(CBotVar* &var, void* user)
{
    CBotTypResult   ret;

    if ( var == nullptr )
        return CBotTypResult(CBotErrLowParam);
    ret = cPoint(var, user);
    if ( ret.GetType() != 0 )
        return ret;

    if ( var == nullptr )
        return CBotTypResult(CBotErrLowParam);
    if ( var->GetType() > CBotTypDouble )
        return CBotTypResult(CBotErrBadNum);
    var = var->GetNext();

    if ( var == nullptr )
        return CBotTypResult(CBotTypIntrinsic, "point");
    if ( var->GetType() > CBotTypDouble )
        return CBotTypResult(CBotErrBadNum);
    var = var->GetNext();

    if ( var == nullptr )
        return CBotTypResult(CBotTypIntrinsic, "point");
    if ( var->GetType() > CBotTypDouble )
        return CBotTypResult(CBotErrBadNum);
    var = var->GetNext();

    if ( var == nullptr )
        return CBotTypResult(CBotTypIntrinsic, "point");
    if ( var->GetType() > CBotTypDouble )
        return CBotTypResult(CBotErrBadNum);
    var = var->GetNext();

    if ( var != nullptr )
        return CBotTypResult(CBotErrOverParam);
    return CBotTypResult(CBotTypIntrinsic, "point");
}

bool CScriptFunctions::rFlatSpace(CBotVar* var, CBotVar* result, int& exception, void* user)
{
    CScript*    script = static_cast<CScript*>(user);
    CObject*    pThis = script->m_object;
    CBotVar*    pSub;
    Math::Vector    center;
    float       flatMin, rMin, rMax, dist;

    rMin = 10.0f*g_unit;
    rMax = 50.0f*g_unit;
    dist =  4.0f*g_unit;


    if ( !GetPoint(var, exception, center) )
        return true;

    flatMin = var->GetValFloat()*g_unit;
    var = var->GetNext();

    if ( var != nullptr )
    {
        rMin = var->GetValFloat()*g_unit;
        var = var->GetNext();

        if ( var != nullptr )
        {
            rMax = var->GetValFloat()*g_unit;
            var = var->GetNext();

            if ( var != nullptr )
            {
                dist = var->GetValFloat()*g_unit;
                var = var->GetNext();
            }
        }
    }
    script->m_main->FlatFreeSpace(center, flatMin, rMin, rMax, dist, pThis);

    if ( result != nullptr )
    {
        pSub = result->GetItemList();
        if ( pSub != nullptr )
        {
            pSub->SetValFloat(center.x/g_unit);
            pSub = pSub->GetNext();  // "y"
            pSub->SetValFloat(center.z/g_unit);
            pSub = pSub->GetNext();  // "z"
            pSub->SetValFloat(center.y/g_unit);
        }
    }
    return true;
}


// Compilation of the instruction "flatground(center, rMax)".

CBotTypResult CScriptFunctions::cFlatGround(CBotVar* &var, void* user)
{
    CBotTypResult   ret;

    if ( var == nullptr )
        return CBotTypResult(CBotErrLowParam);
    ret = cPoint(var, user);
    if ( ret.GetType() != 0 )
        return ret;

    if ( var == nullptr )
        return CBotTypResult(CBotErrLowParam);
    if ( var->GetType() > CBotTypDouble )
        return CBotTypResult(CBotErrBadNum);
    var = var->GetNext();

    if ( var != nullptr )
        return CBotTypResult(CBotErrOverParam);

    return CBotTypResult(CBotTypFloat);
}

// Instruction "flatground(center, rMax)".

bool CScriptFunctions::rFlatGround(CBotVar* var, CBotVar* result, int& exception, void* user)
{
    CScript*    script = static_cast<CScript*>(user);
    CObject*    pThis = script->m_object;
    Math::Vector    center;
    float       rMax, dist;

    if ( !GetPoint(var, exception, center) )
        return true;
    rMax = var->GetValFloat()*g_unit;
    var = var->GetNext();

    dist = script->m_main->GetFlatZoneRadius(center, rMax, pThis);
    result->SetValFloat(dist/g_unit);

    return true;
}


// Instruction "wait(t)".

bool CScriptFunctions::rWait(CBotVar* var, CBotVar* result, int& exception, void* user)
{
    CScript*    script = static_cast<CScript*>(user);
    float       value;
    Error       err;

    exception = 0;

    if ( !script->m_taskExecutor->IsForegroundTask() )  // no task in progress?
    {
        value = var->GetValFloat();
        err = script->m_taskExecutor->StartTaskWait(value);
        if ( err != ERR_OK )
        {
            script->m_taskExecutor->StopForegroundTask();
            result->SetValInt(err);  // shows the error
            if ( script->m_errMode == ERM_STOP )
            {
                exception = err;
                return false;
            }
            return true;
        }
    }
    return WaitForForegroundTask(script, result, exception);
}

// Instruction "move(dist)".

bool CScriptFunctions::rMove(CBotVar* var, CBotVar* result, int& exception, void* user)
{
    CScript*    script = static_cast<CScript*>(user);
    float       value;
    Error       err;

    exception = 0;

    if ( !script->m_taskExecutor->IsForegroundTask() )  // no task in progress?
    {
        value = var->GetValFloat();
        err = script->m_taskExecutor->StartTaskAdvance(value*g_unit);
        if ( err != ERR_OK )
        {
            script->m_taskExecutor->StopForegroundTask();
            result->SetValInt(err);  // shows the error
            if ( script->m_errMode == ERM_STOP )
            {
                exception = err;
                return false;
            }
            return true;
        }
    }
    return WaitForForegroundTask(script, result, exception);
}

// Instruction "turn(angle)".

bool CScriptFunctions::rTurn(CBotVar* var, CBotVar* result, int& exception, void* user)
{
    CScript*    script = static_cast<CScript*>(user);
    float       value;
    Error       err;

    exception = 0;

    if ( !script->m_taskExecutor->IsForegroundTask() )  // no task in progress?
    {
        value = var->GetValFloat();
        err = script->m_taskExecutor->StartTaskTurn(-value*Math::PI/180.0f);
        if ( err != ERR_OK )
        {
            script->m_taskExecutor->StopForegroundTask();
            result->SetValInt(err);  // shows the error
            if ( script->m_errMode == ERM_STOP )
            {
                exception = err;
                return false;
            }
            return true;
        }
    }
    return WaitForForegroundTask(script, result, exception);
}

// Compilation of the instruction "goto(pos, altitude, crash, goal)".

CBotTypResult CScriptFunctions::cGoto(CBotVar* &var, void* user)
{
    CBotTypResult   ret;

    if ( var == nullptr )
        return CBotTypResult(CBotErrLowParam);
    ret = cPoint(var, user);
    if ( ret.GetType() != 0 )
        return ret;

    if ( var == nullptr )
        return CBotTypResult(CBotTypFloat);
    if ( var->GetType() > CBotTypDouble )
        return CBotTypResult(CBotErrBadNum);
    var = var->GetNext();

    if ( var == nullptr )
        return CBotTypResult(CBotTypFloat);
    if ( var->GetType() > CBotTypDouble )
        return CBotTypResult(CBotErrBadNum);
    var = var->GetNext();

    if ( var == nullptr )
        return CBotTypResult(CBotTypFloat);
    if ( var->GetType() > CBotTypDouble )
        return CBotTypResult(CBotErrBadNum);
    var = var->GetNext();

    if ( var == nullptr )
        return CBotTypResult(CBotTypFloat);
    return CBotTypResult(CBotErrOverParam);
}

// Instruction "goto(pos, altitude, mode)".

bool CScriptFunctions::rGoto(CBotVar* var, CBotVar* result, int& exception, void* user)
{
    CScript*        script = static_cast<CScript*>(user);
    Math::Vector        pos;
    TaskGotoGoal    goal;
    TaskGotoCrash   crash;
    float           altitude;
    Error           err;

    exception = 0;

    if ( !script->m_taskExecutor->IsForegroundTask() )  // no task in progress?
    {
        if ( !GetPoint(var, exception, pos) )
            return true;

        goal  = TGG_DEFAULT;
        crash = TGC_DEFAULT;
        altitude = 0.0f*g_unit;

        if ( var != nullptr )
        {
            altitude = var->GetValFloat()*g_unit;

            var = var->GetNext();
            if ( var != nullptr )
            {
                goal = static_cast<TaskGotoGoal>(var->GetValInt());

                var = var->GetNext();
                if ( var != nullptr )
                {
                    crash = static_cast<TaskGotoCrash>(var->GetValInt());
                }
            }
        }

        err = script->m_taskExecutor->StartTaskGoto(pos, altitude, goal, crash);
        if ( err != ERR_OK )
        {
            script->m_taskExecutor->StopForegroundTask();
            result->SetValInt(err);  // shows the error
            if ( script->m_errMode == ERM_STOP )
            {
                exception = err;
                return false;
            }
            return true;
        }
    }
    return WaitForForegroundTask(script, result, exception);
}

// Compilation "grab/drop(oper)".

CBotTypResult CScriptFunctions::cGrabDrop(CBotVar* &var, void* user)
{
    if ( var == nullptr )
        return CBotTypResult(CBotTypFloat);
    if ( var->GetType() > CBotTypDouble )
        return CBotTypResult(CBotErrBadNum);
    var = var->GetNext();
    if ( var != nullptr )
        return CBotTypResult(CBotErrOverParam);
    return CBotTypResult(CBotTypFloat);
}

// Instruction "grab(oper)".

bool CScriptFunctions::rGrab(CBotVar* var, CBotVar* result, int& exception, void* user)
{
    CScript*    script = static_cast<CScript*>(user);
    CObject*    pThis = script->m_object;
    ObjectType  oType;
    TaskManipArm type;
    Error       err;

    exception = 0;

    if ( !script->m_taskExecutor->IsForegroundTask() )  // no task in progress?
    {
        if ( var == nullptr )
        {
            type = TMA_FFRONT;
        }
        else
        {
            type = static_cast<TaskManipArm>(var->GetValInt());
        }

        oType = pThis->GetType();
        if ( oType == OBJECT_HUMAN ||
            oType == OBJECT_TECH  )
        {
            err = script->m_taskExecutor->StartTaskTake();
        }
        else
        {
            err = script->m_taskExecutor->StartTaskManip(TMO_GRAB, type);
        }

        if ( err != ERR_OK )
        {
            script->m_taskExecutor->StopForegroundTask();
            result->SetValInt(err);  // shows the error
            if ( script->m_errMode == ERM_STOP )
            {
                exception = err;
                return false;
            }
            return true;
        }
    }
    return WaitForForegroundTask(script, result, exception);
}

// Instruction "drop(oper)".

bool CScriptFunctions::rDrop(CBotVar* var, CBotVar* result, int& exception, void* user)
{
    CScript*    script = static_cast<CScript*>(user);
    CObject*    pThis = script->m_object;
    ObjectType  oType;
    TaskManipArm type;
    Error       err;

    exception = 0;

    if ( !script->m_taskExecutor->IsForegroundTask() )  // no task in progress?
    {
        if ( var == nullptr )
            type = TMA_FFRONT;
        else             type = static_cast<TaskManipArm>(var->GetValInt());

        oType = pThis->GetType();
        if ( oType == OBJECT_HUMAN ||
            oType == OBJECT_TECH  )
        {
            err = script->m_taskExecutor->StartTaskTake();
        }
        else
        {
            err = script->m_taskExecutor->StartTaskManip(TMO_DROP, type);
        }

        if ( err != ERR_OK )
        {
            script->m_taskExecutor->StopForegroundTask();
            result->SetValInt(err);  // shows the error
            if ( script->m_errMode == ERM_STOP )
            {
                exception = err;
                return false;
            }
            return true;
        }
    }
    return WaitForForegroundTask(script, result, exception);
}

// Instruction "sniff()".

bool CScriptFunctions::rSniff(CBotVar* var, CBotVar* result, int& exception, void* user)
{
    CScript*    script = static_cast<CScript*>(user);
    Error       err;

    exception = 0;

    if ( !script->m_taskExecutor->IsForegroundTask() )  // no task in progress?
    {
        err = script->m_taskExecutor->StartTaskSearch();
        if ( err != ERR_OK )
        {
            script->m_taskExecutor->StopForegroundTask();
            result->SetValInt(err);  // shows the error
            if ( script->m_errMode == ERM_STOP )
            {
                exception = err;
                return false;
            }
            return true;
        }
    }
    return WaitForForegroundTask(script, result, exception);
}

// Compilation of the instruction "receive(nom, power)".

CBotTypResult CScriptFunctions::cReceive(CBotVar* &var, void* user)
{
    if ( var == nullptr )
        return CBotTypResult(CBotErrLowParam);
    if ( var->GetType() != CBotTypString )
        return CBotTypResult(CBotErrBadString);
    var = var->GetNext();

    if ( var == nullptr )
        return CBotTypResult(CBotTypFloat);
    if ( var->GetType() > CBotTypDouble )
        return CBotTypResult(CBotErrBadNum);
    var = var->GetNext();

    if ( var != nullptr )
        return CBotTypResult(CBotErrOverParam);
    return CBotTypResult(CBotTypFloat);
}

// Instruction "receive(nom, power)".

bool CScriptFunctions::rReceive(CBotVar* var, CBotVar* result, int& exception, void* user)
{
    CScript*    script = static_cast<CScript*>(user);
    Error       err;
    std::string p;
    float       power;

    exception = 0;

    if ( !script->m_taskExecutor->IsForegroundTask() )  // no task in progress?
    {
        p = var->GetValString();
        var = var->GetNext();

        power = 10.0f*g_unit;
        if ( var != nullptr )
        {
            power = var->GetValFloat()*g_unit;
            var = var->GetNext();
        }

        err = script->m_taskExecutor->StartTaskInfo(p.c_str(), 0.0f, power, false);
        if ( err != ERR_OK )
        {
            script->m_taskExecutor->StopForegroundTask();
            result->SetInit(CBotVar::InitType::IS_NAN);
            return true;
        }

        CExchangePost* exchangePost = dynamic_cast<CTaskInfo*>(script->m_taskExecutor->GetForegroundTask())->FindExchangePost(power);
        script->m_returnValue = exchangePost->GetInfoValue(p);
    }
    if ( !WaitForForegroundTask(script, result, exception) )
        return false;  // not finished

    if ( script->m_returnValue == boost::none )
    {
        result->SetInit(CBotVar::InitType::IS_NAN);
    }
    else
    {
        result->SetValFloat(*script->m_returnValue);
    }
    return true;
}

// Compilation of the instruction "send(nom, value, power)".

CBotTypResult CScriptFunctions::cSend(CBotVar* &var, void* user)
{
    if ( var == nullptr )
        return CBotTypResult(CBotErrLowParam);
    if ( var->GetType() != CBotTypString )
        return CBotTypResult(CBotErrBadString);
    var = var->GetNext();

    if ( var == nullptr )
        return CBotTypResult(CBotErrLowParam);
    if ( var->GetType() > CBotTypDouble )
        return CBotTypResult(CBotErrBadNum);
    var = var->GetNext();

    if ( var == nullptr )
        return CBotTypResult(CBotTypFloat);
    if ( var->GetType() > CBotTypDouble )
        return CBotTypResult(CBotErrBadNum);
    var = var->GetNext();

    if ( var != nullptr )
        return CBotTypResult(CBotErrOverParam);
    return CBotTypResult(CBotTypFloat);
}

// Instruction "send(nom, value, power)".

bool CScriptFunctions::rSend(CBotVar* var, CBotVar* result, int& exception, void* user)
{
    CScript*    script = static_cast<CScript*>(user);
    Error       err;
    std::string p;
    float       value, power;

    exception = 0;

    if ( !script->m_taskExecutor->IsForegroundTask() )  // no task in progress?
    {
        p = var->GetValString();
        var = var->GetNext();

        value = var->GetValFloat();
        var = var->GetNext();

        power = 10.0f*g_unit;
        if ( var != nullptr )
        {
            power = var->GetValFloat()*g_unit;
            var = var->GetNext();
        }

        err = script->m_taskExecutor->StartTaskInfo(p.c_str(), value, power, true);
        if ( err != ERR_OK )
        {
            script->m_taskExecutor->StopForegroundTask();
            result->SetValInt(err);  // shows the error
            if ( script->m_errMode == ERM_STOP )
            {
                exception = err;
                return false;
            }
            return true;
        }
    }
    return WaitForForegroundTask(script, result, exception);
}

// Seeks the nearest information terminal.

CExchangePost* CScriptFunctions::FindExchangePost(CObject* object, float power)
{
    CObject* exchangePost = CObjectManager::GetInstancePointer()->FindNearest(object, OBJECT_INFO, power/g_unit);
    return dynamic_cast<CExchangePost*>(exchangePost);
}

// Compilation of the instruction "deleteinfo(name, power)".

CBotTypResult CScriptFunctions::cDeleteInfo(CBotVar* &var, void* user)
{
    if ( var == nullptr )
        return CBotTypResult(CBotErrLowParam);
    if ( var->GetType() != CBotTypString )
        return CBotTypResult(CBotErrBadString);
    var = var->GetNext();

    if ( var == nullptr )
        return CBotTypResult(CBotTypBoolean);
    if ( var->GetType() > CBotTypDouble )
        return CBotTypResult(CBotErrBadNum);
    var = var->GetNext();

    if ( var != nullptr )
        return CBotTypResult(CBotErrOverParam);
    return CBotTypResult(CBotTypBoolean);
}

// Instruction "deleteinfo(name, power)".

bool CScriptFunctions::rDeleteInfo(CBotVar* var, CBotVar* result, int& exception, void* user)
{
    CObject* pThis = static_cast<CScript*>(user)->m_object;

    exception = 0;

    std::string infoName = var->GetValString();
    var = var->GetNext();

    float power = 10.0f*g_unit;
    if (var != nullptr)
    {
        power = var->GetValFloat()*g_unit;
    }

    CExchangePost* exchangePost = FindExchangePost(pThis, power);
    if (exchangePost == nullptr)
    {
        result->SetValInt(false);
        return true;
    }

    bool infoDeleted = exchangePost->DeleteInfo(infoName);
    result->SetValInt(infoDeleted);

    return true;
}

// Compilation of the instruction "testinfo(nom, power)".

CBotTypResult CScriptFunctions::cTestInfo(CBotVar* &var, void* user)
{
    if ( var == nullptr )
        return CBotTypResult(CBotErrLowParam);
    if ( var->GetType() != CBotTypString )
        return CBotTypResult(CBotErrBadString);
    var = var->GetNext();

    if ( var == nullptr )
        return CBotTypResult(CBotTypBoolean);
    if ( var->GetType() > CBotTypDouble )
        return CBotTypResult(CBotErrBadNum);
    var = var->GetNext();

    if ( var != nullptr )
        return CBotTypResult(CBotErrOverParam);
    return CBotTypResult(CBotTypBoolean);
}

// Instruction "testinfo(name, power)".

bool CScriptFunctions::rTestInfo(CBotVar* var, CBotVar* result, int& exception, void* user)
{
    CObject* pThis = static_cast<CScript*>(user)->m_object;

    exception = 0;

    std::string infoName = var->GetValString();
    var = var->GetNext();

    float power = 10.0f*g_unit;
    if (var != nullptr)
    {
        power = var->GetValFloat()*g_unit;
    }

    CExchangePost* exchangePost = FindExchangePost(pThis, power);
    if (exchangePost == nullptr)
    {
        result->SetValInt(false);
        return true;
    }

    bool foundInfo = exchangePost->HasInfo(infoName);
    result->SetValInt(foundInfo);
    return true;
}

// Instruction "thump()".

bool CScriptFunctions::rThump(CBotVar* var, CBotVar* result, int& exception, void* user)
{
    CScript*    script = static_cast<CScript*>(user);
    Error       err;

    exception = 0;

    if ( !script->m_taskExecutor->IsForegroundTask() )  // no task in progress?
    {
        err = script->m_taskExecutor->StartTaskTerraform();
        if ( err != ERR_OK )
        {
            script->m_taskExecutor->StopForegroundTask();
            result->SetValInt(err);  // shows the error
            if ( script->m_errMode == ERM_STOP )
            {
                exception = err;
                return false;
            }
            return true;
        }
    }
    return WaitForForegroundTask(script, result, exception);
}

// Instruction "recycle()".

bool CScriptFunctions::rRecycle(CBotVar* var, CBotVar* result, int& exception, void* user)
{
    CScript*    script = static_cast<CScript*>(user);
    Error       err;

    exception = 0;

    if ( !script->m_taskExecutor->IsForegroundTask() )  // no task in progress?
    {
        err = script->m_taskExecutor->StartTaskRecover();
        if ( err != ERR_OK )
        {
            script->m_taskExecutor->StopForegroundTask();
            result->SetValInt(err);  // shows the error
            if ( script->m_errMode == ERM_STOP )
            {
                exception = err;
                return false;
            }
            return true;
        }
    }
    return WaitForForegroundTask(script, result, exception);
}

// Compilation "shield(oper, radius)".

CBotTypResult CScriptFunctions::cShield(CBotVar* &var, void* user)
{
    if ( var == nullptr )
        return CBotTypResult(CBotErrLowParam);
    if ( var->GetType() > CBotTypDouble )
        return CBotTypResult(CBotErrBadNum);
    var = var->GetNext();

    if ( var == nullptr )
        return CBotTypResult(CBotErrLowParam);
    if ( var->GetType() > CBotTypDouble )
        return CBotTypResult(CBotErrBadNum);
    var = var->GetNext();

    if ( var != nullptr )
        return CBotTypResult(CBotErrOverParam);

    return CBotTypResult(CBotTypFloat);
}

// Instruction "shield(oper, radius)".

bool CScriptFunctions::rShield(CBotVar* var, CBotVar* result, int& exception, void* user)
{
    CScript*    script = static_cast<CScript*>(user);
    CObject*    pThis = script->m_object;
    float       oper, radius;
    Error       err;

    // only shielder can use shield()
    if (pThis->GetType() != OBJECT_MOBILErs)
    {
        result->SetValInt(ERR_WRONG_BOT);  // return error
        if (script->m_errMode == ERM_STOP)
        {
            exception = ERR_WRONG_BOT;
            return false;
        }
        return true;
    }

    oper = var->GetValFloat();  // 0=down, 1=up
    var = var->GetNext();

    radius = var->GetValFloat();
    if ( radius < 10.0f )
        radius = 10.0f;
    if ( radius > 25.0f )
        radius = 25.0f;
    radius = (radius-10.0f)/15.0f;

    if ( !script->m_taskExecutor->IsBackgroundTask() )  // shield folds?
    {
        if ( oper == 0.0f )  // down?
        {
            result->SetValInt(1);  // shows the error
        }
        else    // up ?
        {
            dynamic_cast<CShielder*>(pThis)->SetShieldRadius(radius);
            err = script->m_taskExecutor->StartTaskShield(TSM_UP, 1000.0f);
            if ( err != ERR_OK )
            {
                script->m_taskExecutor->StopBackgroundTask();
                result->SetValInt(err);  // shows the error
            }
        }
    }
    else    // shield deployed?
    {
        if ( oper == 0.0f )  // down?
        {
            script->m_taskExecutor->StartTaskShield(TSM_DOWN, 0.0f);
        }
        else    // up?
        {
            //?         result->SetValInt(1);  // shows the error
            dynamic_cast<CShielder*>(pThis)->SetShieldRadius(radius);
            script->m_taskExecutor->StartTaskShield(TSM_UPDATE, 0.0f);
        }
    }

    return true;
}

// Compilation "fire(delay)".

CBotTypResult CScriptFunctions::cFire(CBotVar* &var, void* user)
{
    CObject*    pThis = static_cast<CScript*>(user)->m_object;
    ObjectType  type = pThis->GetType();

    if ( type == OBJECT_ANT )
    {
        if ( var == nullptr )
            return CBotTypResult(CBotErrLowParam);
        CBotTypResult ret = cPoint(var, user);
        if ( ret.GetType() != 0 )
            return ret;
        if ( var != nullptr )
            return CBotTypResult(CBotErrOverParam);
    }
    else if ( type == OBJECT_SPIDER )
    {
        if ( var != nullptr )
            return CBotTypResult(CBotErrOverParam);
    }
    else
    {
        if ( var != nullptr )
        {
            if ( var->GetType() > CBotTypDouble )
                return CBotTypResult(CBotErrBadNum);
            var = var->GetNext();
            if ( var != nullptr )
                return CBotTypResult(CBotErrOverParam);
        }
    }
    return CBotTypResult(CBotTypFloat);
}

// Instruction "fire(delay)".

bool CScriptFunctions::rFire(CBotVar* var, CBotVar* result, int& exception, void* user)
{
    CScript*    script = static_cast<CScript*>(user);
    CObject*    pThis = script->m_object;
    float       delay;
    Math::Vector    impact;
    Error       err;
    ObjectType  type;

    exception = 0;

    if ( !script->m_taskExecutor->IsForegroundTask() )  // no task in progress?
    {
        type = pThis->GetType();

        if ( type == OBJECT_ANT )
        {
            if ( !GetPoint(var, exception, impact) )
                return true;
            float waterLevel = Gfx::CEngine::GetInstancePointer()->GetWater()->GetLevel();
            impact.y += waterLevel;
            err = script->m_taskExecutor->StartTaskFireAnt(impact);
        }
        else if ( type == OBJECT_SPIDER )
        {
            err = script->m_taskExecutor->StartTaskSpiderExplo();
        }
        else
        {
            if ( var == nullptr )
                delay = 0.0f;
            else             delay = var->GetValFloat();
            if ( delay < 0.0f ) delay = -delay;
            err = script->m_taskExecutor->StartTaskFire(delay);
        }
        result->SetValInt(err); // indicates the error or ok
        if ( err != ERR_OK )
        {
            script->m_taskExecutor->StopForegroundTask();
            if ( script->m_errMode == ERM_STOP )
            {
                exception = err;
                return false;
            }
            return true;
        }
    }
    return WaitForForegroundTask(script, result, exception);
}

// Compilation of the instruction "aim(x, y)".

CBotTypResult CScriptFunctions::cAim(CBotVar* &var, void* user)
{
    if ( var == nullptr )
        return CBotTypResult(CBotErrLowParam);
    if ( var->GetType() > CBotTypDouble )
        return CBotTypResult(CBotErrBadNum);
    var = var->GetNext();

    if ( var == nullptr )
        return CBotTypResult(CBotTypFloat);
    if ( var->GetType() > CBotTypDouble )
        return CBotTypResult(CBotErrBadNum);
    var = var->GetNext();

    if ( var != nullptr )
        return CBotTypResult(CBotErrOverParam);

    return CBotTypResult(CBotTypFloat);
}

// Instruction "aim(dir)".

bool CScriptFunctions::rAim(CBotVar* var, CBotVar* result, int& exception, void* user)
{
    CScript*    script = static_cast<CScript*>(user);
    float       x, y;
    Error       err;

    exception = 0;

    if ( !script->m_taskExecutor->IsBackgroundTask() )  // no task in progress?
    {
        x = var->GetValFloat();
        var = var->GetNext();
        var == nullptr ? y=0.0f : y=var->GetValFloat();
        err = script->m_taskExecutor->StartTaskGunGoal(x*Math::PI/180.0f, y*Math::PI/180.0f);
        if ( err == ERR_AIM_IMPOSSIBLE )
        {
            result->SetValInt(err);  // shows the error
        }
        else if ( err != ERR_OK )
        {
            script->m_taskExecutor->StopBackgroundTask();
            result->SetValInt(err);  // shows the error
            return true;
        }
    }
    return WaitForBackgroundTask(script, result, exception);
}

// Compilation of the instruction "motor(left, right)".

CBotTypResult CScriptFunctions::cMotor(CBotVar* &var, void* user)
{
    if ( var == nullptr )
        return CBotTypResult(CBotErrLowParam);
    if ( var->GetType() > CBotTypDouble )
        return CBotTypResult(CBotErrBadNum);
    var = var->GetNext();

    if ( var == nullptr )
        return CBotTypResult(CBotErrLowParam);
    if ( var->GetType() > CBotTypDouble )
        return CBotTypResult(CBotErrBadNum);
    var = var->GetNext();

    if ( var != nullptr )
        return CBotTypResult(CBotErrOverParam);

    return CBotTypResult(CBotTypFloat);
}

// Instruction "motor(left, right)".

bool CScriptFunctions::rMotor(CBotVar* var, CBotVar* result, int& exception, void* user)
{
    CObject*    pThis = static_cast<CScript*>(user)->m_object;
    CPhysics*   physics = (static_cast<CScript*>(user)->m_object)->GetPhysics();
    float       left, right, speed, turn;

    left = var->GetValFloat();
    var = var->GetNext();
    right = var->GetValFloat();

    speed = (left+right)/2.0f;
    if ( speed < -1.0f )
        speed = -1.0f;
    if ( speed >  1.0f )
        speed =  1.0f;

    turn = left-right;
    if ( turn < -1.0f )
        turn = -1.0f;
    if ( turn >  1.0f )
        turn =  1.0f;

    if ( dynamic_cast<CBaseAlien*>(pThis) != nullptr
        && dynamic_cast<CBaseAlien*>(pThis)->GetFixed() )  // ant on the back?
    {
        speed = 0.0f;
        turn  = 0.0f;
    }

    physics->SetMotorSpeedX(speed);  // forward/backward
    physics->SetMotorSpeedZ(turn);  // turns

    return true;
}

// Instruction "jet(power)".

bool CScriptFunctions::rJet(CBotVar* var, CBotVar* result, int& exception, void* user)
{
    CPhysics*   physics = (static_cast<CScript*>(user)->m_object)->GetPhysics();
    float       value = var->GetValFloat();
    if ( value > 1.0f )
        value = 1.0f;

    physics->SetMotorSpeedY(value);

    return true;
}

// Compilation of the instruction "topo(pos)".

CBotTypResult CScriptFunctions::cTopo(CBotVar* &var, void* user)
{
    CBotTypResult   ret;

    if ( var == nullptr )
        return CBotTypResult(CBotErrLowParam);
    ret = cPoint(var, user);
    if ( ret.GetType() != 0 )
        return ret;

    if ( var == nullptr )
        return CBotTypResult(CBotTypFloat);
    return CBotTypResult(CBotErrOverParam);
}

// Instruction "topo(pos)".

bool CScriptFunctions::rTopo(CBotVar* var, CBotVar* result, int& exception, void* user)
{
    CScript*    script = static_cast<CScript*>(user);
    Math::Vector    pos;
    float       level;

    exception = 0;

    if ( !GetPoint(var, exception, pos) )
        return true;

    level = script->m_terrain->GetFloorLevel(pos);
    level -= script->m_water->GetLevel();
    result->SetValFloat(level/g_unit);
    return true;
}

// Compilation of the instruction "message(string, type)".

CBotTypResult CScriptFunctions::cMessage(CBotVar* &var, void* user)
{
    if ( var == nullptr )
        return CBotTypResult(CBotErrLowParam);
    if ( var->GetType() != CBotTypString &&
        var->GetType() >  CBotTypDouble )
        return CBotTypResult(CBotErrBadNum);
    var = var->GetNext();

    if ( var == nullptr )
        return CBotTypResult(CBotTypFloat);
    if ( var->GetType() > CBotTypDouble )
        return CBotTypResult(CBotErrBadNum);
    var = var->GetNext();

    if ( var == nullptr )
        return CBotTypResult(CBotTypFloat);
    return CBotTypResult(CBotErrOverParam);
}

// Instruction "message(string, type)".

bool CScriptFunctions::rMessage(CBotVar* var, CBotVar* result, int& exception, void* user)
{
    CScript*    script = static_cast<CScript*>(user);
    std::string p;
    Ui::TextType    type;

    p = var->GetValString();

    type = Ui::TT_MESSAGE;
    var = var->GetNext();
    if ( var != nullptr )
        type = static_cast<Ui::TextType>(var->GetValInt());

    script->m_main->GetDisplayText()
        ->DisplayText(p.c_str(), script->m_object, 10.0f, type);

    return true;
}

// Instruction "cmdline(rank)".

bool CScriptFunctions::rCmdline(CBotVar* var, CBotVar* result, int& exception, void* user)
{
    CObject*    pThis = static_cast<CScript*>(user)->m_object;
    float       value;
    int         rank;

    assert(pThis->Implements(ObjectInterfaceType::Programmable));

    rank = var->GetValInt();
    value = dynamic_cast<CProgrammableObject*>(pThis)->GetCmdLine(rank);
    result->SetValFloat(value);

    return true;
}

// Instruction "ismovie()".

bool CScriptFunctions::rIsMovie(CBotVar* var, CBotVar* result, int& exception, void* user)
{
    CScript*    script = static_cast<CScript*>(user);
    float       value = script->m_main->GetMovieLock()?1.0f:0.0f;
    result->SetValFloat(value);

    return true;
}

// Instruction "errmode(mode)".

bool CScriptFunctions::rErrMode(CBotVar* var, CBotVar* result, int& exception, void* user)
{
    CScript*    script = static_cast<CScript*>(user);
    int         value = var->GetValInt();
    if ( value < 0 )
        value = 0;
    if ( value > 1 )
        value = 1;
    script->m_errMode = value;

    return true;
}

// Instruction "ipf(num)".

bool CScriptFunctions::rIPF(CBotVar* var, CBotVar* result, int& exception, void* user)
{
    CScript*    script = static_cast<CScript*>(user);
    int         value = var->GetValInt();
    if ( value <     1 )
        value =     1;
    if ( value > 10000 )
        value = 10000;
    script->m_ipf = value;

    return true;
}

// Instruction "abstime()".

bool CScriptFunctions::rAbsTime(CBotVar* var, CBotVar* result, int& exception, void* user)
{
    CScript*    script = static_cast<CScript*>(user);
    float       value = script->m_main->GetGameTime();
    result->SetValFloat(value);
    return true;
}

// Compilation of the instruction "pendown(color, width)".

CBotTypResult CScriptFunctions::cPenDown(CBotVar* &var, void* user)
{
    if ( var == nullptr )
        return CBotTypResult(CBotTypFloat);
    if ( var->GetType() > CBotTypDouble )
        return CBotTypResult(CBotErrBadNum);
    var = var->GetNext();

    if ( var == nullptr )
        return CBotTypResult(CBotTypFloat);
    if ( var->GetType() > CBotTypDouble )
        return CBotTypResult(CBotErrBadNum);
    var = var->GetNext();

    if ( var == nullptr )
        return CBotTypResult(CBotTypFloat);
    return CBotTypResult(CBotErrOverParam);
}

// Instruction "pendown(color, width)".

bool CScriptFunctions::rPenDown(CBotVar* var, CBotVar* result, int& exception, void* user)
{
    CScript*    script = static_cast<CScript*>(user);
    CObject*    pThis = script->m_object;
    int         color;
    float       width;
    Error       err;

    if (!pThis->Implements(ObjectInterfaceType::TraceDrawing))
    {
        result->SetValInt(ERR_WRONG_OBJ);
        if ( script->m_errMode == ERM_STOP )
        {
            exception = ERR_WRONG_OBJ;
            return false;
        }
        return true;
    }

    CTraceDrawingObject* traceDrawing = dynamic_cast<CTraceDrawingObject*>(pThis);

    exception = 0;

    if ( var != nullptr )
    {
        color = var->GetValInt();
        if ( color <  0 )
            color =  0;
        if ( color > static_cast<int>(TraceColor::Max) )
            color = static_cast<int>(TraceColor::Max);
        traceDrawing->SetTraceColor(static_cast<TraceColor>(color));

        var = var->GetNext();
        if ( var != nullptr )
        {
            width = var->GetValFloat();
            if ( width < 0.1f )
                width = 0.1f;
            if ( width > 1.0f )
                width = 1.0f;
            traceDrawing->SetTraceWidth(width);
        }
    }
    traceDrawing->SetTraceDown(true);

    if ( pThis->GetType() == OBJECT_MOBILEdr )
    {
        if ( !script->m_taskExecutor->IsForegroundTask() )  // no task in progress?
        {
            err = script->m_taskExecutor->StartTaskPen(traceDrawing->GetTraceDown(), traceDrawing->GetTraceColor());
            if ( err != ERR_OK )
            {
                script->m_taskExecutor->StopForegroundTask();
                result->SetValInt(err);  // shows the error
                if ( script->m_errMode == ERM_STOP )
                {
                    exception = err;
                    return false;
                }
                return true;
            }
        }
        return WaitForForegroundTask(script, result, exception);
    }
    else
    {
        return true;
    }
}

// Instruction "penup()".

bool CScriptFunctions::rPenUp(CBotVar* var, CBotVar* result, int& exception, void* user)
{
    CScript*    script = static_cast<CScript*>(user);
    CObject*    pThis = script->m_object;
    Error       err;

    exception = 0;

    if (!pThis->Implements(ObjectInterfaceType::TraceDrawing))
    {
        result->SetValInt(ERR_WRONG_OBJ);
        if ( script->m_errMode == ERM_STOP )
        {
            exception = ERR_WRONG_OBJ;
            return false;
        }
        return true;
    }

    CTraceDrawingObject* traceDrawing = dynamic_cast<CTraceDrawingObject*>(pThis);
    traceDrawing->SetTraceDown(false);

    if ( pThis->GetType() == OBJECT_MOBILEdr )
    {
        if ( !script->m_taskExecutor->IsForegroundTask() )  // no task in progress?
        {
            err = script->m_taskExecutor->StartTaskPen(traceDrawing->GetTraceDown(), traceDrawing->GetTraceColor());
            if ( err != ERR_OK )
            {
                script->m_taskExecutor->StopForegroundTask();
                result->SetValInt(err);  // shows the error
                if ( script->m_errMode == ERM_STOP )
                {
                    exception = err;
                    return false;
                }
                return true;
            }
        }
        return WaitForForegroundTask(script, result, exception);
    }
    else
    {
        return true;
    }
}

// Instruction "pencolor()".

bool CScriptFunctions::rPenColor(CBotVar* var, CBotVar* result, int& exception, void* user)
{
    CScript*    script = static_cast<CScript*>(user);
    CObject*    pThis = script->m_object;
    int         color;
    Error       err;

    exception = 0;

    if (!pThis->Implements(ObjectInterfaceType::TraceDrawing))
    {
        result->SetValInt(ERR_WRONG_OBJ);
        if ( script->m_errMode == ERM_STOP )
        {
            exception = ERR_WRONG_OBJ;
            return false;
        }
        return true;
    }

    CTraceDrawingObject* traceDrawing = dynamic_cast<CTraceDrawingObject*>(pThis);

    color = var->GetValInt();
    if ( color <  0 )
        color =  0;
    if ( color > static_cast<int>(TraceColor::Max) )
        color = static_cast<int>(TraceColor::Max);
    traceDrawing->SetTraceColor(static_cast<TraceColor>(color));

    if ( pThis->GetType() == OBJECT_MOBILEdr )
    {
        if ( !script->m_taskExecutor->IsForegroundTask() )  // no task in progress?
        {
            err = script->m_taskExecutor->StartTaskPen(traceDrawing->GetTraceDown(), traceDrawing->GetTraceColor());
            if ( err != ERR_OK )
            {
                script->m_taskExecutor->StopForegroundTask();
                result->SetValInt(err);  // shows the error
                if ( script->m_errMode == ERM_STOP )
                {
                    exception = err;
                    return false;
                }
                return true;
            }
        }
        return WaitForForegroundTask(script, result, exception);
    }
    else
    {
        return true;
    }
}

// Instruction "penwidth()".

bool CScriptFunctions::rPenWidth(CBotVar* var, CBotVar* result, int& exception, void* user)
{
    CScript*    script = static_cast<CScript*>(user);
    CObject*    pThis = script->m_object;
    float       width;

    exception = 0;

    if (!pThis->Implements(ObjectInterfaceType::TraceDrawing))
    {
        result->SetValInt(ERR_WRONG_OBJ);
        if ( script->m_errMode == ERM_STOP )
        {
            exception = ERR_WRONG_OBJ;
            return false;
        }
        return true;
    }

    CTraceDrawingObject* traceDrawing = dynamic_cast<CTraceDrawingObject*>(pThis);

    width = var->GetValFloat();
    if ( width < 0.1f )
        width = 0.1f;
    if ( width > 1.0f )
        width = 1.0f;
    traceDrawing->SetTraceWidth(width);
    return true;
}

// Compilation of the instruction with one object parameter

CBotTypResult CScriptFunctions::cOneObject(CBotVar* &var, void* user)
{
    if ( var == nullptr )
        return CBotTypResult(CBotErrLowParam);
    var = var->GetNext();
    if ( var == nullptr )
        return CBotTypResult(CBotTypFloat);

    return CBotTypResult(CBotErrOverParam);
}

// Instruction "camerafocus(object)".

bool CScriptFunctions::rCameraFocus(CBotVar* var, CBotVar* result, int& exception, void* user)
{
    CScript* script = static_cast<CScript*>(user);

    CObject* object = static_cast<CObject*>(var->GetUserPtr());

    script->m_main->SelectObject(object, false);

    result->SetValInt(ERR_OK);
    exception = ERR_OK;
    return true;
}


// Compilation of class "point".

CBotTypResult CScriptFunctions::cPointConstructor(CBotVar* pThis, CBotVar* &var)
{
    if ( !pThis->IsElemOfClass("point") )
        return CBotTypResult(CBotErrBadNum);

    if ( var == nullptr )
    return CBotTypResult(0);  // ok if no parameter

    // First parameter (x):
    if ( var->GetType() > CBotTypDouble )
        return CBotTypResult(CBotErrBadNum);
    var = var->GetNext();

    // Second parameter (y):
    if ( var == nullptr )
        return CBotTypResult(CBotErrLowParam);
    if ( var->GetType() > CBotTypDouble )
        return CBotTypResult(CBotErrBadNum);
    var = var->GetNext();

    // Third parameter (z):
    if ( var == nullptr )  // only 2 parameters?
        return CBotTypResult(0);  // this function returns void

    if ( var->GetType() > CBotTypDouble )
        return CBotTypResult(CBotErrBadNum);
    var = var->GetNext();
    if ( var != nullptr )
        return CBotTypResult(CBotErrOverParam);

    return CBotTypResult(0);  // this function returns void
}

//Execution of the class "point".

bool CScriptFunctions::rPointConstructor(CBotVar* pThis, CBotVar* var, CBotVar* pResult, int& Exception, void* user)
{
    CBotVar     *pX, *pY, *pZ;

    if ( var == nullptr )
    return true;  // constructor with no parameters is ok

    if ( var->GetType() > CBotTypDouble )
    {
        Exception = CBotErrBadNum;
        return false;
    }

    pX = pThis->GetItem("x");
    if ( pX == nullptr )
    {
        Exception = CBotErrUndefItem;
        return false;
    }
    pX->SetValFloat( var->GetValFloat() );
    var = var->GetNext();

    if ( var == nullptr )
    {
        Exception = CBotErrLowParam;
        return false;
    }

    if ( var->GetType() > CBotTypDouble )
    {
        Exception = CBotErrBadNum;
        return false;
    }

    pY = pThis->GetItem("y");
    if ( pY == nullptr )
    {
        Exception = CBotErrUndefItem;
        return false;
    }
    pY->SetValFloat( var->GetValFloat() );
    var = var->GetNext();

    if ( var == nullptr )
        return true;  // ok with only two parameters

    pZ = pThis->GetItem("z");
    if ( pZ == nullptr )
    {
        Exception = CBotErrUndefItem;
        return false;
    }
    pZ->SetValFloat( var->GetValFloat() );
    var = var->GetNext();

    if ( var != nullptr )
    {
        Exception = CBotErrOverParam;
        return false;
    }

    return  true;  // no interruption
}

class CBotFileColobot : public CBotFile
{
public:
    static int m_numFilesOpen;

    CBotFileColobot(const std::string& filename, CBotFileAccessHandler::OpenMode mode)
    {
        if (mode == CBotFileAccessHandler::OpenMode::Read)
        {
            auto is = MakeUnique<CInputStream>(filename);
            if (is->is_open())
                m_file = std::move(is);
        }
        else if (mode == CBotFileAccessHandler::OpenMode::Write)
        {
            auto os = MakeUnique<COutputStream>(filename);
            if (os->is_open())
                m_file = std::move(os);
        }
        else if (mode == CBotFileAccessHandler::OpenMode::Append)
        {
            auto os = MakeUnique<COutputStream>(filename, std::ios_base::app);
            if (os->is_open())
                m_file = std::move(os);
        }

        if (Opened())
        {
            GetLogger()->Info("CBot open file '%s', mode '%c'\n", filename.c_str(), mode);
            m_numFilesOpen++;
        }
    }

    ~CBotFileColobot() override
    {
        if (Opened())
        {
            GetLogger()->Info("CBot close file\n");
            m_numFilesOpen--;
        }

        std::ios* file = m_file.get();
        CInputStream* is = dynamic_cast<CInputStream*>(file);
        if(is != nullptr) is->close();
        COutputStream* os = dynamic_cast<COutputStream*>(file);
        if(os != nullptr) os->close();
    }

    virtual bool Opened() override
    {
        return m_file != nullptr;
    }

    virtual bool Errored() override
    {
        return m_file->bad();
    }

    virtual bool IsEOF() override
    {
        return m_file->eof();
    }

    virtual std::string ReadLine() override
    {
        CInputStream* is = dynamic_cast<CInputStream*>(m_file.get());
        assert(is != nullptr);

        std::string line;
        std::getline(*is, line);
        return line;
    }

    virtual void Write(const std::string& s) override
    {
        COutputStream* os = dynamic_cast<COutputStream*>(m_file.get());
        assert(os != nullptr);
        *os << s;
    }

private:
    std::unique_ptr<std::ios> m_file;
};
int CBotFileColobot::m_numFilesOpen = 0;

class CBotFileAccessHandlerColobot : public CBotFileAccessHandler
{
public:
    virtual std::unique_ptr<CBotFile> OpenFile(const std::string& filename, OpenMode mode) override
    {
        return MakeUnique<CBotFileColobot>(PrepareFilename(filename), mode);
    }

    virtual bool DeleteFile(const std::string& filename) override
    {
        std::string fname = PrepareFilename(filename);
        GetLogger()->Info("CBot delete file '%s'\n", fname.c_str());
        return CResourceManager::Remove(fname);
    }

private:
    static std::string PrepareFilename(const std::string& filename)
    {
        CResourceManager::CreateDirectory("files");
        return "files/" + filename;
    }
};



// Initializes all functions for module CBOT.

void CScriptFunctions::Init()
{
    CBotProgram::SetTimer(100);
    CBotProgram::Init();

    for (int i = 0; i < OBJECT_MAX; i++)
    {
        ObjectType type = static_cast<ObjectType>(i);
        const char* token = GetObjectName(type);
        if (token[0] != 0)
            CBotProgram::DefineNum(token, type);

        token = GetObjectAlias(type);
        if (token[0] != 0)
            CBotProgram::DefineNum(token, type);
    }
    CBotProgram::DefineNum("Any", OBJECT_NULL);

    for (int i = 0; i < static_cast<int>(TraceColor::Max); i++)
    {
        TraceColor color = static_cast<TraceColor>(i);
        CBotProgram::DefineNum(TraceColorName(color).c_str(), static_cast<int>(color));
    }

    CBotProgram::DefineNum("InFront",    TMA_FFRONT);
    CBotProgram::DefineNum("Behind",     TMA_FBACK);
    CBotProgram::DefineNum("EnergyCell", TMA_POWER);

    CBotProgram::DefineNum("DisplayError",   Ui::TT_ERROR);
    CBotProgram::DefineNum("DisplayWarning", Ui::TT_WARNING);
    CBotProgram::DefineNum("DisplayInfo",    Ui::TT_INFO);
    CBotProgram::DefineNum("DisplayMessage", Ui::TT_MESSAGE);

    CBotProgram::DefineNum("FilterNone",        FILTER_NONE);
    CBotProgram::DefineNum("FilterOnlyLanding", FILTER_ONLYLANDING);
    CBotProgram::DefineNum("FilterOnlyFlying",  FILTER_ONLYFLYING);
    CBotProgram::DefineNum("FilterFriendly",    FILTER_FRIENDLY);
    CBotProgram::DefineNum("FilterEnemy",       FILTER_ENEMY);
    CBotProgram::DefineNum("FilterNeutral",     FILTER_NEUTRAL);

    CBotProgram::DefineNum("DestructionNone",           static_cast<int>(DestructionType::NoEffect));
    CBotProgram::DefineNum("DestructionExplosion",      static_cast<int>(DestructionType::Explosion));
    CBotProgram::DefineNum("DestructionExplosionWater", static_cast<int>(DestructionType::ExplosionWater));
    CBotProgram::DefineNum("DestructionBurn",           static_cast<int>(DestructionType::Burn));
    CBotProgram::DefineNum("DestructionDrowned",        static_cast<int>(DestructionType::Drowned));

    CBotProgram::DefineNum("ResultNotEnded",  ERR_MISSION_NOTERM);
    CBotProgram::DefineNum("ResultLost",      INFO_LOST);
    CBotProgram::DefineNum("ResultLostQuick", INFO_LOSTq);
    CBotProgram::DefineNum("ResultWin",       ERR_OK);

    // NOTE: The Build___ constants are for use only with getbuild() and setbuild() for MissionController, not for normal players
    CBotProgram::DefineNum("BuildBotFactory",       BUILD_FACTORY);
    CBotProgram::DefineNum("BuildDerrick",          BUILD_DERRICK);
    CBotProgram::DefineNum("BuildConverter",        BUILD_CONVERT);
    CBotProgram::DefineNum("BuildRadarStation",     BUILD_RADAR);
    CBotProgram::DefineNum("BuildPowerPlant",       BUILD_ENERGY);
    CBotProgram::DefineNum("BuildNuclearPlant",     BUILD_NUCLEAR);
    CBotProgram::DefineNum("BuildPowerStation",     BUILD_STATION);
    CBotProgram::DefineNum("BuildRepairCenter",     BUILD_REPAIR);
    CBotProgram::DefineNum("BuildDefenseTower",     BUILD_TOWER);
    CBotProgram::DefineNum("BuildResearchCenter",   BUILD_RESEARCH);
    CBotProgram::DefineNum("BuildAutoLab",          BUILD_LABO);
    CBotProgram::DefineNum("BuildPowerCaptor",      BUILD_PARA);
    CBotProgram::DefineNum("BuildExchangePost",     BUILD_INFO);
    CBotProgram::DefineNum("BuildDestroyer",        BUILD_DESTROYER);
    CBotProgram::DefineNum("FlatGround",            BUILD_GFLAT);
    CBotProgram::DefineNum("UseFlags",              BUILD_FLAG);

    CBotProgram::DefineNum("ResearchTracked",       RESEARCH_TANK);
    CBotProgram::DefineNum("ResearchWinged",        RESEARCH_FLY);
    CBotProgram::DefineNum("ResearchShooter",       RESEARCH_CANON);
    CBotProgram::DefineNum("ResearchDefenseTower",  RESEARCH_TOWER);
    CBotProgram::DefineNum("ResearchNuclearPlant",  RESEARCH_ATOMIC);
    CBotProgram::DefineNum("ResearchThumper",       RESEARCH_THUMP);
    CBotProgram::DefineNum("ResearchShielder",      RESEARCH_SHIELD);
    CBotProgram::DefineNum("ResearchPhazerShooter", RESEARCH_PHAZER);
    CBotProgram::DefineNum("ResearchLegged",        RESEARCH_iPAW);
    CBotProgram::DefineNum("ResearchOrgaShooter",   RESEARCH_iGUN);
    CBotProgram::DefineNum("ResearchRecycler",      RESEARCH_RECYCLER);
    CBotProgram::DefineNum("ResearchSubber",        RESEARCH_SUBM);
    CBotProgram::DefineNum("ResearchSniffer",       RESEARCH_SNIFFER);

    CBotProgram::DefineNum("PolskiPortalColobota", 1337);

    CBotClass* bc;

    // Add the class Point.
    bc = CBotClass::Create("point", nullptr, true);  // intrinsic class
    bc->AddItem("x", CBotTypFloat);
    bc->AddItem("y", CBotTypFloat);
    bc->AddItem("z", CBotTypFloat);
    bc->AddFunction("point", rPointConstructor, cPointConstructor);

    // Adds the class Object.
    bc = CBotClass::Create("object", nullptr);
    bc->AddItem("category",    CBotTypResult(CBotTypInt), CBotVar::ProtectionLevel::ReadOnly);
    bc->AddItem("position",    CBotTypResult(CBotTypClass, "point"), CBotVar::ProtectionLevel::ReadOnly);
    bc->AddItem("orientation", CBotTypResult(CBotTypFloat), CBotVar::ProtectionLevel::ReadOnly);
    bc->AddItem("pitch",       CBotTypResult(CBotTypFloat), CBotVar::ProtectionLevel::ReadOnly);
    bc->AddItem("roll",        CBotTypResult(CBotTypFloat), CBotVar::ProtectionLevel::ReadOnly);
    bc->AddItem("energyLevel", CBotTypResult(CBotTypFloat), CBotVar::ProtectionLevel::ReadOnly);
    bc->AddItem("shieldLevel", CBotTypResult(CBotTypFloat), CBotVar::ProtectionLevel::ReadOnly);
    bc->AddItem("temperature", CBotTypResult(CBotTypFloat), CBotVar::ProtectionLevel::ReadOnly);
    bc->AddItem("altitude",    CBotTypResult(CBotTypFloat), CBotVar::ProtectionLevel::ReadOnly);
    bc->AddItem("lifeTime",    CBotTypResult(CBotTypFloat), CBotVar::ProtectionLevel::ReadOnly);
    bc->AddItem("energyCell",  CBotTypResult(CBotTypPointer, "object"), CBotVar::ProtectionLevel::ReadOnly);
    bc->AddItem("load",        CBotTypResult(CBotTypPointer, "object"), CBotVar::ProtectionLevel::ReadOnly);
    bc->AddItem("id",          CBotTypResult(CBotTypInt), CBotVar::ProtectionLevel::ReadOnly);
    bc->AddItem("team",        CBotTypResult(CBotTypInt), CBotVar::ProtectionLevel::ReadOnly);
    bc->AddItem("velocity",    CBotTypResult(CBotTypClass, "point"), CBotVar::ProtectionLevel::ReadOnly);
    bc->AddFunction("busy",     rBusy,     cBusy);
    bc->AddFunction("factory",  rFactory,  cFactory);
    bc->AddFunction("research", rResearch, cClassOneFloat);
    bc->AddFunction("takeoff",  rTakeOff,  cClassNull);
    bc->AddFunction("destroy",  rDestroy,  cClassNull);

    CBotProgram::AddFunction("endmission",rEndMission,cEndMission);
    CBotProgram::AddFunction("playmusic", rPlayMusic ,cPlayMusic);
    CBotProgram::AddFunction("stopmusic", rStopMusic ,cNull);

    CBotProgram::AddFunction("getbuild",          rGetBuild,          cNull);
    CBotProgram::AddFunction("getresearchenable", rGetResearchEnable, cNull);
    CBotProgram::AddFunction("getresearchdone",   rGetResearchDone,   cNull);
    CBotProgram::AddFunction("setbuild",          rSetBuild,          cOneInt);
    CBotProgram::AddFunction("setresearchenable", rSetResearchEnable, cOneInt);
    CBotProgram::AddFunction("setresearchdone",   rSetResearchDone,   cOneInt);

    CBotProgram::AddFunction("canbuild",        rCanBuild,        cOneIntReturnBool);
    CBotProgram::AddFunction("canresearch",     rCanResearch,     cOneIntReturnBool);
    CBotProgram::AddFunction("researched",      rResearched,      cOneIntReturnBool);
    CBotProgram::AddFunction("buildingenabled", rBuildingEnabled, cOneIntReturnBool);

    CBotProgram::AddFunction("build",           rBuild,           cOneInt);

    CBotProgram::AddFunction("retobject", rGetObject, cGetObject);
    CBotProgram::AddFunction("retobjectbyid", rGetObjectById, cGetObject);
    CBotProgram::AddFunction("delete",    rDelete,    cDelete);
    CBotProgram::AddFunction("search",    rSearch,    cSearch);
    CBotProgram::AddFunction("searchall", rSearchAll, cSearchAll);
    CBotProgram::AddFunction("radar",     rRadar,     cRadar);
    CBotProgram::AddFunction("radarall",  rRadarAll,  cRadarAll);
    CBotProgram::AddFunction("detect",    rDetect,    cDetect);
    CBotProgram::AddFunction("direction", rDirection, cDirection);
    CBotProgram::AddFunction("produce",   rProduce,   cProduce);
    CBotProgram::AddFunction("distance",  rDistance,  cDistance);
    CBotProgram::AddFunction("distance2d",rDistance2d,cDistance);
    CBotProgram::AddFunction("space",     rSpace,     cSpace);
    CBotProgram::AddFunction("flatspace", rFlatSpace, cFlatSpace);
    CBotProgram::AddFunction("flatground",rFlatGround,cFlatGround);
    CBotProgram::AddFunction("wait",      rWait,      cOneFloat);
    CBotProgram::AddFunction("move",      rMove,      cOneFloat);
    CBotProgram::AddFunction("turn",      rTurn,      cOneFloat);
    CBotProgram::AddFunction("goto",      rGoto,      cGoto);
    CBotProgram::AddFunction("grab",      rGrab,      cGrabDrop);
    CBotProgram::AddFunction("drop",      rDrop,      cGrabDrop);
    CBotProgram::AddFunction("sniff",     rSniff,     cNull);
    CBotProgram::AddFunction("receive",   rReceive,   cReceive);
    CBotProgram::AddFunction("send",      rSend,      cSend);
    CBotProgram::AddFunction("deleteinfo",rDeleteInfo,cDeleteInfo);
    CBotProgram::AddFunction("testinfo",  rTestInfo,  cTestInfo);
    CBotProgram::AddFunction("thump",     rThump,     cNull);
    CBotProgram::AddFunction("recycle",   rRecycle,   cNull);
    CBotProgram::AddFunction("shield",    rShield,    cShield);
    CBotProgram::AddFunction("fire",      rFire,      cFire);
    CBotProgram::AddFunction("aim",       rAim,       cAim);
    CBotProgram::AddFunction("motor",     rMotor,     cMotor);
    CBotProgram::AddFunction("jet",       rJet,       cOneFloat);
    CBotProgram::AddFunction("topo",      rTopo,      cTopo);
    CBotProgram::AddFunction("message",   rMessage,   cMessage);
    CBotProgram::AddFunction("cmdline",   rCmdline,   cOneFloat);
    CBotProgram::AddFunction("ismovie",   rIsMovie,   cNull);
    CBotProgram::AddFunction("errmode",   rErrMode,   cOneFloat);
    CBotProgram::AddFunction("ipf",       rIPF,       cOneFloat);
    CBotProgram::AddFunction("abstime",   rAbsTime,   cNull);
    CBotProgram::AddFunction("pendown",   rPenDown,   cPenDown);
    CBotProgram::AddFunction("penup",     rPenUp,     cNull);
    CBotProgram::AddFunction("pencolor",  rPenColor,  cOneFloat);
    CBotProgram::AddFunction("penwidth",  rPenWidth,  cOneFloat);

    CBotProgram::AddFunction("camerafocus", rCameraFocus, cOneObject);

    SetFileAccessHandler(MakeUnique<CBotFileAccessHandlerColobot>());
}


// Updates the class Object.

void CScriptFunctions::uObject(CBotVar* botThis, void* user)
{
    CPhysics*   physics;
    CBotVar     *pVar, *pSub;
    ObjectType  type;
    Math::Vector    pos;
    float       value;

    if ( user == nullptr )
        return;

    CObject* obj = static_cast<CObject*>(user);
    assert(obj->Implements(ObjectInterfaceType::Old));
    COldObject* object = static_cast<COldObject*>(obj);

    physics = object->GetPhysics();

    // Updates the object's type.
    pVar = botThis->GetItemList();  // "category"
    type = object->GetType();
    pVar->SetValInt(type, object->GetName());

    // Updates the position of the object.
    pVar = pVar->GetNext();  // "position"
    if (IsObjectBeingTransported(object))
    {
        pSub = pVar->GetItemList();  // "x"
        pSub->SetInit(CBotVar::InitType::IS_NAN);
        pSub = pSub->GetNext();  // "y"
        pSub->SetInit(CBotVar::InitType::IS_NAN);
        pSub = pSub->GetNext();  // "z"
        pSub->SetInit(CBotVar::InitType::IS_NAN);
    }
    else
    {
        pos = object->GetPosition();
        float waterLevel = Gfx::CEngine::GetInstancePointer()->GetWater()->GetLevel();
        pos.y -= waterLevel;  // relative to sea level!
        pSub = pVar->GetItemList();  // "x"
        pSub->SetValFloat(pos.x/g_unit);
        pSub = pSub->GetNext();  // "y"
        pSub->SetValFloat(pos.z/g_unit);
        pSub = pSub->GetNext();  // "z"
        pSub->SetValFloat(pos.y/g_unit);
    }

    // Updates the angle.
    pos = object->GetRotation();
    pos += object->GetTilt();
    pVar = pVar->GetNext();  // "orientation"
    pVar->SetValFloat(Math::NormAngle(2*Math::PI - pos.y)*180.0f/Math::PI);
    pVar = pVar->GetNext();  // "pitch"
    pVar->SetValFloat(Math::NormAngle(pos.z)*180.0f/Math::PI);
    pVar = pVar->GetNext();  // "roll"
    pVar->SetValFloat(Math::NormAngle(pos.x)*180.0f/Math::PI);

    // Updates the energy level of the object.
    pVar = pVar->GetNext();  // "energyLevel"
    value = object->GetEnergyLevel();
    pVar->SetValFloat(value);

    // Updates the shield level of the object.
    pVar = pVar->GetNext();  // "shieldLevel"
    if ( !obj->Implements(ObjectInterfaceType::Shielded) )
        value = 1.0f;
    else
        value = dynamic_cast<CShieldedObject*>(object)->GetShield();
    pVar->SetValFloat(value);

    // Updates the temperature of the reactor.
    pVar = pVar->GetNext();  // "temperature"
    if ( !obj->Implements(ObjectInterfaceType::JetFlying) )
        value = 0.0f;
    else
        value = 1.0f-dynamic_cast<CJetFlyingObject*>(object)->GetReactorRange();
    pVar->SetValFloat(value);

    // Updates the height above the ground.
    pVar = pVar->GetNext();  // "altitude"
    if ( physics == nullptr )
        value = 0.0f;
    else
        value = physics->GetFloorHeight();
    pVar->SetValFloat(value/g_unit);

    // Updates the lifetime of the object.
    pVar = pVar->GetNext();  // "lifeTime"
    value = object->GetAbsTime();
    pVar->SetValFloat(value);

    // Updates the type of battery.
    pVar = pVar->GetNext();  // "energyCell"
    if (object->Implements(ObjectInterfaceType::Powered))
    {
        CObject* power = dynamic_cast<CPoweredObject*>(object)->GetPower();
        if (power == nullptr)
            pVar->SetPointer(nullptr);
        else if (power->Implements(ObjectInterfaceType::Old))
            pVar->SetPointer(power->GetBotVar());
    }

    // Updates the transported object's type.
    pVar = pVar->GetNext();  // "load"
    if (object->Implements(ObjectInterfaceType::Carrier))
    {
        CObject* cargo = dynamic_cast<CCarrierObject*>(object)->GetCargo();
        if (cargo == nullptr)
            pVar->SetPointer(nullptr);
        else if (cargo->Implements(ObjectInterfaceType::Old))
            pVar->SetPointer(cargo->GetBotVar());
    }

    pVar = pVar->GetNext();  // "id"
    value = object->GetID();
    pVar->SetValInt(value);

    pVar = pVar->GetNext();  // "team"
    value = object->GetTeam();
    pVar->SetValInt(value);

    // Updates the velocity of the object.
    pVar = pVar->GetNext();  // "velocity"
    if (IsObjectBeingTransported(object) || physics == nullptr)
    {
        pSub = pVar->GetItemList();  // "x"
        pSub->SetInit(CBotVar::InitType::IS_NAN);
        pSub = pSub->GetNext();  // "y"
        pSub->SetInit(CBotVar::InitType::IS_NAN);
        pSub = pSub->GetNext();  // "z"
        pSub->SetInit(CBotVar::InitType::IS_NAN);
    }
    else
    {
        Math::Matrix matRotate;
        Math::LoadRotationZXYMatrix(matRotate, object->GetRotation());
        pos = physics->GetLinMotion(MO_CURSPEED);
        pos = Transform(matRotate, pos);

        pSub = pVar->GetItemList();  // "x"
        pSub->SetValFloat(pos.x/g_unit);
        pSub = pSub->GetNext();  // "y"
        pSub->SetValFloat(pos.z/g_unit);
        pSub = pSub->GetNext();  // "z"
        pSub->SetValFloat(pos.y/g_unit);
    }
}

CBotVar* CScriptFunctions::CreateObjectVar(CObject* obj)
{
    CBotClass* bc = CBotClass::Find("object");
    if ( bc != nullptr )
        bc->SetUpdateFunc(CScriptFunctions::uObject);

    CBotVar* botVar = CBotVar::Create("", CBotTypResult(CBotTypClass, "object"));
    botVar->SetUserPtr(obj);
    botVar->SetIdent(obj->GetID());
    return botVar;
}

void CScriptFunctions::DestroyObjectVar(CBotVar* botVar, bool permanent)
{
    if ( botVar == nullptr )
        return;

    botVar->SetUserPtr(OBJECTDELETED);
    if (permanent)
        CBotVar::Destroy(botVar);
}

bool CScriptFunctions::CheckOpenFiles()
{
    return CBotFileColobot::m_numFilesOpen > 0;
}<|MERGE_RESOLUTION|>--- conflicted
+++ resolved
@@ -126,7 +126,8 @@
     return CBotTypResult(CBotTypFloat);
 }
 
-<<<<<<< HEAD
+/*
+DELETED-FUNC??--TOCHECK
 // Seeking value in an array of integers.
 
 bool FindList(CBotVar* array, int type)
@@ -139,10 +140,8 @@
     }
     return false;
 }
-
-
-=======
->>>>>>> ebc363af
+*/
+
 // Gives a parameter of type "point".
 
 static bool GetPoint(CBotVar* &var, int& exception, Math::Vector& pos)
