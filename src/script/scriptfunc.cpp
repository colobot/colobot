/*
 * This file is part of the Colobot: Gold Edition source code
 * Copyright (C) 2001-2021, Daniel Roux, EPSITEC SA & TerranovaTeam
 * http://epsitec.ch; http://colobot.info; http://github.com/colobot
 *
 * This program is free software: you can redistribute it and/or modify
 * it under the terms of the GNU General Public License as published by
 * the Free Software Foundation, either version 3 of the License, or
 * (at your option) any later version.
 *
 * This program is distributed in the hope that it will be useful,
 * but WITHOUT ANY WARRANTY; without even the implied warranty of
 * MERCHANTABILITY or FITNESS FOR A PARTICULAR PURPOSE.
 * See the GNU General Public License for more details.
 *
 * You should have received a copy of the GNU General Public License
 * along with this program. If not, see http://gnu.org/licenses
 */

#include "script/scriptfunc.h"

#include "CBot/CBot.h"

#include "app/app.h"

#include "common/global.h"
#include "common/logger.h"
#include "common/make_unique.h"

#include "common/resources/inputstream.h"
#include "common/resources/outputstream.h"
#include "common/resources/resourcemanager.h"

#include "graphics/engine/engine.h"
#include "graphics/engine/terrain.h"
#include "graphics/engine/water.h"

#include "level/robotmain.h"

#include "level/parser/parser.h"

#include "math/all.h"

#include "object/object.h"
#include "object/object_manager.h"

#include "object/auto/auto.h"
#include "object/auto/autobase.h"
#include "object/auto/autofactory.h"

#include "object/interface/destroyable_object.h"
#include "object/interface/programmable_object.h"
#include "object/interface/task_executor_object.h"
#include "object/interface/trace_drawing_object.h"

#include "object/subclass/base_alien.h"
#include "object/subclass/exchange_post.h"
#include "object/subclass/shielder.h"

#include "object/task/taskinfo.h"

#include "physics/physics.h"

#include "script/cbottoken.h"
#include "script/script.h"

#include "sound/sound.h"

#include "ui/displaytext.h"

using namespace CBot;

CBotTypResult CScriptFunctions::cClassNull(CBotVar* thisclass, CBotVar* &var)
{
    return cNull(var, nullptr);
}

CBotTypResult CScriptFunctions::cClassOneFloat(CBotVar* thisclass, CBotVar* &var)
{
    return cOneFloat(var, nullptr);
}

// Compile a parameter of type "point".

static CBotTypResult cPoint(CBotVar* &var, void* user)
{
    if ( var == nullptr )  return CBotTypResult(CBotErrLowParam);

    if ( var->GetType() <= CBotTypDouble )
    {
        var = var->GetNext();
        if ( var == nullptr )  return CBotTypResult(CBotErrLowParam);
        if ( var->GetType() > CBotTypDouble )  return CBotTypResult(CBotErrBadNum);
        var = var->GetNext();
        //?     if ( var == 0 )  return CBotTypResult(CBotErrLowParam);
        //?     if ( var->GetType() > CBotTypDouble )  return CBotTypResult(CBotErrBadNum);
        //?     var = var->GetNext();
        return CBotTypResult(0);
    }

    if ( var->GetType() == CBotTypClass )
    {
        if ( !var->IsElemOfClass("point") )  return CBotTypResult(CBotErrBadParam);
        var = var->GetNext();
        return CBotTypResult(0);
    }

    return CBotTypResult(CBotErrBadParam);
}

// Compiling a procedure with a single "point".

CBotTypResult CScriptFunctions::cOnePoint(CBotVar* &var, void* user)
{
    CBotTypResult   ret;

    ret = cPoint(var, user);
    if ( ret.GetType() != 0 )  return ret;

    if ( var != nullptr )  return CBotTypResult(CBotErrOverParam);
    return CBotTypResult(CBotTypFloat);
}

// Gives a parameter of type "point".

static bool GetPoint(CBotVar* &var, int& exception, glm::vec3& pos)
{
    CBotVar     *pX, *pY, *pZ;

    if ( var->GetType() <= CBotTypDouble )
    {
        pos.x = var->GetValFloat()*g_unit;
        var = var->GetNext();

        pos.z = var->GetValFloat()*g_unit;
        var = var->GetNext();

        pos.y = 0.0f;
    }
    else
    {
        pX = var->GetItem("x");
        if ( pX == nullptr )
        {
            exception = CBotErrUndefItem;  return true;
        }
        pos.x = pX->GetValFloat()*g_unit;

        pY = var->GetItem("y");
        if ( pY == nullptr )
        {
            exception = CBotErrUndefItem;  return true;
        }
        pos.z = pY->GetValFloat()*g_unit;  // attention y -> z !

        pZ = var->GetItem("z");
        if ( pZ == nullptr )
        {
            exception = CBotErrUndefItem;  return true;
        }
        pos.y = pZ->GetValFloat()*g_unit;  // attention z -> y !

        var = var->GetNext();
    }
    return true;
}


// Compilation of the instruction "endmission(result, delay)"

CBotTypResult CScriptFunctions::cEndMission(CBotVar* &var, void* user)
{
    if ( var == nullptr )  return CBotTypResult(CBotErrLowParam);
    if ( var->GetType() > CBotTypDouble )  return CBotTypResult(CBotErrBadNum);
    var = var->GetNext();
    if ( var == nullptr )  return CBotTypResult(CBotErrLowParam);
    if ( var->GetType() > CBotTypDouble )  return CBotTypResult(CBotErrBadNum);
    var = var->GetNext();
    if ( var != nullptr )  return CBotTypResult(CBotErrOverParam);
    return CBotTypResult(CBotTypFloat);
}

// Instruction "endmission(result, delay)"

bool CScriptFunctions::rEndMission(CBotVar* var, CBotVar* result, int& exception, void* user)
{
    Error ended;
    float delay;

    ended = static_cast<Error>(var->GetValInt());
    var = var->GetNext();

    delay = var->GetValFloat();

    CRobotMain::GetInstancePointer()->SetMissionResultFromScript(ended, delay);
    return true;
}

// Compilation of the instruction "playmusic(filename, repeat)"

CBotTypResult CScriptFunctions::cPlayMusic(CBotVar* &var, void* user)
{
    if ( var == nullptr )  return CBotTypResult(CBotErrLowParam);
    if ( var->GetType() != CBotTypString )  return CBotTypResult(CBotErrBadNum);
    var = var->GetNext();
    if ( var == nullptr )  return CBotTypResult(CBotErrLowParam);
    if ( var->GetType() > CBotTypDouble )  return CBotTypResult(CBotErrBadNum);
    var = var->GetNext();
    if ( var != nullptr )  return CBotTypResult(CBotErrOverParam);
    return CBotTypResult(CBotTypFloat);
}

// Instruction "playmusic(filename, repeat)"

bool CScriptFunctions::rPlayMusic(CBotVar* var, CBotVar* result, int& exception, void* user)
{
    std::string filename;
    std::string cbs;
    bool repeat;

    cbs = var->GetValString();
    filename = std::string(cbs);
    var = var->GetNext();

    repeat = var->GetValInt();

    CApplication::GetInstancePointer()->GetSound()->StopMusic();
    CApplication::GetInstancePointer()->GetSound()->PlayMusic(filename, repeat);
    return true;
}

// Instruction "stopmusic()"

bool CScriptFunctions::rStopMusic(CBotVar* var, CBotVar* result, int& exception, void* user)
{
    CApplication::GetInstancePointer()->GetSound()->StopMusic();
    return true;
}

// Instruction "getbuild()"

bool CScriptFunctions::rGetBuild(CBotVar* var, CBotVar* result, int& exception, void* user)
{
    result->SetValInt(CRobotMain::GetInstancePointer()->GetEnableBuild());
    return true;
}

// Instruction "getresearchenable()"

bool CScriptFunctions::rGetResearchEnable(CBotVar* var, CBotVar* result, int& exception, void* user)
{
    result->SetValInt(CRobotMain::GetInstancePointer()->GetEnableResearch());
    return true;
}

// Instruction "getresearchdone()"

bool CScriptFunctions::rGetResearchDone(CBotVar* var, CBotVar* result, int& exception, void* user)
{
    CObject* pThis = static_cast<CScript*>(user)->m_object;
    result->SetValInt(CRobotMain::GetInstancePointer()->GetDoneResearch(pThis->GetTeam()));
    return true;
}

// Instruction "setbuild()"

bool CScriptFunctions::rSetBuild(CBotVar* var, CBotVar* result, int& exception, void* user)
{
    CRobotMain::GetInstancePointer()->SetEnableBuild(var->GetValInt());
    CApplication::GetInstancePointer()->GetEventQueue()->AddEvent(Event(EVENT_UPDINTERFACE));
    return true;
}

// Instruction "setresearchenable()"

bool CScriptFunctions::rSetResearchEnable(CBotVar* var, CBotVar* result, int& exception, void* user)
{
    CRobotMain::GetInstancePointer()->SetEnableResearch(var->GetValInt());
    CApplication::GetInstancePointer()->GetEventQueue()->AddEvent(Event(EVENT_UPDINTERFACE));
    return true;
}

// Instruction "setresearchdone()"

bool CScriptFunctions::rSetResearchDone(CBotVar* var, CBotVar* result, int& exception, void* user)
{
    CObject* pThis = static_cast<CScript*>(user)->m_object;
    CRobotMain::GetInstancePointer()->SetDoneResearch(var->GetValInt(), pThis->GetTeam());
    CApplication::GetInstancePointer()->GetEventQueue()->AddEvent(Event(EVENT_UPDINTERFACE));
    return true;
}

// Compilation of the instruction "retobject(rank)".

CBotTypResult CScriptFunctions::cGetObject(CBotVar* &var, void* user)
{
    if ( var == nullptr )  return CBotTypResult(CBotErrLowParam);
    if ( var->GetType() > CBotTypDouble )  return CBotTypResult(CBotErrBadNum);
    var = var->GetNext();
    if ( var != nullptr )  return CBotTypResult(CBotErrOverParam);

    return CBotTypResult(CBotTypPointer, "object");
}

// Instruction "retobjectbyid(rank)".

bool CScriptFunctions::rGetObjectById(CBotVar* var, CBotVar* result, int& exception, void* user)
{
    CObject*    pObj;
    int         rank;

    rank = var->GetValInt();

    pObj = static_cast<CObject*>(CObjectManager::GetInstancePointer()->GetObjectById(rank));
    if ( pObj == nullptr )
    {
        result->SetPointer(nullptr);
    }
    else
    {
        result->SetPointer(pObj->GetBotVar());
    }

    return true;
}

// Instruction "retobject(rank)".

bool CScriptFunctions::rGetObject(CBotVar* var, CBotVar* result, int& exception, void* user)
{
    CObject*    pObj;
    int         rank;

    rank = var->GetValInt();

    pObj = CObjectManager::GetInstancePointer()->GetObjectByRank(rank);
    if ( pObj == nullptr )
    {
        result->SetPointer(nullptr);
    }
    else
    {
        result->SetPointer(pObj->GetBotVar());
    }
    return true;
}

// Compilation of instruction "isbusy( object )"

CBotTypResult CScriptFunctions::cIsBusy(CBot::CBotVar* &var, void* user)
{
    if ( var == nullptr )  return CBotTypResult(CBotErrLowParam);
    return CBotTypResult(CBotTypBoolean);
}

// Instruction "isbusy( object )"

bool CScriptFunctions::rIsBusy(CBotVar* var, CBotVar* result, int& exception, void* user)
{
    CObject*    pThis = static_cast<CScript*>(user)->m_object;

    exception = 0;

    CObject* obj = static_cast<CObject*>(var->GetUserPtr());
    if (obj == nullptr)
    {
        exception = ERR_WRONG_OBJ;
        result->SetValInt(ERR_WRONG_OBJ);
        return false;
    }

    CAuto* automat = obj->GetAuto();

    if ( pThis->GetTeam() != obj->GetTeam() && obj->GetTeam() != 0 )
    {
        exception = ERR_ENEMY_OBJECT;
        result->SetValInt(ERR_ENEMY_OBJECT);
        return false;
    }

    if ( automat != nullptr )
        result->SetValInt(automat->GetBusy());
    else
        exception = ERR_WRONG_OBJ;

    return true;
}

bool CScriptFunctions::rDestroy(CBotVar* var, CBotVar* result, int& exception, void* user)
{
    CScript*    script = static_cast<CScript*>(user);
    CObject*    pThis = script->m_object;

    exception = 0;
    Error err;

    CObject* obj;
    if (var == nullptr)
        obj = CObjectManager::GetInstancePointer()->FindNearest(pThis, OBJECT_DESTROYER);
    else
        obj = static_cast<CObject*>(var->GetUserPtr());

    if (obj == nullptr)
    {
        exception = ERR_WRONG_OBJ;
        result->SetValInt(ERR_WRONG_OBJ);
        return false;
    }

    CAuto* automat = obj->GetAuto();

    if ( pThis->GetTeam() != obj->GetTeam() && obj->GetTeam() != 0 )
    {
        exception = ERR_ENEMY_OBJECT;
        result->SetValInt(ERR_ENEMY_OBJECT);
        return false;
    }

    if ( obj->GetType() == OBJECT_DESTROYER )
        err = automat->StartAction(0);
    else
        err = ERR_WRONG_OBJ;

    result->SetValInt(err); // indicates the error or ok
    if ( err != ERR_OK )
    {
        if ( script->m_errMode == ERM_STOP )
        {
            exception = err;
            return false;
        }
        return true;
    }

    return true;
}

// Compilation of instruction "factory(cat[, program , object])"

CBotTypResult CScriptFunctions::cFactory(CBotVar* &var, void* user)
{
    if ( var == nullptr )  return CBotTypResult(CBotErrLowParam);
    if ( var->GetType() > CBotTypDouble )  return CBotTypResult(CBotErrBadNum);
    var = var->GetNext();
    if ( var != nullptr )
    {
        if ( var->GetType() != CBotTypString )  return CBotTypResult(CBotErrBadParam);
        var = var->GetNext();
        if ( var != nullptr )
        {
            if ( var->GetType() != CBotTypPointer )  return CBotTypResult(CBotErrBadParam);
            var = var->GetNext();
            if ( var != nullptr )  return CBotTypResult(CBotErrOverParam);
        }
    }
    return CBotTypResult(CBotTypFloat);
}

// Instruction "factory(cat[, program , object])"

bool CScriptFunctions::rFactory(CBotVar* var, CBotVar* result, int& exception, void* user)
{
    CScript*    script = static_cast<CScript*>(user);
    CObject*    pThis = script->m_object;

    Error       err;

    exception = 0;

    ObjectType type = static_cast<ObjectType>(var->GetValInt());
    var = var->GetNext();

    std::string program;
    if ( var != nullptr )
    {
        program = var->GetValString();
        var = var->GetNext();
    }
    else
        program = "";

    CObject* factory;
    if (var == nullptr)
        factory = CObjectManager::GetInstancePointer()->FindNearest(pThis, OBJECT_FACTORY);
    else
        factory = static_cast<CObject*>(var->GetUserPtr());

    if (factory == nullptr)
    {
        exception = ERR_WRONG_OBJ;
        result->SetValInt(ERR_WRONG_OBJ);
        return false;
    }

    if ( pThis->GetTeam() != factory->GetTeam() && factory->GetTeam() != 0 )
    {
        exception = ERR_ENEMY_OBJECT;
        result->SetValInt(ERR_ENEMY_OBJECT);
        return false;
    }

    if ( factory->GetType() == OBJECT_FACTORY )
    {
        CAutoFactory* automat = static_cast<CAutoFactory*>(factory->GetAuto());
        if (automat == nullptr)
        {
            exception = ERR_UNKNOWN;
            result->SetValInt(ERR_UNKNOWN);
            GetLogger()->Error("in factory() - automat is nullptr");
            return false;
        }

        err = CRobotMain::GetInstancePointer()->CanFactoryError(type, factory->GetTeam());

        if ( err == ERR_OK )
        {
            if ( automat != nullptr )
            {
                err = automat->StartAction(type);
                if ( err == ERR_OK ) automat->SetProgram(program);
            }
            else
                err = ERR_UNKNOWN;
        }
    }
    else
        err = ERR_WRONG_OBJ;

    result->SetValInt(err); // indicates the error or ok
    if ( err != ERR_OK )
    {
        if ( script->m_errMode == ERM_STOP )
        {
            exception = err;
            return false;
        }
        return true;
    }

    return true;
}

// Compilation of instruction "research(type[, object])"

CBotTypResult CScriptFunctions::cResearch(CBotVar* &var, void* user)
{
    if ( var == nullptr )  return CBotTypResult(CBotErrLowParam);
    if ( var->GetType() > CBotTypDouble )  return CBotTypResult(CBotErrBadNum);
    var = var->GetNext();
    if ( var != nullptr )
    {
        if ( var->GetType() != CBotTypPointer )  return CBotTypResult(CBotErrBadParam);
        var = var->GetNext();
        if ( var != nullptr )  return CBotTypResult(CBotErrOverParam);
    }
    return CBotTypResult(CBotTypFloat);
}
// Instruction "research(type[, object])"

bool CScriptFunctions::rResearch(CBotVar* var, CBotVar* result, int& exception, void* user)
{
    CScript*    script = static_cast<CScript*>(user);
    CObject*    pThis = script->m_object;

    Error       err;

    exception = 0;

    ResearchType type = static_cast<ResearchType>(var->GetValInt());
    var = var->GetNext();

    CObject* center;
    if (var == nullptr)
        center = CObjectManager::GetInstancePointer()->FindNearest(pThis, OBJECT_RESEARCH);
    else
        center = static_cast<CObject*>(var->GetUserPtr());

    if (center == nullptr)
    {
        exception = ERR_WRONG_OBJ;
        result->SetValInt(ERR_WRONG_OBJ);
        return false;
    }

    CAuto* automat = center->GetAuto();

    if ( pThis->GetTeam() != center->GetTeam() && center->GetTeam() != 0 )
    {
        exception = ERR_ENEMY_OBJECT;
        result->SetValInt(ERR_ENEMY_OBJECT);
        return false;
    }

    if ( center->GetType() == OBJECT_RESEARCH ||
         center->GetType() == OBJECT_LABO      )
    {
        bool ok = false;
        if ( type == RESEARCH_iPAW       ||
             type == RESEARCH_iGUN       ||
             type == RESEARCH_TARGET      )
        {
            if ( center->GetType() != OBJECT_LABO )
                err = ERR_WRONG_OBJ;
            else
                ok = true;
        }
        else
        {
            if ( center->GetType() != OBJECT_RESEARCH )
                err = ERR_WRONG_OBJ;
            else
                ok = true;
        }
        if ( ok )
        {
            bool bEnable = CRobotMain::GetInstancePointer()->IsResearchEnabled(type);
            if ( bEnable )
            {
                if ( automat != nullptr )
                {
                    err = automat->StartAction(type);
                }
                else
                    err = ERR_UNKNOWN;
            }
            else
                err = ERR_BUILD_DISABLED;
        }
    }
    else
        err = ERR_WRONG_OBJ;

    result->SetValInt(err); // indicates the error or ok
    if ( err != ERR_OK )
    {
        if( script->m_errMode == ERM_STOP )
        {
            exception = err;
            return false;
        }
        return true;
    }

    return true;
}

// Instruction "takeoff(object)"

bool CScriptFunctions::rTakeOff(CBotVar* var, CBotVar* result, int& exception, void* user)
{
    CScript*    script = static_cast<CScript*>(user);
    CObject*    pThis = script->m_object;

    Error       err;

    exception = 0;
    CObject* base;
    if (var == nullptr)
        base = CObjectManager::GetInstancePointer()->FindNearest(pThis, OBJECT_BASE);
    else
        base = static_cast<CObject*>(var->GetUserPtr());

    if (base == nullptr)
    {
        exception = ERR_WRONG_OBJ;
        result->SetValInt(ERR_WRONG_OBJ);
        return false;
    }

    CAuto* automat = base->GetAuto();

    if ( pThis->GetTeam() != base->GetTeam() && base->GetTeam() != 0 )
    {
        exception = ERR_ENEMY_OBJECT;
        result->SetValInt(ERR_ENEMY_OBJECT);
        return false;
    }

    if ( base->GetType() == OBJECT_BASE )
        err = (static_cast<CAutoBase*>(automat))->TakeOff(false);
    else
        err = ERR_WRONG_OBJ;

    result->SetValInt(err); // indicates the error or ok
    if ( err != ERR_OK )
    {
        if ( script->m_errMode == ERM_STOP )
        {
            exception = err;
            return false;
        }
        return true;
    }

    return true;
}

// Compilation of the instruction "delete(rank[, exploType])".

CBotTypResult CScriptFunctions::cDelete(CBotVar* &var, void* user)
{
    if ( var == nullptr )  return CBotTypResult(CBotErrLowParam);

    if ( var->GetType() != CBotTypInt )  return CBotTypResult(CBotErrBadNum);
    var = var->GetNext();

    if ( var != nullptr )
    {
        if ( var->GetType() != CBotTypInt ) return CBotTypResult(CBotErrBadNum);
        var = var->GetNext();
    }

    if ( var != nullptr )  return CBotTypResult(CBotErrOverParam);

    return CBotTypResult(CBotTypFloat);
}

// Instruction "delete(rank[, exploType])".

bool CScriptFunctions::rDelete(CBotVar* var, CBotVar* result, int& exception, void* user)
{
    int rank;
    DestructionType exploType = DestructionType::Explosion;

    rank = var->GetValInt();
    var = var->GetNext();
    if ( var != nullptr )
    {
        exploType = static_cast<DestructionType>(var->GetValInt());
    }

    CObject* obj = CObjectManager::GetInstancePointer()->GetObjectById(rank);
    if ( obj == nullptr || (obj->Implements(ObjectInterfaceType::Old) && dynamic_cast<COldObject&>(*obj).IsDying()) )
    {
        return true;
    }
    else
    {
        CScript* script = static_cast<CScript*>(user);
        bool deleteSelf = (obj == script->m_object);

        if ( exploType != DestructionType::NoEffect && obj->Implements(ObjectInterfaceType::Destroyable) )
        {
            dynamic_cast<CDestroyableObject&>(*obj).DestroyObject(static_cast<DestructionType>(exploType));
        }
        else
        {
            if (obj->Implements(ObjectInterfaceType::Slotted))
            {
                CSlottedObject* slotted = dynamic_cast<CSlottedObject*>(obj);
                for (int slotNum = slotted->GetNumSlots() - 1; slotNum >= 0; slotNum--)
                {
                    CObject* sub = slotted->GetSlotContainedObject(slotNum);
                    if (sub != nullptr)
                    {
                        slotted->SetSlotContainedObject(slotNum, nullptr);
                        CObjectManager::GetInstancePointer()->DeleteObject(sub);
                    }
                }
            }
            CObjectManager::GetInstancePointer()->DeleteObject(obj);
        }
        // Returning "false" here makes sure the program doesn't try to keep executing
        // if the robot just destroyed itself using delete(this.id)
        // See issue #925
        return !deleteSelf;
    }

    return true;
}

static CBotTypResult compileSearch(CBotVar* &var, void* user, CBotTypResult returnValue)
{
    if ( var == nullptr )  return CBotTypResult(CBotErrLowParam);
    if ( var->GetType() == CBotTypArrayPointer )
    {
        CBotTypResult type = var->GetTypResult().GetTypElem();
        if ( type.GetType() > CBotTypDouble )  return CBotTypResult(CBotErrBadParam);  // type
    }
    else if ( var->GetType() > CBotTypDouble )  return CBotTypResult(CBotErrBadNum);  // type
    var = var->GetNext();

    if ( var == nullptr )  return returnValue;

    CBotTypResult ret = cPoint(var, user);                                       // pos
    if ( ret.GetType() != 0 ) return ret;

    if ( var == nullptr )  return returnValue;
    if ( var->GetType() > CBotTypDouble )  return CBotTypResult(CBotErrBadNum);  // min
    var = var->GetNext();
    if ( var == nullptr )  return returnValue;
    if ( var->GetType() > CBotTypDouble )  return CBotTypResult(CBotErrBadNum);  // max
    var = var->GetNext();
    if ( var == nullptr )  return returnValue;
    if ( var->GetType() > CBotTypDouble )  return CBotTypResult(CBotErrBadNum);  // sense
    var = var->GetNext();
    if ( var == nullptr )  return returnValue;
    if ( var->GetType() > CBotTypDouble )  return CBotTypResult(CBotErrBadNum);  // filter
    var = var->GetNext();
    if ( var == nullptr )  return returnValue;
    return CBotTypResult(CBotErrOverParam);
}

// Compilation of "search(type, pos, min, max, sens, filter)".

CBotTypResult CScriptFunctions::cSearch(CBotVar* &var, void* user)
{
    return compileSearch(var, user, CBotTypResult(CBotTypPointer, "object"));
}

CBotTypResult CScriptFunctions::cSearchAll(CBotVar* &var, void* user)
{
    return compileSearch(var, user, CBotTypResult(CBotTypArrayPointer, CBotTypResult(CBotTypPointer, "object")));
}

static bool runSearch(CBotVar* var, glm::vec3 pos, int& exception, std::function<bool(std::vector<ObjectType>, glm::vec3, float, float, bool, RadarFilter)> code)
{
    CBotVar*    array;
    RadarFilter filter;
    float       minDist, maxDist, sens;
    int         type;
    bool        bArray = false;

    type    = OBJECT_NULL;
    array   = nullptr;
    minDist = 0.0f*g_unit;
    maxDist = 1000.0f*g_unit;
    sens    = 1.0f;
    filter  = FILTER_NONE;

    if ( var != nullptr )
    {
        if ( var->GetType() == CBotTypArrayPointer )
        {
            array = var->GetItemList();
            bArray = true;
        }
        else
        {
            type = var->GetValInt();
            bArray = false;
        }

        var = var->GetNext();
        if ( var != nullptr )
        {
            if ( !GetPoint(var, exception, pos) ) return false;

            if ( var != nullptr )
            {
                minDist = var->GetValFloat();

                var = var->GetNext();
                if ( var != nullptr )
                {
                    maxDist = var->GetValFloat();

                    var = var->GetNext();
                    if ( var != nullptr )
                    {
                        sens = var->GetValFloat();

                        var = var->GetNext();
                        if ( var != nullptr )
                        {
                            filter = static_cast<RadarFilter>(var->GetValInt());
                        }
                    }
                }
            }
        }
    }

    std::vector<ObjectType> type_v;
    if (bArray)
    {
        while ( array != nullptr )
        {
            if (array->GetValInt() == OBJECT_MOBILEpr)
            {
                type_v.push_back(OBJECT_MOBILEwt);
                type_v.push_back(OBJECT_MOBILEtt);
                type_v.push_back(OBJECT_MOBILEft);
                type_v.push_back(OBJECT_MOBILEit);
                type_v.push_back(OBJECT_MOBILErp);
                type_v.push_back(OBJECT_MOBILEst);
            }
            type_v.push_back(static_cast<ObjectType>(array->GetValInt()));
            array = array->GetNext();
        }
    }
    else
    {
        if (type != OBJECT_NULL && type != OBJECT_MOBILEpr)
        {
            type_v.push_back(static_cast<ObjectType>(type));
        }
        else if (type == OBJECT_MOBILEpr)
        {
           type_v.push_back(OBJECT_MOBILEwt);
           type_v.push_back(OBJECT_MOBILEtt);
           type_v.push_back(OBJECT_MOBILEft);
           type_v.push_back(OBJECT_MOBILEit);
           type_v.push_back(OBJECT_MOBILErp);
           type_v.push_back(OBJECT_MOBILEst);
        }
    }

    return code(type_v, pos, minDist, maxDist, sens < 0, filter);
}

bool CScriptFunctions::rSearch(CBotVar* var, CBotVar* result, int& exception, void* user)
{
    CObject* pThis = static_cast<CScript*>(user)->m_object;

    return runSearch(var, pThis->GetPosition(), exception, [&result, pThis](std::vector<ObjectType> types, glm::vec3 pos, float minDist, float maxDist, bool furthest, RadarFilter filter)
    {
        CObject* pBest = CObjectManager::GetInstancePointer()->Radar(pThis, pos, 0.0f, types, 0.0f, Math::PI*2.0f, minDist, maxDist, furthest, filter, true);

        if ( pBest == nullptr )
        {
            result->SetPointer(nullptr);
        }
        else
        {
            result->SetPointer(pBest->GetBotVar());
        }

        return true;
    });
}

bool CScriptFunctions::rSearchAll(CBotVar* var, CBotVar* result, int& exception, void* user)
{
    CObject* pThis = static_cast<CScript*>(user)->m_object;

    return runSearch(var, pThis->GetPosition(), exception, [&result, pThis](std::vector<ObjectType> types, glm::vec3 pos, float minDist, float maxDist, bool furthest, RadarFilter filter)
    {
        std::vector<CObject*> best = CObjectManager::GetInstancePointer()->RadarAll(pThis, pos, 0.0f, types, 0.0f, Math::PI*2.0f, minDist, maxDist, furthest, filter, true);

        int i = 0;
        result->SetInit(CBotVar::InitType::DEF);
        for (CObject* obj : best)
        {
            result->GetItem(i++, true)->SetPointer(obj->GetBotVar());
        }

        return true;
    });
}


static CBotTypResult compileRadar(CBotVar* &var, void* user, CBotTypResult returnValue)
{
    if ( var == nullptr )  return returnValue;
    if ( var->GetType() == CBotTypArrayPointer )
    {
        CBotTypResult type = var->GetTypResult().GetTypElem();
        if ( type.GetType() > CBotTypDouble )  return CBotTypResult(CBotErrBadParam); //type
    }
    else if ( var->GetType() > CBotTypDouble )  return CBotTypResult(CBotErrBadParam);  // type
    var = var->GetNext();
    if ( var == nullptr )  return returnValue;
    if ( var->GetType() > CBotTypDouble )  return CBotTypResult(CBotErrBadNum);  // angle
    var = var->GetNext();
    if ( var == nullptr )  return returnValue;
    if ( var->GetType() > CBotTypDouble )  return CBotTypResult(CBotErrBadNum);  // focus
    var = var->GetNext();
    if ( var == nullptr )  return returnValue;
    if ( var->GetType() > CBotTypDouble )  return CBotTypResult(CBotErrBadNum);  // min
    var = var->GetNext();
    if ( var == nullptr )  return returnValue;
    if ( var->GetType() > CBotTypDouble )  return CBotTypResult(CBotErrBadNum);  // max
    var = var->GetNext();
    if ( var == nullptr )  return returnValue;
    if ( var->GetType() > CBotTypDouble )  return CBotTypResult(CBotErrBadNum);  // sense
    var = var->GetNext();
    if ( var == nullptr )  return returnValue;
    if ( var->GetType() > CBotTypDouble )  return CBotTypResult(CBotErrBadNum);  // filter
    var = var->GetNext();
    if ( var == nullptr )  return returnValue;
    return CBotTypResult(CBotErrOverParam);
}

CBotTypResult CScriptFunctions::cRadarAll(CBotVar* &var, void* user)
{
    return compileRadar(var, user, CBotTypResult(CBotTypArrayPointer, CBotTypResult(CBotTypPointer, "object")));
}

// Compilation of instruction "radar(type, angle, focus, min, max, sens)".

CBotTypResult CScriptFunctions::cRadar(CBotVar* &var, void* user)
{
    return compileRadar(var, user, CBotTypResult(CBotTypPointer, "object"));
}

static bool runRadar(CBotVar* var, std::function<bool(std::vector<ObjectType>, float, float, float, float, bool, RadarFilter)> code)
{
    CBotVar*    array;
    RadarFilter filter;
    float       minDist, maxDist, sens, angle, focus;
    int         type;
    bool        bArray = false;

    type    = OBJECT_NULL;
    array   = nullptr;
    angle   = 0.0f;
    focus   = Math::PI*2.0f;
    minDist = 0.0f*g_unit;
    maxDist = 1000.0f*g_unit;
    sens    = 1.0f;
    filter  = FILTER_NONE;

    if ( var != nullptr )
    {
        if ( var->GetType() == CBotTypArrayPointer )
        {
            array = var->GetItemList();
            bArray = true;
        }
        else
        {
            type = var->GetValInt();
            bArray = false;
        }

        var = var->GetNext();
        if ( var != nullptr )
        {
            angle = -var->GetValFloat()*Math::PI/180.0f;

            var = var->GetNext();
            if ( var != nullptr )
            {
                focus = var->GetValFloat()*Math::PI/180.0f;

                var = var->GetNext();
                if ( var != nullptr )
                {
                    minDist = var->GetValFloat();

                    var = var->GetNext();
                    if ( var != nullptr )
                    {
                        maxDist = var->GetValFloat();

                        var = var->GetNext();
                        if ( var != nullptr )
                        {
                            sens = var->GetValFloat();

                            var = var->GetNext();
                            if ( var != nullptr )
                            {
                                filter = static_cast<RadarFilter>(var->GetValInt());
                            }
                        }
                    }
                }
            }
        }
    }

    std::vector<ObjectType> type_v;
    if (bArray)
    {
        while ( array != nullptr )
        {
            if (array->GetValInt() == OBJECT_MOBILEpr)
            {
                type_v.push_back(OBJECT_MOBILEwt);
                type_v.push_back(OBJECT_MOBILEtt);
                type_v.push_back(OBJECT_MOBILEft);
                type_v.push_back(OBJECT_MOBILEit);
                type_v.push_back(OBJECT_MOBILErp);
                type_v.push_back(OBJECT_MOBILEst);
            }
            type_v.push_back(static_cast<ObjectType>(array->GetValInt()));
            array = array->GetNext();
        }
    }
    else
    {
        if (type != OBJECT_NULL && type != OBJECT_MOBILEpr)
        {
            type_v.push_back(static_cast<ObjectType>(type));
        }
        else if (type == OBJECT_MOBILEpr)
        {
           type_v.push_back(OBJECT_MOBILEwt);
           type_v.push_back(OBJECT_MOBILEtt);
           type_v.push_back(OBJECT_MOBILEft);
           type_v.push_back(OBJECT_MOBILEit);
           type_v.push_back(OBJECT_MOBILErp);
           type_v.push_back(OBJECT_MOBILEst);
        }
    }

    return code(type_v, angle, focus, minDist, maxDist, sens < 0, filter);
}

// Instruction "radar(type, angle, focus, min, max, sens, filter)".

bool CScriptFunctions::rRadar(CBotVar* var, CBotVar* result, int& exception, void* user)
{
    return runRadar(var, [&result, user](std::vector<ObjectType> types, float angle, float focus, float minDist, float maxDist, bool furthest, RadarFilter filter)
    {
        CObject* pThis = static_cast<CScript*>(user)->m_object;
        CObject* best = CObjectManager::GetInstancePointer()->Radar(pThis, types, angle, focus, minDist, maxDist, furthest, filter, true);

        if (best == nullptr)
        {
            result->SetPointer(nullptr);
        }
        else
        {
            result->SetPointer(best->GetBotVar());
        }

        return true;
    });
}

bool CScriptFunctions::rRadarAll(CBotVar* var, CBotVar* result, int& exception, void* user)
{
    return runRadar(var, [&result, user](std::vector<ObjectType> types, float angle, float focus, float minDist, float maxDist, bool furthest, RadarFilter filter)
    {
        CObject* pThis = static_cast<CScript*>(user)->m_object;
        std::vector<CObject*> best = CObjectManager::GetInstancePointer()->RadarAll(pThis, types, angle, focus, minDist, maxDist, furthest, filter, true);

        int i = 0;
        result->SetInit(CBotVar::InitType::DEF);
        for (CObject* obj : best)
        {
            result->GetItem(i++, true)->SetPointer(obj->GetBotVar());
        }

        return true;
    });
}


// Monitoring a task.

bool CScriptFunctions::WaitForForegroundTask(CScript* script, CBotVar* result, int &exception)
{
    assert(script->m_taskExecutor->IsForegroundTask());
    Error err = script->m_taskExecutor->GetForegroundTask()->IsEnded();
    if ( err != ERR_CONTINUE )  // task terminated?
    {
        script->m_taskExecutor->StopForegroundTask();

        script->m_bContinue = false;

        if ( err == ERR_STOP )  err = ERR_OK;
        result->SetValInt(err);  // indicates the error or ok
        if ( ShouldTaskStop(err, script->m_errMode) )
        {
            exception = err;
            return false;
        }
        return true;  // it's all over
    }

    script->m_bContinue = true;
    return false;  // not done
}

bool CScriptFunctions::WaitForBackgroundTask(CScript* script, CBotVar* result, int &exception)
{
    assert(script->m_taskExecutor->IsBackgroundTask());
    Error err = script->m_taskExecutor->GetBackgroundTask()->IsEnded();
    if ( err != ERR_CONTINUE )  // task terminated?
    {
        script->m_taskExecutor->StopBackgroundTask();

        script->m_bContinue = false;

        if ( err == ERR_STOP )  err = ERR_OK;
        result->SetValInt(err);  // indicates the error or ok
        if ( ShouldTaskStop(err, script->m_errMode) )
        {
            exception = err;
            return false;
        }
        return true;  // it's all over
    }

    script->m_bContinue = true;
    return false;  // not done
}


// Returns true if error code means real error and exception must be thrown

bool CScriptFunctions::ShouldTaskStop(Error err, int errMode)
{
    // aim impossible  - not a real error
    if ( err == ERR_AIM_IMPOSSIBLE )
        return false;

    if ( err != ERR_OK && errMode == ERM_STOP )
        return true;

    return false;
}


// Compilation of the instruction "detect(type)".

CBotTypResult CScriptFunctions::cDetect(CBotVar* &var, void* user)
{
    if ( var == nullptr )  return CBotTypResult(CBotErrLowParam);
    if ( var->GetType() > CBotTypDouble )  return CBotTypResult(CBotErrBadNum);
    var = var->GetNext();
    if ( var != nullptr )  return CBotTypResult(CBotErrOverParam);
    return CBotTypResult(CBotTypBoolean);
}

// Instruction "detect(type)".

bool CScriptFunctions::rDetect(CBotVar* var, CBotVar* result, int& exception, void* user)
{
    CScript*    script = static_cast<CScript*>(user);
    CObject*    pThis = script->m_object;
    CObject     *pBest;
    CBotVar*    array;
    int         type;
    bool        bArray = false;
    Error       err;

    exception = 0;

    if ( !script->m_taskExecutor->IsForegroundTask() )  // no task in progress?
    {
        type    = OBJECT_NULL;
        array   = nullptr;

        if ( var != nullptr )
        {
            if ( var->GetType() == CBotTypArrayPointer )
            {
                array = var->GetItemList();
                bArray = true;
            }
            else
            {
                type = var->GetValInt();
                bArray = false;
            }
        }

        std::vector<ObjectType> type_v;
        if (bArray)
        {
            while ( array != nullptr )
            {
                if (array->GetValInt() == OBJECT_MOBILEpr)
                {
                    type_v.push_back(OBJECT_MOBILEwt);
                    type_v.push_back(OBJECT_MOBILEtt);
                    type_v.push_back(OBJECT_MOBILEft);
                    type_v.push_back(OBJECT_MOBILEit);
                    type_v.push_back(OBJECT_MOBILErp);
                    type_v.push_back(OBJECT_MOBILEst);
                }
                type_v.push_back(static_cast<ObjectType>(array->GetValInt()));
                array = array->GetNext();
            }
        }
        else
        {
            if (type != OBJECT_NULL && type != OBJECT_MOBILEpr)
            {
                type_v.push_back(static_cast<ObjectType>(type));
            }
            else if (type == OBJECT_MOBILEpr)
            {
                type_v.push_back(OBJECT_MOBILEwt);
                type_v.push_back(OBJECT_MOBILEtt);
                type_v.push_back(OBJECT_MOBILEft);
                type_v.push_back(OBJECT_MOBILEit);
                type_v.push_back(OBJECT_MOBILErp);
                type_v.push_back(OBJECT_MOBILEst);
            }
        }

        pBest = CObjectManager::GetInstancePointer()->Radar(pThis, type_v, 0.0f, 45.0f*Math::PI/180.0f, 0.0f, 20.0f, false, FILTER_NONE, true);

        if (pThis->Implements(ObjectInterfaceType::Old))
        {
            script->m_main->StartDetectEffect(dynamic_cast<COldObject*>(pThis), pBest);
        }

        if ( pBest == nullptr )
        {
            script->m_returnValue = 0.0f;
        }
        else
        {
            script->m_returnValue = 1.0f;
        }

        err = script->m_taskExecutor->StartTaskWait(0.3f);
        if ( err != ERR_OK )
        {
            script->m_taskExecutor->StopForegroundTask();
            result->SetValInt(err);  // shows the error
            if ( script->m_errMode == ERM_STOP )
            {
                exception = err;
                return false;
            }
            return true;
        }
    }
    if ( !WaitForForegroundTask(script, result, exception) )  return false;  // not finished
    result->SetValFloat(*script->m_returnValue);
    return true;
}


// Compilation of the instruction "direction(pos)".

CBotTypResult CScriptFunctions::cDirection(CBotVar* &var, void* user)
{
    CBotTypResult   ret;

    if ( var == nullptr )  return CBotTypResult(CBotErrLowParam);
    ret = cPoint(var, user);
    if ( ret.GetType() != 0 )  return ret;
    if ( var != nullptr )  return CBotTypResult(CBotErrOverParam);

    return CBotTypResult(CBotTypFloat);
}

// Instruction "direction(pos)".

bool CScriptFunctions::rDirection(CBotVar* var, CBotVar* result, int& exception, void* user)
{
    CObject*        pThis = static_cast<CScript*>(user)->m_object;
    glm::vec3    iPos, oPos;
    float           a, g;

    if ( !GetPoint(var, exception, oPos) )  return true;

    iPos = pThis->GetPosition();

    a = pThis->GetRotationY();
    g = Math::RotateAngle(oPos.x-iPos.x, iPos.z-oPos.z);  // CW !

    result->SetValFloat(-Math::Direction(a, g)*180.0f/Math::PI);
    return true;
}

// Instruction "canbuild ( category );"
// returns true if this building can be built

bool CScriptFunctions::rCanBuild(CBotVar* var, CBotVar* result, int& exception, void* user)
{
    CObject* pThis = static_cast<CScript*>(user)->m_object;
    ObjectType category = static_cast<ObjectType>(var->GetValInt());
    exception = 0;

    result->SetValInt(CRobotMain::GetInstancePointer()->CanBuild(category, pThis->GetTeam()));
    return true;
}

bool CScriptFunctions::rCanResearch(CBotVar* var, CBotVar* result, int& exception, void* user)
{
    ResearchType research = static_cast<ResearchType>(var->GetValInt());
    exception = 0;

    result->SetValInt(CRobotMain::GetInstancePointer()->IsResearchEnabled(research));
    return true;
}

bool CScriptFunctions::rResearched(CBotVar* var, CBotVar* result, int& exception, void* user)
{
    CObject* pThis = static_cast<CScript*>(user)->m_object;
    ResearchType research = static_cast<ResearchType>(var->GetValInt());
    exception = 0;

    result->SetValInt(CRobotMain::GetInstancePointer()->IsResearchDone(research, pThis->GetTeam()));
    return true;
}

bool CScriptFunctions::rBuildingEnabled(CBotVar* var, CBotVar* result, int& exception, void* user)
{
    ObjectType category = static_cast<ObjectType>(var->GetValInt());
    exception = 0;

    result->SetValInt(CRobotMain::GetInstancePointer()->IsBuildingEnabled(category));
    return true;
}

// Instruction "build(type)"
// draws error if can not build (wher errormode stop), otherwise 0 <- error

bool CScriptFunctions::rBuild(CBotVar* var, CBotVar* result, int& exception, void* user)
{
    CScript*    script = static_cast<CScript*>(user);
    CObject*    pThis = script->m_object;
    ObjectType  oType;
    ObjectType  category;
    Error       err;

    exception = 0;

    oType = pThis->GetType();

    if ( oType != OBJECT_MOBILEfb &&  // allowed only for builder bots && humans
         oType != OBJECT_MOBILEtb &&
         oType != OBJECT_MOBILEwb &&
         oType != OBJECT_MOBILEib &&
         oType != OBJECT_HUMAN    &&
         oType != OBJECT_TECH      )
    {
        err = ERR_WRONG_BOT; // Wrong object
    }
    else
    {
        category = static_cast<ObjectType>(var->GetValInt()); // get category parameter
        err = CRobotMain::GetInstancePointer()->CanBuildError(category, pThis->GetTeam());

        if (err == ERR_OK && !script->m_taskExecutor->IsForegroundTask()) // if we can build
        {
            err = script->m_taskExecutor->StartTaskBuild(category);

            if (err != ERR_OK)
            {
                script->m_taskExecutor->StopForegroundTask();
            }
        }
    }
    result->SetValInt(err); // indicates the error or ok
    if ( err != ERR_OK )
    {
        if ( script->m_errMode == ERM_STOP )
        {
            exception = err;
            return false;
        }
        return true;
    }

    return WaitForForegroundTask(script, result, exception);

}

// Instruction "flag(color)"

bool CScriptFunctions::rFlag(CBotVar* var, CBotVar* result, int& exception, void* user)
{
    CScript*    script = static_cast<CScript*>(user);
    CObject*    pThis = script->m_object;
    ObjectType  oType;
    int         color;
    Error       err;

    exception = 0;

    if ( !script->m_taskExecutor->IsForegroundTask() )
    {
        oType = pThis->GetType();
        if ( oType != OBJECT_MOBILEfs &&  // allowed only for sniffer bots && humans
             oType != OBJECT_MOBILEts &&
             oType != OBJECT_MOBILEws &&
             oType != OBJECT_MOBILEis &&
             oType != OBJECT_HUMAN    &&
             oType != OBJECT_TECH      )
        {
            err = ERR_WRONG_BOT; // Wrong object
        }
        else
        {
            if ( var == nullptr )
            {
                color = 0;
            }
            else
            {
                color = var->GetValInt();
                if ( color < 0 || color > static_cast<int>(TraceColor::Violet) ) color = 0;
            }
            err = script->m_taskExecutor->StartTaskFlag(TFL_CREATE, color);
        }

        if ( err != ERR_OK )
        {
            script->m_taskExecutor->StopForegroundTask();
            result->SetValInt(err);  // shows the error
            if ( script->m_errMode == ERM_STOP )
            {
                exception = err;
                return false;
            }
            return true;
        }
    }
    return WaitForForegroundTask(script, result, exception);
}

// Instruction "deflag()"

bool CScriptFunctions::rDeflag(CBotVar* var, CBotVar* result, int& exception, void* user)
{
    CScript*    script = static_cast<CScript*>(user);
    CObject*    pThis = script->m_object;
    ObjectType  oType;
    Error       err;

    exception = 0;

    if ( !script->m_taskExecutor->IsForegroundTask() )
    {
        oType = pThis->GetType();
        if ( oType != OBJECT_MOBILEfs &&  // allowed only for sniffer bots && humans
             oType != OBJECT_MOBILEts &&
             oType != OBJECT_MOBILEws &&
             oType != OBJECT_MOBILEis &&
             oType != OBJECT_HUMAN    &&
             oType != OBJECT_TECH      )
        {
            err = ERR_WRONG_BOT; // Wrong object
        }
        else
        {
            err = script->m_taskExecutor->StartTaskFlag(TFL_DELETE, 0);
        }

        if ( err != ERR_OK )
        {
            script->m_taskExecutor->StopForegroundTask();
            result->SetValInt(err);  // shows the error
            if ( script->m_errMode == ERM_STOP )
            {
                exception = err;
                return false;
            }
            return true;
        }
    }
    return WaitForForegroundTask(script, result, exception);
}

// Compilation of the instruction "produce(pos, angle, type[, scriptName[, power[, team]]])"
// or "produce(type[, power])".

CBotTypResult CScriptFunctions::cProduce(CBotVar* &var, void* user)
{
    CBotTypResult   ret;

    if ( var == nullptr )  return CBotTypResult(CBotErrLowParam);

    if ( var->GetType() <= CBotTypDouble )
    {
        var = var->GetNext();
        if ( var != nullptr )
        {
            if ( var->GetType() > CBotTypDouble )  return CBotTypResult(CBotErrBadNum);
            var = var->GetNext();
        }
    }
    else
    {
        ret = cPoint(var, user);
        if ( ret.GetType() != 0 )  return ret;

        if ( var == nullptr )  return CBotTypResult(CBotErrLowParam);
        if ( var->GetType() > CBotTypDouble )  return CBotTypResult(CBotErrBadNum);
        var = var->GetNext();

        if ( var == nullptr )  return CBotTypResult(CBotErrLowParam);
        if ( var->GetType() > CBotTypDouble )  return CBotTypResult(CBotErrBadNum);
        var = var->GetNext();

        if ( var != nullptr )
        {
            if ( var->GetType() != CBotTypString )  return CBotTypResult(CBotErrBadString);
            var = var->GetNext();

            if ( var != nullptr )
            {
                if ( var->GetType() > CBotTypDouble )  return CBotTypResult(CBotErrBadNum);
                var = var->GetNext();

                if ( var != nullptr )
                {
                    if ( var->GetType() > CBotTypDouble )  return CBotTypResult(CBotErrBadNum);
                    var = var->GetNext();
                }
            }
        }
    }

    if ( var != nullptr )  return CBotTypResult(CBotErrOverParam);

    return CBotTypResult(CBotTypFloat);
}

// Instruction "produce(pos, angle, type[, scriptName[, power[, team]]])"
// or "produce(type[, power])".

bool CScriptFunctions::rProduce(CBotVar* var, CBotVar* result, int& exception, void* user)
{
    CScript*    script = static_cast<CScript*>(user);
    CObject*    me = script->m_object;
    std::string name = "";
<<<<<<< HEAD
    glm::vec3 pos;
    float       angle = 0.0f;
    ObjectType  type = OBJECT_NULL;
    float       power = 0.0f;
=======

    ObjectCreateParams params;
    params.angle = 0.0f;
    params.type = OBJECT_NULL;
    params.power = 0.0f;
    params.team = 0;
>>>>>>> 6aebf603

    if ( var->GetType() <= CBotTypDouble )
    {
        params.type = static_cast<ObjectType>(var->GetValInt());
        var = var->GetNext();

        params.pos = me->GetPosition();

<<<<<<< HEAD
        glm::vec3 rotation = me->GetRotation() + me->GetTilt();
        angle = rotation.y;
=======
        Math::Vector rotation = me->GetRotation() + me->GetTilt();
        params.angle = rotation.y;
>>>>>>> 6aebf603

        if ( var != nullptr )
            params.power = var->GetValFloat();
        else
            params.power = -1.0f;
    }
    else
    {
        if ( !GetPoint(var, exception, params.pos) )  return true;

        params.angle = var->GetValFloat()*Math::PI/180.0f;
        var = var->GetNext();

        params.type = static_cast<ObjectType>(var->GetValInt());
        var = var->GetNext();

        if ( var != nullptr )
        {
            name = var->GetValString();
            var = var->GetNext();
            if ( var != nullptr )
            {
                params.power = var->GetValFloat();
                var = var->GetNext();
                if ( var != nullptr )
                {
                    params.team = var->GetValInt();
                }
            }
            else
            {
                params.power = -1.0f;
            }
        }
        else
        {
            params.power = -1.0f;
        }
    }

    CObject* object = nullptr;

    if ( params.type == OBJECT_ANT    ||
        params.type == OBJECT_SPIDER ||
        params.type == OBJECT_BEE    ||
        params.type == OBJECT_WORM   )
    {
        object = CObjectManager::GetInstancePointer()->CreateObject(params);
        params.type = OBJECT_EGG;
        CObjectManager::GetInstancePointer()->CreateObject(params);
        if (object->Implements(ObjectInterfaceType::Programmable))
        {
            dynamic_cast<CProgrammableObject&>(*object).SetActivity(false);
        }
    }
    else
    {
        if ((params.type == OBJECT_POWER || params.type == OBJECT_ATOMIC) && params.power == -1.0f)
        {
            params.power = 1.0f;
        }
        bool exists = IsValidObjectTypeId(params.type) && params.type != OBJECT_NULL && params.type != OBJECT_MAX && params.type != OBJECT_MOBILEpr;
        if (exists)
        {
            object = CObjectManager::GetInstancePointer()->CreateObject(params);
        }
        if (object == nullptr)
        {
            result->SetValInt(1);  // error
            return true;
        }
        if (params.type == OBJECT_MOBILEdr)
        {
            assert(object->Implements(ObjectInterfaceType::Old)); // TODO: temporary hack
            dynamic_cast<COldObject&>(*object).SetManual(true);
        }
        script->m_main->CreateShortcuts();
    }

    if (!name.empty())
    {
        std::string name2 = InjectLevelPathsForCurrentLevel(name, "ai");
        if (object->Implements(ObjectInterfaceType::Programmable))
        {
            CProgramStorageObject* programStorage = dynamic_cast<CProgramStorageObject*>(object);
            Program* program = programStorage->AddProgram();
            programStorage->ReadProgram(program, name2.c_str());
            program->readOnly = true;
            program->filename = name;
            dynamic_cast<CProgrammableObject&>(*object).RunProgram(program);
        }
    }

    result->SetValInt(0);  // no error
    return true;
}


// Compilation of the instruction "distance(p1, p2)".

CBotTypResult CScriptFunctions::cDistance(CBotVar* &var, void* user)
{
    CBotTypResult   ret;

    if ( var == nullptr )  return CBotTypResult(CBotErrLowParam);
    ret = cPoint(var, user);
    if ( ret.GetType() != 0 )  return ret;

    if ( var == nullptr )  return CBotTypResult(CBotErrLowParam);
    ret = cPoint(var, user);
    if ( ret.GetType() != 0 )  return ret;

    if ( var != nullptr )  return CBotTypResult(CBotErrOverParam);

    return CBotTypResult(CBotTypFloat);
}

// Instruction "distance(p1, p2)".

bool CScriptFunctions::rDistance(CBotVar* var, CBotVar* result, int& exception, void* user)
{
    glm::vec3    p1, p2;
    float       value;

    if ( !GetPoint(var, exception, p1) )  return true;
    if ( !GetPoint(var, exception, p2) )  return true;

    value = glm::distance(p1, p2);
    result->SetValFloat(value/g_unit);
    return true;
}

// Instruction "distance2d(p1, p2)".

bool CScriptFunctions::rDistance2d(CBotVar* var, CBotVar* result, int& exception, void* user)
{
    glm::vec3    p1, p2;
    float       value;

    if ( !GetPoint(var, exception, p1) )  return true;
    if ( !GetPoint(var, exception, p2) )  return true;

    value = Math::DistanceProjected(p1, p2);
    result->SetValFloat(value/g_unit);
    return true;
}


// Compilation of the instruction "space(center, rMin, rMax, dist)".

CBotTypResult CScriptFunctions::cSpace(CBotVar* &var, void* user)
{
    CBotTypResult   ret;

    if ( var == nullptr )  return CBotTypResult(CBotTypIntrinsic, "point");
    ret = cPoint(var, user);
    if ( ret.GetType() != 0 )  return ret;

    if ( var == nullptr )  return CBotTypResult(CBotTypIntrinsic, "point");
    if ( var->GetType() > CBotTypDouble )  return CBotTypResult(CBotErrBadNum);
    var = var->GetNext();

    if ( var == nullptr )  return CBotTypResult(CBotTypIntrinsic, "point");
    if ( var->GetType() > CBotTypDouble )  return CBotTypResult(CBotErrBadNum);
    var = var->GetNext();

    if ( var == nullptr )  return CBotTypResult(CBotTypIntrinsic, "point");
    if ( var->GetType() > CBotTypDouble )  return CBotTypResult(CBotErrBadNum);
    var = var->GetNext();

    if ( var != nullptr )  return CBotTypResult(CBotErrOverParam);
    return CBotTypResult(CBotTypIntrinsic, "point");
}

// Instruction "space(center, rMin, rMax, dist)".

bool CScriptFunctions::rSpace(CBotVar* var, CBotVar* result, int& exception, void* user)
{
    CScript*    script = static_cast<CScript*>(user);
    CObject*    pThis = script->m_object;
    CBotVar*    pSub;
    glm::vec3    center;
    float       rMin, rMax, dist;

    rMin = 10.0f*g_unit;
    rMax = 50.0f*g_unit;
    dist =  4.0f*g_unit;

    if ( var == nullptr )
    {
        center = pThis->GetPosition();
    }
    else
    {
        if ( !GetPoint(var, exception, center) )  return true;

        if ( var != nullptr )
        {
            rMin = var->GetValFloat()*g_unit;
            var = var->GetNext();

            if ( var != nullptr )
            {
                rMax = var->GetValFloat()*g_unit;
                var = var->GetNext();

                if ( var != nullptr )
                {
                    dist = var->GetValFloat()*g_unit;
                    var = var->GetNext();
                }
            }
        }
    }
    script->m_main->FreeSpace(center, rMin, rMax, dist, pThis);

    if ( result != nullptr )
    {
        pSub = result->GetItemList();
        if ( pSub != nullptr )
        {
            pSub->SetValFloat(center.x/g_unit);
            pSub = pSub->GetNext();  // "y"
            pSub->SetValFloat(center.z/g_unit);
            pSub = pSub->GetNext();  // "z"
            pSub->SetValFloat(center.y/g_unit);
        }
    }
    return true;
}

CBotTypResult CScriptFunctions::cFlatSpace(CBotVar* &var, void* user)
{
    CBotTypResult   ret;

    if ( var == nullptr )  return CBotTypResult(CBotErrLowParam);
    ret = cPoint(var, user);
    if ( ret.GetType() != 0 )  return ret;

    if ( var == nullptr )  return CBotTypResult(CBotErrLowParam);
    if ( var->GetType() > CBotTypDouble )  return CBotTypResult(CBotErrBadNum);
    var = var->GetNext();

    if ( var == nullptr )  return CBotTypResult(CBotTypIntrinsic, "point");
    if ( var->GetType() > CBotTypDouble )  return CBotTypResult(CBotErrBadNum);
    var = var->GetNext();

    if ( var == nullptr )  return CBotTypResult(CBotTypIntrinsic, "point");
    if ( var->GetType() > CBotTypDouble )  return CBotTypResult(CBotErrBadNum);
    var = var->GetNext();

    if ( var == nullptr )  return CBotTypResult(CBotTypIntrinsic, "point");
    if ( var->GetType() > CBotTypDouble )  return CBotTypResult(CBotErrBadNum);
    var = var->GetNext();

    if ( var != nullptr )  return CBotTypResult(CBotErrOverParam);
    return CBotTypResult(CBotTypIntrinsic, "point");
}

bool CScriptFunctions::rFlatSpace(CBotVar* var, CBotVar* result, int& exception, void* user)
{
    CScript*    script = static_cast<CScript*>(user);
    CObject*    pThis = script->m_object;
    CBotVar*    pSub;
    glm::vec3    center;
    float       flatMin, rMin, rMax, dist;

    rMin = 10.0f*g_unit;
    rMax = 50.0f*g_unit;
    dist =  4.0f*g_unit;


    if ( !GetPoint(var, exception, center) )  return true;

    flatMin = var->GetValFloat()*g_unit;
    var = var->GetNext();

    if ( var != nullptr )
    {
        rMin = var->GetValFloat()*g_unit;
        var = var->GetNext();

        if ( var != nullptr )
        {
            rMax = var->GetValFloat()*g_unit;
            var = var->GetNext();

            if ( var != nullptr )
            {
                dist = var->GetValFloat()*g_unit;
                var = var->GetNext();
            }
        }
    }
    script->m_main->FlatFreeSpace(center, flatMin, rMin, rMax, dist, pThis);

    if ( result != nullptr )
    {
        pSub = result->GetItemList();
        if ( pSub != nullptr )
        {
            pSub->SetValFloat(center.x/g_unit);
            pSub = pSub->GetNext();  // "y"
            pSub->SetValFloat(center.z/g_unit);
            pSub = pSub->GetNext();  // "z"
            pSub->SetValFloat(center.y/g_unit);
        }
    }
    return true;
}


// Compilation of the instruction "flatground(center, rMax)".

CBotTypResult CScriptFunctions::cFlatGround(CBotVar* &var, void* user)
{
    CBotTypResult   ret;

    if ( var == nullptr )  return CBotTypResult(CBotErrLowParam);
    ret = cPoint(var, user);
    if ( ret.GetType() != 0 )  return ret;

    if ( var == nullptr )  return CBotTypResult(CBotErrLowParam);
    if ( var->GetType() > CBotTypDouble )  return CBotTypResult(CBotErrBadNum);
    var = var->GetNext();

    if ( var != nullptr )  return CBotTypResult(CBotErrOverParam);

    return CBotTypResult(CBotTypFloat);
}

// Instruction "flatground(center, rMax)".

bool CScriptFunctions::rFlatGround(CBotVar* var, CBotVar* result, int& exception, void* user)
{
    CScript*    script = static_cast<CScript*>(user);
    CObject*    pThis = script->m_object;
    glm::vec3    center;
    float       rMax, dist;

    if ( !GetPoint(var, exception, center) )  return true;
    rMax = var->GetValFloat()*g_unit;
    var = var->GetNext();

    dist = script->m_main->GetFlatZoneRadius(center, rMax, pThis);
    result->SetValFloat(dist/g_unit);

    return true;
}


// Instruction "wait(t)".

bool CScriptFunctions::rWait(CBotVar* var, CBotVar* result, int& exception, void* user)
{
    CScript*    script = static_cast<CScript*>(user);
    float       value;
    Error       err;

    exception = 0;

    if ( !script->m_taskExecutor->IsForegroundTask() )  // no task in progress?
    {
        value = var->GetValFloat();
        err = script->m_taskExecutor->StartTaskWait(value);
        if ( err != ERR_OK )
        {
            script->m_taskExecutor->StopForegroundTask();
            result->SetValInt(err);  // shows the error
            if ( script->m_errMode == ERM_STOP )
            {
                exception = err;
                return false;
            }
            return true;
        }
    }
    return WaitForForegroundTask(script, result, exception);
}

// Instruction "move(dist)".

bool CScriptFunctions::rMove(CBotVar* var, CBotVar* result, int& exception, void* user)
{
    CScript*    script = static_cast<CScript*>(user);
    float       value;
    Error       err;

    exception = 0;

    if ( !script->m_taskExecutor->IsForegroundTask() )  // no task in progress?
    {
        value = var->GetValFloat();
        err = script->m_taskExecutor->StartTaskAdvance(value*g_unit);
        if ( err != ERR_OK )
        {
            script->m_taskExecutor->StopForegroundTask();
            result->SetValInt(err);  // shows the error
            if ( script->m_errMode == ERM_STOP )
            {
                exception = err;
                return false;
            }
            return true;
        }
    }
    return WaitForForegroundTask(script, result, exception);
}

// Instruction "turn(angle)".

bool CScriptFunctions::rTurn(CBotVar* var, CBotVar* result, int& exception, void* user)
{
    CScript*    script = static_cast<CScript*>(user);
    float       value;
    Error       err;

    exception = 0;

    if ( !script->m_taskExecutor->IsForegroundTask() )  // no task in progress?
    {
        value = var->GetValFloat();
        err = script->m_taskExecutor->StartTaskTurn(-value*Math::PI/180.0f);
        if ( err != ERR_OK )
        {
            script->m_taskExecutor->StopForegroundTask();
            result->SetValInt(err);  // shows the error
            if ( script->m_errMode == ERM_STOP )
            {
                exception = err;
                return false;
            }
            return true;
        }
    }
    return WaitForForegroundTask(script, result, exception);
}

// Compilation of the instruction "goto(pos, altitude, crash, goal)".

CBotTypResult CScriptFunctions::cGoto(CBotVar* &var, void* user)
{
    CBotTypResult   ret;

    if ( var == nullptr )  return CBotTypResult(CBotErrLowParam);
    ret = cPoint(var, user);
    if ( ret.GetType() != 0 )  return ret;

    if ( var == nullptr )  return CBotTypResult(CBotTypFloat);
    if ( var->GetType() > CBotTypDouble )  return CBotTypResult(CBotErrBadNum);
    var = var->GetNext();

    if ( var == nullptr )  return CBotTypResult(CBotTypFloat);
    if ( var->GetType() > CBotTypDouble )  return CBotTypResult(CBotErrBadNum);
    var = var->GetNext();

    if ( var == nullptr )  return CBotTypResult(CBotTypFloat);
    if ( var->GetType() > CBotTypDouble )  return CBotTypResult(CBotErrBadNum);
    var = var->GetNext();

    if ( var == nullptr )  return CBotTypResult(CBotTypFloat);
    return CBotTypResult(CBotErrOverParam);
}

// Instruction "goto(pos, altitude, mode)".

bool CScriptFunctions::rGoto(CBotVar* var, CBotVar* result, int& exception, void* user)
{
    CScript*        script = static_cast<CScript*>(user);
    glm::vec3        pos;
    TaskGotoGoal    goal;
    TaskGotoCrash   crash;
    float           altitude;
    Error           err;

    exception = 0;

    if ( !script->m_taskExecutor->IsForegroundTask() )  // no task in progress?
    {
        if ( !GetPoint(var, exception, pos) )  return true;

        goal  = TGG_DEFAULT;
        crash = TGC_DEFAULT;
        altitude = 0.0f*g_unit;

        if ( var != nullptr )
        {
            altitude = var->GetValFloat()*g_unit;

            var = var->GetNext();
            if ( var != nullptr )
            {
                goal = static_cast<TaskGotoGoal>(var->GetValInt());

                var = var->GetNext();
                if ( var != nullptr )
                {
                    crash = static_cast<TaskGotoCrash>(var->GetValInt());
                }
            }
        }

        err = script->m_taskExecutor->StartTaskGoto(pos, altitude, goal, crash);
        if ( err != ERR_OK )
        {
            script->m_taskExecutor->StopForegroundTask();
            result->SetValInt(err);  // shows the error
            if ( script->m_errMode == ERM_STOP )
            {
                exception = err;
                return false;
            }
            return true;
        }
    }
    return WaitForForegroundTask(script, result, exception);
}

// Compilation "grab/drop(oper)".

CBotTypResult CScriptFunctions::cGrabDrop(CBotVar* &var, void* user)
{
    if ( var == nullptr )  return CBotTypResult(CBotTypFloat);
    if ( var->GetType() > CBotTypDouble )  return CBotTypResult(CBotErrBadNum);
    var = var->GetNext();
    if ( var != nullptr )  return CBotTypResult(CBotErrOverParam);
    return CBotTypResult(CBotTypFloat);
}

// Instruction "grab(oper)".

bool CScriptFunctions::rGrab(CBotVar* var, CBotVar* result, int& exception, void* user)
{
    CScript*    script = static_cast<CScript*>(user);
    CObject*    pThis = script->m_object;
    ObjectType  oType;
    TaskManipArm type;
    Error       err;

    exception = 0;

    if ( !script->m_taskExecutor->IsForegroundTask() )  // no task in progress?
    {
        if ( var == nullptr )
        {
            type = TMA_FFRONT;
        }
        else
        {
            type = static_cast<TaskManipArm>(var->GetValInt());
        }

        oType = pThis->GetType();
        if ( oType == OBJECT_HUMAN ||
            oType == OBJECT_TECH  )
        {
            err = script->m_taskExecutor->StartTaskTake();
        }
        else
        {
            err = script->m_taskExecutor->StartTaskManip(TMO_GRAB, type);
        }

        if ( err != ERR_OK )
        {
            script->m_taskExecutor->StopForegroundTask();
            result->SetValInt(err);  // shows the error
            if ( script->m_errMode == ERM_STOP )
            {
                exception = err;
                return false;
            }
            return true;
        }
    }
    return WaitForForegroundTask(script, result, exception);
}

// Instruction "drop(oper)".

bool CScriptFunctions::rDrop(CBotVar* var, CBotVar* result, int& exception, void* user)
{
    CScript*    script = static_cast<CScript*>(user);
    CObject*    pThis = script->m_object;
    ObjectType  oType;
    TaskManipArm type;
    Error       err;

    exception = 0;

    if ( !script->m_taskExecutor->IsForegroundTask() )  // no task in progress?
    {
        if ( var == nullptr )  type = TMA_FFRONT;
        else             type = static_cast<TaskManipArm>(var->GetValInt());

        oType = pThis->GetType();
        if ( oType == OBJECT_HUMAN ||
            oType == OBJECT_TECH  )
        {
            err = script->m_taskExecutor->StartTaskTake();
        }
        else
        {
            err = script->m_taskExecutor->StartTaskManip(TMO_DROP, type);
        }

        if ( err != ERR_OK )
        {
            script->m_taskExecutor->StopForegroundTask();
            result->SetValInt(err);  // shows the error
            if ( script->m_errMode == ERM_STOP )
            {
                exception = err;
                return false;
            }
            return true;
        }
    }
    return WaitForForegroundTask(script, result, exception);
}

// Instruction "sniff()".

bool CScriptFunctions::rSniff(CBotVar* var, CBotVar* result, int& exception, void* user)
{
    CScript*    script = static_cast<CScript*>(user);
    Error       err;

    exception = 0;

    if ( !script->m_taskExecutor->IsForegroundTask() )  // no task in progress?
    {
        err = script->m_taskExecutor->StartTaskSearch();
        if ( err != ERR_OK )
        {
            script->m_taskExecutor->StopForegroundTask();
            result->SetValInt(err);  // shows the error
            if ( script->m_errMode == ERM_STOP )
            {
                exception = err;
                return false;
            }
            return true;
        }
    }
    return WaitForForegroundTask(script, result, exception);
}

// Compilation of the instruction "receive(nom, power)".

CBotTypResult CScriptFunctions::cReceive(CBotVar* &var, void* user)
{
    if ( var == nullptr )  return CBotTypResult(CBotErrLowParam);
    if ( var->GetType() != CBotTypString )  return CBotTypResult(CBotErrBadString);
    var = var->GetNext();

    if ( var == nullptr )  return CBotTypResult(CBotTypFloat);
    if ( var->GetType() > CBotTypDouble )  return CBotTypResult(CBotErrBadNum);
    var = var->GetNext();

    if ( var != nullptr )  return CBotTypResult(CBotErrOverParam);
    return CBotTypResult(CBotTypFloat);
}

// Instruction "receive(nom, power)".

bool CScriptFunctions::rReceive(CBotVar* var, CBotVar* result, int& exception, void* user)
{
    CScript*    script = static_cast<CScript*>(user);
    Error       err;
    std::string p;
    float       power;

    exception = 0;

    if ( !script->m_taskExecutor->IsForegroundTask() )  // no task in progress?
    {
        p = var->GetValString();
        var = var->GetNext();

        power = 10.0f*g_unit;
        if ( var != nullptr )
        {
            power = var->GetValFloat()*g_unit;
            var = var->GetNext();
        }

        err = script->m_taskExecutor->StartTaskInfo(p.c_str(), 0.0f, power, false);
        if ( err != ERR_OK )
        {
            script->m_taskExecutor->StopForegroundTask();
            result->SetInit(CBotVar::InitType::IS_NAN);
            return true;
        }

        CExchangePost* exchangePost = dynamic_cast<CTaskInfo&>(*script->m_taskExecutor->GetForegroundTask()).FindExchangePost(power);
        script->m_returnValue = exchangePost->GetInfoValue(p);
    }
    if ( !WaitForForegroundTask(script, result, exception) )  return false;  // not finished

    if ( script->m_returnValue == boost::none )
    {
        result->SetInit(CBotVar::InitType::IS_NAN);
    }
    else
    {
        result->SetValFloat(*script->m_returnValue);
    }
    return true;
}

// Compilation of the instruction "send(nom, value, power)".

CBotTypResult CScriptFunctions::cSend(CBotVar* &var, void* user)
{
    if ( var == nullptr )  return CBotTypResult(CBotErrLowParam);
    if ( var->GetType() != CBotTypString )  return CBotTypResult(CBotErrBadString);
    var = var->GetNext();

    if ( var == nullptr )  return CBotTypResult(CBotErrLowParam);
    if ( var->GetType() > CBotTypDouble )  return CBotTypResult(CBotErrBadNum);
    var = var->GetNext();

    if ( var == nullptr )  return CBotTypResult(CBotTypFloat);
    if ( var->GetType() > CBotTypDouble )  return CBotTypResult(CBotErrBadNum);
    var = var->GetNext();

    if ( var != nullptr )  return CBotTypResult(CBotErrOverParam);
    return CBotTypResult(CBotTypFloat);
}

// Instruction "send(nom, value, power)".

bool CScriptFunctions::rSend(CBotVar* var, CBotVar* result, int& exception, void* user)
{
    CScript*    script = static_cast<CScript*>(user);
    Error       err;
    std::string p;
    float       value, power;

    exception = 0;

    if ( !script->m_taskExecutor->IsForegroundTask() )  // no task in progress?
    {
        p = var->GetValString();
        var = var->GetNext();

        value = var->GetValFloat();
        var = var->GetNext();

        power = 10.0f*g_unit;
        if ( var != nullptr )
        {
            power = var->GetValFloat()*g_unit;
            var = var->GetNext();
        }

        err = script->m_taskExecutor->StartTaskInfo(p.c_str(), value, power, true);
        if ( err != ERR_OK )
        {
            script->m_taskExecutor->StopForegroundTask();
            result->SetValInt(err);  // shows the error
            if ( script->m_errMode == ERM_STOP )
            {
                exception = err;
                return false;
            }
            return true;
        }
    }
    return WaitForForegroundTask(script, result, exception);
}

// Seeks the nearest information terminal.

CExchangePost* CScriptFunctions::FindExchangePost(CObject* object, float power)
{
    CObject* exchangePost = CObjectManager::GetInstancePointer()->FindNearest(object, OBJECT_INFO, power/g_unit);
    return dynamic_cast<CExchangePost*>(exchangePost);
}

// Compilation of the instruction "deleteinfo(name, power)".

CBotTypResult CScriptFunctions::cDeleteInfo(CBotVar* &var, void* user)
{
    if ( var == nullptr )  return CBotTypResult(CBotErrLowParam);
    if ( var->GetType() != CBotTypString )  return CBotTypResult(CBotErrBadString);
    var = var->GetNext();

    if ( var == nullptr )  return CBotTypResult(CBotTypBoolean);
    if ( var->GetType() > CBotTypDouble )  return CBotTypResult(CBotErrBadNum);
    var = var->GetNext();

    if ( var != nullptr )  return CBotTypResult(CBotErrOverParam);
    return CBotTypResult(CBotTypBoolean);
}

// Instruction "deleteinfo(name, power)".

bool CScriptFunctions::rDeleteInfo(CBotVar* var, CBotVar* result, int& exception, void* user)
{
    CObject* pThis = static_cast<CScript*>(user)->m_object;

    exception = 0;

    std::string infoName = var->GetValString();
    var = var->GetNext();

    float power = 10.0f*g_unit;
    if (var != nullptr)
    {
        power = var->GetValFloat()*g_unit;
    }

    CExchangePost* exchangePost = FindExchangePost(pThis, power);
    if (exchangePost == nullptr)
    {
        result->SetValInt(false);
        return true;
    }

    bool infoDeleted = exchangePost->DeleteInfo(infoName);
    result->SetValInt(infoDeleted);

    return true;
}

// Compilation of the instruction "testinfo(nom, power)".

CBotTypResult CScriptFunctions::cTestInfo(CBotVar* &var, void* user)
{
    if ( var == nullptr )  return CBotTypResult(CBotErrLowParam);
    if ( var->GetType() != CBotTypString )  return CBotTypResult(CBotErrBadString);
    var = var->GetNext();

    if ( var == nullptr )  return CBotTypResult(CBotTypBoolean);
    if ( var->GetType() > CBotTypDouble )  return CBotTypResult(CBotErrBadNum);
    var = var->GetNext();

    if ( var != nullptr )  return CBotTypResult(CBotErrOverParam);
    return CBotTypResult(CBotTypBoolean);
}

// Instruction "testinfo(name, power)".

bool CScriptFunctions::rTestInfo(CBotVar* var, CBotVar* result, int& exception, void* user)
{
    CObject* pThis = static_cast<CScript*>(user)->m_object;

    exception = 0;

    std::string infoName = var->GetValString();
    var = var->GetNext();

    float power = 10.0f*g_unit;
    if (var != nullptr)
    {
        power = var->GetValFloat()*g_unit;
    }

    CExchangePost* exchangePost = FindExchangePost(pThis, power);
    if (exchangePost == nullptr)
    {
        result->SetValInt(false);
        return true;
    }

    bool foundInfo = exchangePost->HasInfo(infoName);
    result->SetValInt(foundInfo);
    return true;
}

// Instruction "thump()".

bool CScriptFunctions::rThump(CBotVar* var, CBotVar* result, int& exception, void* user)
{
    CScript*    script = static_cast<CScript*>(user);
    Error       err;

    exception = 0;

    if ( !script->m_taskExecutor->IsForegroundTask() )  // no task in progress?
    {
        err = script->m_taskExecutor->StartTaskTerraform();
        if ( err != ERR_OK )
        {
            script->m_taskExecutor->StopForegroundTask();
            result->SetValInt(err);  // shows the error
            if ( script->m_errMode == ERM_STOP )
            {
                exception = err;
                return false;
            }
            return true;
        }
    }
    return WaitForForegroundTask(script, result, exception);
}

// Instruction "recycle()".

bool CScriptFunctions::rRecycle(CBotVar* var, CBotVar* result, int& exception, void* user)
{
    CScript*    script = static_cast<CScript*>(user);
    Error       err;

    exception = 0;

    if ( !script->m_taskExecutor->IsForegroundTask() )  // no task in progress?
    {
        err = script->m_taskExecutor->StartTaskRecover();
        if ( err != ERR_OK )
        {
            script->m_taskExecutor->StopForegroundTask();
            result->SetValInt(err);  // shows the error
            if ( script->m_errMode == ERM_STOP )
            {
                exception = err;
                return false;
            }
            return true;
        }
    }
    return WaitForForegroundTask(script, result, exception);
}

// Compilation "shield(oper, radius)".

CBotTypResult CScriptFunctions::cShield(CBotVar* &var, void* user)
{
    if ( var == nullptr )  return CBotTypResult(CBotErrLowParam);
    if ( var->GetType() > CBotTypDouble )  return CBotTypResult(CBotErrBadNum);
    var = var->GetNext();

    if ( var == nullptr )  return CBotTypResult(CBotErrLowParam);
    if ( var->GetType() > CBotTypDouble )  return CBotTypResult(CBotErrBadNum);
    var = var->GetNext();

    if ( var != nullptr )  return CBotTypResult(CBotErrOverParam);

    return CBotTypResult(CBotTypFloat);
}

// Instruction "shield(oper, radius)".

bool CScriptFunctions::rShield(CBotVar* var, CBotVar* result, int& exception, void* user)
{
    CScript*    script = static_cast<CScript*>(user);
    CObject*    pThis = script->m_object;
    float       oper, radius;
    Error       err;

    // only shielder can use shield()
    if (pThis->GetType() != OBJECT_MOBILErs)
    {
        result->SetValInt(ERR_WRONG_BOT);  // return error
        if (script->m_errMode == ERM_STOP)
        {
            exception = ERR_WRONG_BOT;
            return false;
        }
        return true;
    }

    oper = var->GetValFloat();  // 0=down, 1=up
    var = var->GetNext();

    radius = var->GetValFloat();
    if ( radius < 10.0f )  radius = 10.0f;
    if ( radius > 25.0f )  radius = 25.0f;
    radius = (radius-10.0f)/15.0f;

    if ( !script->m_taskExecutor->IsBackgroundTask() )  // shield folds?
    {
        if ( oper == 0.0f )  // down?
        {
            result->SetValInt(1);  // shows the error
        }
        else    // up ?
        {
            dynamic_cast<CShielder&>(*pThis).SetShieldRadius(radius);
            err = script->m_taskExecutor->StartTaskShield(TSM_UP, 1000.0f);
            if ( err != ERR_OK )
            {
                script->m_taskExecutor->StopBackgroundTask();
                result->SetValInt(err);  // shows the error
            }
        }
    }
    else    // shield deployed?
    {
        if ( oper == 0.0f )  // down?
        {
            script->m_taskExecutor->StartTaskShield(TSM_DOWN, 0.0f);
        }
        else    // up?
        {
            //?         result->SetValInt(1);  // shows the error
            dynamic_cast<CShielder&>(*pThis).SetShieldRadius(radius);
            script->m_taskExecutor->StartTaskShield(TSM_UPDATE, 0.0f);
        }
    }

    return true;
}

// Compilation "fire(delay)".

CBotTypResult CScriptFunctions::cFire(CBotVar* &var, void* user)
{
    CObject*    pThis = static_cast<CScript*>(user)->m_object;
    ObjectType  type;

    type = pThis->GetType();

    if ( type == OBJECT_ANT )
    {
        if ( var == nullptr ) return CBotTypResult(CBotErrLowParam);
        CBotTypResult ret = cPoint(var, user);
        if ( ret.GetType() != 0 )  return ret;
        if ( var != nullptr )  return CBotTypResult(CBotErrOverParam);
    }
    else if ( type == OBJECT_SPIDER )
    {
        if ( var != nullptr )  return CBotTypResult(CBotErrOverParam);
    }
    else
    {
        if ( var != nullptr )
        {
            if ( var->GetType() > CBotTypDouble )  return CBotTypResult(CBotErrBadNum);
            var = var->GetNext();
            if ( var != nullptr )  return CBotTypResult(CBotErrOverParam);
        }
    }
    return CBotTypResult(CBotTypFloat);
}

// Instruction "fire(delay)".

bool CScriptFunctions::rFire(CBotVar* var, CBotVar* result, int& exception, void* user)
{
    CScript*    script = static_cast<CScript*>(user);
    CObject*    pThis = script->m_object;
    float       delay;
    glm::vec3    impact;
    Error       err;
    ObjectType  type;

    exception = 0;

    if ( !script->m_taskExecutor->IsForegroundTask() )  // no task in progress?
    {
        type = pThis->GetType();

        if ( type == OBJECT_ANT )
        {
            if ( !GetPoint(var, exception, impact) )  return true;
            float waterLevel = Gfx::CEngine::GetInstancePointer()->GetWater()->GetLevel();
            impact.y += waterLevel;
            err = script->m_taskExecutor->StartTaskFireAnt(impact);
        }
        else if ( type == OBJECT_SPIDER )
        {
            err = script->m_taskExecutor->StartTaskSpiderExplo();
        }
        else
        {
            if ( var == nullptr )  delay = 0.0f;
            else             delay = var->GetValFloat();
            if ( delay < 0.0f ) delay = -delay;
            err = script->m_taskExecutor->StartTaskFire(delay);
        }
        result->SetValInt(err); // indicates the error or ok
        if ( err != ERR_OK )
        {
            script->m_taskExecutor->StopForegroundTask();
            if ( script->m_errMode == ERM_STOP )
            {
                exception = err;
                return false;
            }
            return true;
        }
    }
    return WaitForForegroundTask(script, result, exception);
}

// Compilation of the instruction "aim(x, y)".

CBotTypResult CScriptFunctions::cAim(CBotVar* &var, void* user)
{
    if ( var == nullptr )  return CBotTypResult(CBotErrLowParam);
    if ( var->GetType() > CBotTypDouble )  return CBotTypResult(CBotErrBadNum);
    var = var->GetNext();

    if ( var == nullptr )  return CBotTypResult(CBotTypFloat);
    if ( var->GetType() > CBotTypDouble )  return CBotTypResult(CBotErrBadNum);
    var = var->GetNext();

    if ( var != nullptr )  return CBotTypResult(CBotErrOverParam);

    return CBotTypResult(CBotTypFloat);
}

// Instruction "aim(dir)".

bool CScriptFunctions::rAim(CBotVar* var, CBotVar* result, int& exception, void* user)
{
    CScript*    script = static_cast<CScript*>(user);
    float       x, y;
    Error       err;

    exception = 0;

    if ( !script->m_taskExecutor->IsBackgroundTask() )  // no task in progress?
    {
        x = var->GetValFloat();
        var = var->GetNext();
        var == nullptr ? y=0.0f : y=var->GetValFloat();
        err = script->m_taskExecutor->StartTaskGunGoal(x*Math::PI/180.0f, y*Math::PI/180.0f);
        if ( err == ERR_AIM_IMPOSSIBLE )
        {
            result->SetValInt(err);  // shows the error
        }
        else if ( err != ERR_OK )
        {
            script->m_taskExecutor->StopBackgroundTask();
            result->SetValInt(err);  // shows the error
            return true;
        }
    }
    return WaitForBackgroundTask(script, result, exception);
}

// Compilation of the instruction "motor(left, right)".

CBotTypResult CScriptFunctions::cMotor(CBotVar* &var, void* user)
{
    if ( var == nullptr )  return CBotTypResult(CBotErrLowParam);
    if ( var->GetType() > CBotTypDouble )  return CBotTypResult(CBotErrBadNum);
    var = var->GetNext();

    if ( var == nullptr )  return CBotTypResult(CBotErrLowParam);
    if ( var->GetType() > CBotTypDouble )  return CBotTypResult(CBotErrBadNum);
    var = var->GetNext();

    if ( var != nullptr )  return CBotTypResult(CBotErrOverParam);

    return CBotTypResult(CBotTypFloat);
}

// Instruction "motor(left, right)".

bool CScriptFunctions::rMotor(CBotVar* var, CBotVar* result, int& exception, void* user)
{
    CObject*    pThis = static_cast<CScript*>(user)->m_object;
    CPhysics*   physics = (static_cast<CScript*>(user)->m_object)->GetPhysics();
    float       left, right, speed, turn;

    left = var->GetValFloat();
    var = var->GetNext();
    right = var->GetValFloat();

    speed = (left+right)/2.0f;
    if ( speed < -1.0f )  speed = -1.0f;
    if ( speed >  1.0f )  speed =  1.0f;

    turn = left-right;
    if ( turn < -1.0f )  turn = -1.0f;
    if ( turn >  1.0f )  turn =  1.0f;

    if ( dynamic_cast<CBaseAlien*>(pThis) != nullptr && dynamic_cast<CBaseAlien&>(*pThis).GetFixed() )  // ant on the back?
    {
        speed = 0.0f;
        turn  = 0.0f;
    }

    physics->SetMotorSpeedX(speed);  // forward/backward
    physics->SetMotorSpeedZ(turn);  // turns

    return true;
}

// Instruction "jet(power)".

bool CScriptFunctions::rJet(CBotVar* var, CBotVar* result, int& exception, void* user)
{
    CPhysics*   physics = (static_cast<CScript*>(user)->m_object)->GetPhysics();
    float       value;

    value = var->GetValFloat();
    if ( value > 1.0f ) value = 1.0f;

    physics->SetMotorSpeedY(value);

    return true;
}

// Compilation of the instruction "topo(pos)".

CBotTypResult CScriptFunctions::cTopo(CBotVar* &var, void* user)
{
    CBotTypResult   ret;

    if ( var == nullptr )  return CBotTypResult(CBotErrLowParam);
    ret = cPoint(var, user);
    if ( ret.GetType() != 0 )  return ret;

    if ( var == nullptr )  return CBotTypResult(CBotTypFloat);
    return CBotTypResult(CBotErrOverParam);
}

// Instruction "topo(pos)".

bool CScriptFunctions::rTopo(CBotVar* var, CBotVar* result, int& exception, void* user)
{
    CScript*    script = static_cast<CScript*>(user);
    glm::vec3    pos;
    float       level;

    exception = 0;

    if ( !GetPoint(var, exception, pos) )  return true;

    level = script->m_terrain->GetFloorLevel(pos);
    level -= script->m_water->GetLevel();
    result->SetValFloat(level/g_unit);
    return true;
}

// Compilation of the instruction "message(string, type)".

CBotTypResult CScriptFunctions::cMessage(CBotVar* &var, void* user)
{
    if ( var == nullptr )  return CBotTypResult(CBotErrLowParam);
    if ( var->GetType() != CBotTypString &&
        var->GetType() >  CBotTypDouble )  return CBotTypResult(CBotErrBadNum);
    var = var->GetNext();

    if ( var == nullptr )  return CBotTypResult(CBotTypFloat);
    if ( var->GetType() > CBotTypDouble )  return CBotTypResult(CBotErrBadNum);
    var = var->GetNext();

    if ( var == nullptr )  return CBotTypResult(CBotTypFloat);
    return CBotTypResult(CBotErrOverParam);
}

// Instruction "message(string, type)".

bool CScriptFunctions::rMessage(CBotVar* var, CBotVar* result, int& exception, void* user)
{
    CScript*    script = static_cast<CScript*>(user);
    std::string p;
    Ui::TextType    type;

    p = var->GetValString();

    type = Ui::TT_MESSAGE;
    var = var->GetNext();
    if ( var != nullptr )
    {
        type = static_cast<Ui::TextType>(var->GetValInt());
    }

    script->m_main->GetDisplayText()->DisplayText(p.c_str(), script->m_object, 10.0f, type);

    return true;
}

// Instruction "cmdline(rank)".

bool CScriptFunctions::rCmdline(CBotVar* var, CBotVar* result, int& exception, void* user)
{
    CObject*    pThis = static_cast<CScript*>(user)->m_object;
    float       value;
    int         rank;

    assert(pThis->Implements(ObjectInterfaceType::Programmable));

    rank = var->GetValInt();
    value = dynamic_cast<CProgrammableObject&>(*pThis).GetCmdLine(rank);
    result->SetValFloat(value);

    return true;
}

// Instruction "ismovie()".

bool CScriptFunctions::rIsMovie(CBotVar* var, CBotVar* result, int& exception, void* user)
{
    CScript*    script = static_cast<CScript*>(user);
    float       value;

    value = script->m_main->GetMovieLock()?1.0f:0.0f;
    result->SetValFloat(value);

    return true;
}

// Instruction "errmode(mode)".

bool CScriptFunctions::rErrMode(CBotVar* var, CBotVar* result, int& exception, void* user)
{
    CScript*    script = static_cast<CScript*>(user);
    int         value;

    value = var->GetValInt();
    if ( value < 0 )  value = 0;
    if ( value > 1 )  value = 1;
    script->m_errMode = value;

    return true;
}

// Instruction "ipf(num)".

bool CScriptFunctions::rIPF(CBotVar* var, CBotVar* result, int& exception, void* user)
{
    CScript*    script = static_cast<CScript*>(user);
    int         value;

    value = var->GetValInt();
    if ( value <     1 )  value =     1;
    if ( value > 10000 )  value = 10000;
    script->m_ipf = value;

    return true;
}

// Instruction "abstime()".

bool CScriptFunctions::rAbsTime(CBotVar* var, CBotVar* result, int& exception, void* user)
{
    CScript*    script = static_cast<CScript*>(user);
    float       value;

    value = script->m_main->GetGameTime();
    result->SetValFloat(value);
    return true;
}

// Compilation of the instruction "pendown(color, width)".

CBotTypResult CScriptFunctions::cPenDown(CBotVar* &var, void* user)
{
    if ( var == nullptr )  return CBotTypResult(CBotTypFloat);
    if ( var->GetType() > CBotTypDouble )  return CBotTypResult(CBotErrBadNum);
    var = var->GetNext();

    if ( var == nullptr )  return CBotTypResult(CBotTypFloat);
    if ( var->GetType() > CBotTypDouble )  return CBotTypResult(CBotErrBadNum);
    var = var->GetNext();

    if ( var == nullptr )  return CBotTypResult(CBotTypFloat);
    return CBotTypResult(CBotErrOverParam);
}

// Instruction "pendown(color, width)".

bool CScriptFunctions::rPenDown(CBotVar* var, CBotVar* result, int& exception, void* user)
{
    CScript*    script = static_cast<CScript*>(user);
    CObject*    pThis = script->m_object;
    int         color;
    float       width;
    Error       err;

    if (!pThis->Implements(ObjectInterfaceType::TraceDrawing))
    {
        result->SetValInt(ERR_WRONG_OBJ);
        if ( script->m_errMode == ERM_STOP )
        {
            exception = ERR_WRONG_OBJ;
            return false;
        }
        return true;
    }

    CTraceDrawingObject* traceDrawing = dynamic_cast<CTraceDrawingObject*>(pThis);

    exception = 0;

    if ( var != nullptr )
    {
        color = var->GetValInt();
        if ( color <  0 )  color =  0;
        if ( color > static_cast<int>(TraceColor::Max) )  color = static_cast<int>(TraceColor::Max);
        traceDrawing->SetTraceColor(static_cast<TraceColor>(color));

        var = var->GetNext();
        if ( var != nullptr )
        {
            width = var->GetValFloat();
            if ( width < 0.1f )  width = 0.1f;
            if ( width > 1.0f )  width = 1.0f;
            traceDrawing->SetTraceWidth(width);
        }
    }
    traceDrawing->SetTraceDown(true);

    if ( pThis->GetType() == OBJECT_MOBILEdr )
    {
        if ( !script->m_taskExecutor->IsForegroundTask() )  // no task in progress?
        {
            err = script->m_taskExecutor->StartTaskPen(traceDrawing->GetTraceDown(), traceDrawing->GetTraceColor());
            if ( err != ERR_OK )
            {
                script->m_taskExecutor->StopForegroundTask();
                result->SetValInt(err);  // shows the error
                if ( script->m_errMode == ERM_STOP )
                {
                    exception = err;
                    return false;
                }
                return true;
            }
        }
        return WaitForForegroundTask(script, result, exception);
    }
    else
    {
        return true;
    }
}

// Instruction "penup()".

bool CScriptFunctions::rPenUp(CBotVar* var, CBotVar* result, int& exception, void* user)
{
    CScript*    script = static_cast<CScript*>(user);
    CObject*    pThis = script->m_object;
    Error       err;

    exception = 0;

    if (!pThis->Implements(ObjectInterfaceType::TraceDrawing))
    {
        result->SetValInt(ERR_WRONG_OBJ);
        if ( script->m_errMode == ERM_STOP )
        {
            exception = ERR_WRONG_OBJ;
            return false;
        }
        return true;
    }

    CTraceDrawingObject* traceDrawing = dynamic_cast<CTraceDrawingObject*>(pThis);
    traceDrawing->SetTraceDown(false);

    if ( pThis->GetType() == OBJECT_MOBILEdr )
    {
        if ( !script->m_taskExecutor->IsForegroundTask() )  // no task in progress?
        {
            err = script->m_taskExecutor->StartTaskPen(traceDrawing->GetTraceDown(), traceDrawing->GetTraceColor());
            if ( err != ERR_OK )
            {
                script->m_taskExecutor->StopForegroundTask();
                result->SetValInt(err);  // shows the error
                if ( script->m_errMode == ERM_STOP )
                {
                    exception = err;
                    return false;
                }
                return true;
            }
        }
        return WaitForForegroundTask(script, result, exception);
    }
    else
    {
        return true;
    }
}

// Instruction "pencolor()".

bool CScriptFunctions::rPenColor(CBotVar* var, CBotVar* result, int& exception, void* user)
{
    CScript*    script = static_cast<CScript*>(user);
    CObject*    pThis = script->m_object;
    int         color;
    Error       err;

    exception = 0;

    if (!pThis->Implements(ObjectInterfaceType::TraceDrawing))
    {
        result->SetValInt(ERR_WRONG_OBJ);
        if ( script->m_errMode == ERM_STOP )
        {
            exception = ERR_WRONG_OBJ;
            return false;
        }
        return true;
    }

    CTraceDrawingObject* traceDrawing = dynamic_cast<CTraceDrawingObject*>(pThis);

    color = var->GetValInt();
    if ( color <  0 )  color =  0;
    if ( color > static_cast<int>(TraceColor::Max) )  color = static_cast<int>(TraceColor::Max);
    traceDrawing->SetTraceColor(static_cast<TraceColor>(color));

    if ( pThis->GetType() == OBJECT_MOBILEdr )
    {
        if ( !script->m_taskExecutor->IsForegroundTask() )  // no task in progress?
        {
            err = script->m_taskExecutor->StartTaskPen(traceDrawing->GetTraceDown(), traceDrawing->GetTraceColor());
            if ( err != ERR_OK )
            {
                script->m_taskExecutor->StopForegroundTask();
                result->SetValInt(err);  // shows the error
                if ( script->m_errMode == ERM_STOP )
                {
                    exception = err;
                    return false;
                }
                return true;
            }
        }
        return WaitForForegroundTask(script, result, exception);
    }
    else
    {
        return true;
    }
}

// Instruction "penwidth()".

bool CScriptFunctions::rPenWidth(CBotVar* var, CBotVar* result, int& exception, void* user)
{
    CScript*    script = static_cast<CScript*>(user);
    CObject*    pThis = script->m_object;
    float       width;

    exception = 0;

    if (!pThis->Implements(ObjectInterfaceType::TraceDrawing))
    {
        result->SetValInt(ERR_WRONG_OBJ);
        if ( script->m_errMode == ERM_STOP )
        {
            exception = ERR_WRONG_OBJ;
            return false;
        }
        return true;
    }

    CTraceDrawingObject* traceDrawing = dynamic_cast<CTraceDrawingObject*>(pThis);

    width = var->GetValFloat();
    if ( width < 0.1f )  width = 0.1f;
    if ( width > 1.0f )  width = 1.0f;
    traceDrawing->SetTraceWidth(width);
    return true;
}

// Compilation of the instruction with one object parameter

CBotTypResult CScriptFunctions::cOneObject(CBotVar* &var, void* user)
{
    if ( var != nullptr )
    {
        var = var->GetNext();
        if ( var == nullptr )  return CBotTypResult(CBotTypFloat);
    }
    else
        return CBotTypResult(CBotTypFloat);

    return CBotTypResult(CBotErrOverParam);

}

// Instruction "camerafocus(object)".

bool CScriptFunctions::rCameraFocus(CBotVar* var, CBotVar* result, int& exception, void* user)
{
    CScript*    script = static_cast<CScript*>(user);

    CObject* object;
    if (var == nullptr)
        object = script->m_object;
    else
        object = static_cast<CObject*>(var->GetUserPtr());

    script->m_main->SelectObject(object, false);

    result->SetValInt(ERR_OK);
    exception = ERR_OK;
    return true;
}


// Compilation of class "point".

CBotTypResult CScriptFunctions::cPointConstructor(CBotVar* pThis, CBotVar* &var)
{
    if ( !pThis->IsElemOfClass("point") )  return CBotTypResult(CBotErrBadNum);

    if ( var == nullptr )  return CBotTypResult(0);  // ok if no parameter

    // First parameter (x):
    if ( var->GetType() > CBotTypDouble )  return CBotTypResult(CBotErrBadNum);
    var = var->GetNext();

    // Second parameter (y):
    if ( var == nullptr )  return CBotTypResult(CBotErrLowParam);
    if ( var->GetType() > CBotTypDouble )  return CBotTypResult(CBotErrBadNum);
    var = var->GetNext();

    // Third parameter (z):
    if ( var == nullptr )  // only 2 parameters?
    {
        return CBotTypResult(0);  // this function returns void
    }

    if ( var->GetType() > CBotTypDouble )  return CBotTypResult(CBotErrBadNum);
    var = var->GetNext();
    if ( var != nullptr )  return CBotTypResult(CBotErrOverParam);

    return CBotTypResult(0);  // this function returns void
}

//Execution of the class "point".

bool CScriptFunctions::rPointConstructor(CBotVar* pThis, CBotVar* var, CBotVar* pResult, int& Exception, void* user)
{
    CBotVar     *pX, *pY, *pZ;

    if ( var == nullptr )  return true;  // constructor with no parameters is ok

    if ( var->GetType() > CBotTypDouble )
    {
        Exception = CBotErrBadNum;  return false;
    }

    pX = pThis->GetItem("x");
    if ( pX == nullptr )
    {
        Exception = CBotErrUndefItem;  return false;
    }
    pX->SetValFloat( var->GetValFloat() );
    var = var->GetNext();

    if ( var == nullptr )
    {
        Exception = CBotErrLowParam;  return false;
    }

    if ( var->GetType() > CBotTypDouble )
    {
        Exception = CBotErrBadNum;  return false;
    }

    pY = pThis->GetItem("y");
    if ( pY == nullptr )
    {
        Exception = CBotErrUndefItem;  return false;
    }
    pY->SetValFloat( var->GetValFloat() );
    var = var->GetNext();

    if ( var == nullptr )
    {
        return true;  // ok with only two parameters
    }

    pZ = pThis->GetItem("z");
    if ( pZ == nullptr )
    {
        Exception = CBotErrUndefItem;  return false;
    }
    pZ->SetValFloat( var->GetValFloat() );
    var = var->GetNext();

    if ( var != nullptr )
    {
        Exception = CBotErrOverParam;  return false;
    }

    return  true;  // no interruption
}

class CBotFileColobot : public CBotFile
{
public:
    static int m_numFilesOpen;

    CBotFileColobot(const std::string& filename, CBotFileAccessHandler::OpenMode mode)
    {
        if (mode == CBotFileAccessHandler::OpenMode::Read)
        {
            auto is = MakeUnique<CInputStream>(filename);
            if (is->is_open())
            {
                m_file = std::move(is);
            }
        }
        else if (mode == CBotFileAccessHandler::OpenMode::Write)
        {
            auto os = MakeUnique<COutputStream>(filename);
            if (os->is_open())
            {
                m_file = std::move(os);
            }
        }
        else if (mode == CBotFileAccessHandler::OpenMode::Append)
        {
            auto os = MakeUnique<COutputStream>(filename, std::ios_base::app);
            if (os->is_open())
            {
                m_file = std::move(os);
            }
        }

        if (Opened())
        {
            GetLogger()->Info("CBot open file '%s', mode '%c'\n", filename.c_str(), mode);
            m_numFilesOpen++;
        }
    }

    ~CBotFileColobot() override
    {
        if (Opened())
        {
            GetLogger()->Info("CBot close file\n");
            m_numFilesOpen--;
        }

        std::ios* file = m_file.get();
        CInputStream* is = dynamic_cast<CInputStream*>(file);
        if(is != nullptr) is->close();
        COutputStream* os = dynamic_cast<COutputStream*>(file);
        if(os != nullptr) os->close();
    }

    virtual bool Opened() override
    {
        return m_file != nullptr;
    }

    virtual bool Errored() override
    {
        return m_file->bad();
    }

    virtual bool IsEOF() override
    {
        return m_file->eof();
    }

    virtual std::string ReadLine() override
    {
        CInputStream* is = dynamic_cast<CInputStream*>(m_file.get());
        assert(is != nullptr);

        std::string line;
        std::getline(*is, line);
        return line;
    }

    virtual void Write(const std::string& s) override
    {
        COutputStream* os = dynamic_cast<COutputStream*>(m_file.get());
        assert(os != nullptr);

        *os << s;
    }

private:
    std::unique_ptr<std::ios> m_file;
};
int CBotFileColobot::m_numFilesOpen = 0;

class CBotFileAccessHandlerColobot : public CBotFileAccessHandler
{
public:
    virtual std::unique_ptr<CBotFile> OpenFile(const std::string& filename, OpenMode mode) override
    {
        return MakeUnique<CBotFileColobot>(PrepareFilename(filename), mode);
    }

    virtual bool DeleteFile(const std::string& filename) override
    {
        std::string fname = PrepareFilename(filename);
        GetLogger()->Info("CBot delete file '%s'\n", fname.c_str());
        return CResourceManager::Remove(fname);
    }

private:
    static std::string PrepareFilename(const std::string& filename)
    {
        CResourceManager::CreateNewDirectory("files");
        return "files/" + filename;
    }
};



// Initializes all functions for module CBOT.

void CScriptFunctions::Init()
{
    CBotProgram::Init();

    for (int i = 0; i < OBJECT_MAX; i++)
    {
        ObjectType type = static_cast<ObjectType>(i);
        const char* token = GetObjectName(type);
        if (token[0] != 0)
            CBotProgram::DefineNum(token, type);

        token = GetObjectAlias(type);
        if (token[0] != 0)
            CBotProgram::DefineNum(token, type);
    }
    CBotProgram::DefineNum("Any", OBJECT_NULL);

    for (int i = 0; i < static_cast<int>(TraceColor::Max); i++)
    {
        TraceColor color = static_cast<TraceColor>(i);
        CBotProgram::DefineNum(TraceColorName(color).c_str(), static_cast<int>(color));
    }

    CBotProgram::DefineNum("InFront",    TMA_FFRONT);
    CBotProgram::DefineNum("Behind",     TMA_FBACK);
    CBotProgram::DefineNum("EnergyCell", TMA_POWER);

    CBotProgram::DefineNum("DisplayError",   Ui::TT_ERROR);
    CBotProgram::DefineNum("DisplayWarning", Ui::TT_WARNING);
    CBotProgram::DefineNum("DisplayInfo",    Ui::TT_INFO);
    CBotProgram::DefineNum("DisplayMessage", Ui::TT_MESSAGE);

    CBotProgram::DefineNum("FilterNone",        FILTER_NONE);
    CBotProgram::DefineNum("FilterOnlyLanding", FILTER_ONLYLANDING);
    CBotProgram::DefineNum("FilterOnlyFlying",  FILTER_ONLYFLYING);
    CBotProgram::DefineNum("FilterFriendly",    FILTER_FRIENDLY);
    CBotProgram::DefineNum("FilterEnemy",       FILTER_ENEMY);
    CBotProgram::DefineNum("FilterNeutral",     FILTER_NEUTRAL);

    CBotProgram::DefineNum("DestructionNone",           static_cast<int>(DestructionType::NoEffect));
    CBotProgram::DefineNum("DestructionExplosion",      static_cast<int>(DestructionType::Explosion));
    CBotProgram::DefineNum("DestructionExplosionWater", static_cast<int>(DestructionType::ExplosionWater));
    CBotProgram::DefineNum("DestructionBurn",           static_cast<int>(DestructionType::Burn));
    CBotProgram::DefineNum("DestructionDrowned",        static_cast<int>(DestructionType::Drowned));

    CBotProgram::DefineNum("ResultNotEnded",  ERR_MISSION_NOTERM);
    CBotProgram::DefineNum("ResultLost",      INFO_LOST);
    CBotProgram::DefineNum("ResultLostQuick", INFO_LOSTq);
    CBotProgram::DefineNum("ResultWin",       ERR_OK);

    // NOTE: The Build___ constants are for use only with getbuild() and setbuild() for MissionController, not for normal players
    CBotProgram::DefineNum("BuildBotFactory",       BUILD_FACTORY);
    CBotProgram::DefineNum("BuildDerrick",          BUILD_DERRICK);
    CBotProgram::DefineNum("BuildConverter",        BUILD_CONVERT);
    CBotProgram::DefineNum("BuildRadarStation",     BUILD_RADAR);
    CBotProgram::DefineNum("BuildPowerPlant",       BUILD_ENERGY);
    CBotProgram::DefineNum("BuildNuclearPlant",     BUILD_NUCLEAR);
    CBotProgram::DefineNum("BuildPowerStation",     BUILD_STATION);
    CBotProgram::DefineNum("BuildRepairCenter",     BUILD_REPAIR);
    CBotProgram::DefineNum("BuildDefenseTower",     BUILD_TOWER);
    CBotProgram::DefineNum("BuildResearchCenter",   BUILD_RESEARCH);
    CBotProgram::DefineNum("BuildAutoLab",          BUILD_LABO);
    CBotProgram::DefineNum("BuildPowerCaptor",      BUILD_PARA);
    CBotProgram::DefineNum("BuildExchangePost",     BUILD_INFO);
    CBotProgram::DefineNum("BuildVault",            BUILD_SAFE);
    CBotProgram::DefineNum("BuildDestroyer",        BUILD_DESTROYER);
    CBotProgram::DefineNum("FlatGround",            BUILD_GFLAT);
    CBotProgram::DefineNum("UseFlags",              BUILD_FLAG);

    CBotProgram::DefineNum("ResearchTracked",       RESEARCH_TANK);
    CBotProgram::DefineNum("ResearchWinged",        RESEARCH_FLY);
    CBotProgram::DefineNum("ResearchShooter",       RESEARCH_CANON);
    CBotProgram::DefineNum("ResearchDefenseTower",  RESEARCH_TOWER);
    CBotProgram::DefineNum("ResearchNuclearPlant",  RESEARCH_ATOMIC);
    CBotProgram::DefineNum("ResearchThumper",       RESEARCH_THUMP);
    CBotProgram::DefineNum("ResearchShielder",      RESEARCH_SHIELD);
    CBotProgram::DefineNum("ResearchPhazerShooter", RESEARCH_PHAZER);
    CBotProgram::DefineNum("ResearchLegged",        RESEARCH_iPAW);
    CBotProgram::DefineNum("ResearchOrgaShooter",   RESEARCH_iGUN);
    CBotProgram::DefineNum("ResearchRecycler",      RESEARCH_RECYCLER);
    CBotProgram::DefineNum("ResearchSubber",        RESEARCH_SUBM);
    CBotProgram::DefineNum("ResearchSniffer",       RESEARCH_SNIFFER);
    CBotProgram::DefineNum("ResearchBuilder",       RESEARCH_BUILDER);
    CBotProgram::DefineNum("ResearchTarget",        RESEARCH_TARGET);

    CBotProgram::DefineNum("PolskiPortalColobota", 1337);

    CBotClass* bc;

    // Add the class Point.
    bc = CBotClass::Create("point", nullptr, true);  // intrinsic class
    bc->AddItem("x", CBotTypFloat);
    bc->AddItem("y", CBotTypFloat);
    bc->AddItem("z", CBotTypFloat);
    bc->AddFunction("point", rPointConstructor, cPointConstructor);

    // Adds the class Object.
    bc = CBotClass::Create("object", nullptr);
    bc->AddItem("category",    CBotTypResult(CBotTypInt), CBotVar::ProtectionLevel::ReadOnly);
    bc->AddItem("position",    CBotTypResult(CBotTypClass, "point"), CBotVar::ProtectionLevel::ReadOnly);
    bc->AddItem("orientation", CBotTypResult(CBotTypFloat), CBotVar::ProtectionLevel::ReadOnly);
    bc->AddItem("pitch",       CBotTypResult(CBotTypFloat), CBotVar::ProtectionLevel::ReadOnly);
    bc->AddItem("roll",        CBotTypResult(CBotTypFloat), CBotVar::ProtectionLevel::ReadOnly);
    bc->AddItem("energyLevel", CBotTypResult(CBotTypFloat), CBotVar::ProtectionLevel::ReadOnly);
    bc->AddItem("shieldLevel", CBotTypResult(CBotTypFloat), CBotVar::ProtectionLevel::ReadOnly);
    bc->AddItem("temperature", CBotTypResult(CBotTypFloat), CBotVar::ProtectionLevel::ReadOnly);
    bc->AddItem("altitude",    CBotTypResult(CBotTypFloat), CBotVar::ProtectionLevel::ReadOnly);
    bc->AddItem("lifeTime",    CBotTypResult(CBotTypFloat), CBotVar::ProtectionLevel::ReadOnly);
    bc->AddItem("energyCell",  CBotTypResult(CBotTypPointer, "object"), CBotVar::ProtectionLevel::ReadOnly);
    bc->AddItem("load",        CBotTypResult(CBotTypPointer, "object"), CBotVar::ProtectionLevel::ReadOnly);
    bc->AddItem("id",          CBotTypResult(CBotTypInt), CBotVar::ProtectionLevel::ReadOnly);
    bc->AddItem("team",        CBotTypResult(CBotTypInt), CBotVar::ProtectionLevel::ReadOnly);
    bc->AddItem("dead",        CBotTypResult(CBotTypBoolean), CBotVar::ProtectionLevel::ReadOnly);
    bc->AddItem("velocity",    CBotTypResult(CBotTypClass, "point"), CBotVar::ProtectionLevel::ReadOnly);

    CBotProgram::AddFunction("endmission",rEndMission,cEndMission);
    CBotProgram::AddFunction("playmusic", rPlayMusic ,cPlayMusic);
    CBotProgram::AddFunction("stopmusic", rStopMusic ,cNull);

    CBotProgram::AddFunction("getbuild",          rGetBuild,          cNull);
    CBotProgram::AddFunction("getresearchenable", rGetResearchEnable, cNull);
    CBotProgram::AddFunction("getresearchdone",   rGetResearchDone,   cNull);
    CBotProgram::AddFunction("setbuild",          rSetBuild,          cOneInt);
    CBotProgram::AddFunction("setresearchenable", rSetResearchEnable, cOneInt);
    CBotProgram::AddFunction("setresearchdone",   rSetResearchDone,   cOneInt);

    CBotProgram::AddFunction("canbuild",        rCanBuild,        cOneIntReturnBool);
    CBotProgram::AddFunction("canresearch",     rCanResearch,     cOneIntReturnBool);
    CBotProgram::AddFunction("researched",      rResearched,      cOneIntReturnBool);
    CBotProgram::AddFunction("buildingenabled", rBuildingEnabled, cOneIntReturnBool);

    CBotProgram::AddFunction("build",           rBuild,           cOneInt);
    CBotProgram::AddFunction("flag",            rFlag,            cGrabDrop);
    CBotProgram::AddFunction("deflag",          rDeflag,          cNull);

    CBotProgram::AddFunction("retobject", rGetObject, cGetObject);
    CBotProgram::AddFunction("retobjectbyid", rGetObjectById, cGetObject);
    CBotProgram::AddFunction("delete",    rDelete,    cDelete);
    CBotProgram::AddFunction("search",    rSearch,    cSearch);
    CBotProgram::AddFunction("searchall", rSearchAll, cSearchAll);
    CBotProgram::AddFunction("radar",     rRadar,     cRadar);
    CBotProgram::AddFunction("radarall",  rRadarAll,  cRadarAll);
    CBotProgram::AddFunction("detect",    rDetect,    cDetect);
    CBotProgram::AddFunction("direction", rDirection, cDirection);
    CBotProgram::AddFunction("produce",   rProduce,   cProduce);
    CBotProgram::AddFunction("distance",  rDistance,  cDistance);
    CBotProgram::AddFunction("distance2d",rDistance2d,cDistance);
    CBotProgram::AddFunction("space",     rSpace,     cSpace);
    CBotProgram::AddFunction("flatspace", rFlatSpace, cFlatSpace);
    CBotProgram::AddFunction("flatground",rFlatGround,cFlatGround);
    CBotProgram::AddFunction("wait",      rWait,      cOneFloat);
    CBotProgram::AddFunction("move",      rMove,      cOneFloat);
    CBotProgram::AddFunction("turn",      rTurn,      cOneFloat);
    CBotProgram::AddFunction("goto",      rGoto,      cGoto);
    CBotProgram::AddFunction("grab",      rGrab,      cGrabDrop);
    CBotProgram::AddFunction("drop",      rDrop,      cGrabDrop);
    CBotProgram::AddFunction("sniff",     rSniff,     cNull);
    CBotProgram::AddFunction("receive",   rReceive,   cReceive);
    CBotProgram::AddFunction("send",      rSend,      cSend);
    CBotProgram::AddFunction("deleteinfo",rDeleteInfo,cDeleteInfo);
    CBotProgram::AddFunction("testinfo",  rTestInfo,  cTestInfo);
    CBotProgram::AddFunction("thump",     rThump,     cNull);
    CBotProgram::AddFunction("recycle",   rRecycle,   cNull);
    CBotProgram::AddFunction("shield",    rShield,    cShield);
    CBotProgram::AddFunction("fire",      rFire,      cFire);
    CBotProgram::AddFunction("aim",       rAim,       cAim);
    CBotProgram::AddFunction("motor",     rMotor,     cMotor);
    CBotProgram::AddFunction("jet",       rJet,       cOneFloat);
    CBotProgram::AddFunction("topo",      rTopo,      cTopo);
    CBotProgram::AddFunction("message",   rMessage,   cMessage);
    CBotProgram::AddFunction("cmdline",   rCmdline,   cOneFloat);
    CBotProgram::AddFunction("ismovie",   rIsMovie,   cNull);
    CBotProgram::AddFunction("errmode",   rErrMode,   cOneFloat);
    CBotProgram::AddFunction("ipf",       rIPF,       cOneFloat);
    CBotProgram::AddFunction("abstime",   rAbsTime,   cNull);
    CBotProgram::AddFunction("pendown",   rPenDown,   cPenDown);
    CBotProgram::AddFunction("penup",     rPenUp,     cNull);
    CBotProgram::AddFunction("pencolor",  rPenColor,  cOneFloat);
    CBotProgram::AddFunction("penwidth",  rPenWidth,  cOneFloat);
    CBotProgram::AddFunction("factory",   rFactory,   cFactory);
    CBotProgram::AddFunction("camerafocus", rCameraFocus, cOneObject);
    CBotProgram::AddFunction("takeoff",   rTakeOff,   cOneObject);
    CBotProgram::AddFunction("isbusy",    rIsBusy,    cIsBusy);
    CBotProgram::AddFunction("research",  rResearch,  cResearch);
    CBotProgram::AddFunction("destroy",   rDestroy,   cOneObject);

    SetFileAccessHandler(MakeUnique<CBotFileAccessHandlerColobot>());
}


// Updates the class Object.

void CScriptFunctions::uObject(CBotVar* botThis, void* user)
{
    CPhysics*   physics;
    CBotVar     *pVar, *pSub;
    ObjectType  type;
    glm::vec3    pos;
    float       value;

    if ( user == nullptr )  return;

    CObject* obj = static_cast<CObject*>(user);
    assert(obj->Implements(ObjectInterfaceType::Old));
    COldObject* object = static_cast<COldObject*>(obj);

    physics = object->GetPhysics();

    // Updates the object's type.
    pVar = botThis->GetItemList();  // "category"
    type = object->GetType();
    pVar->SetValInt(type, object->GetName());

    // Updates the position of the object.
    pVar = pVar->GetNext();  // "position"
    if (IsObjectBeingTransported(object))
    {
        pSub = pVar->GetItemList();  // "x"
        pSub->SetInit(CBotVar::InitType::IS_NAN);
        pSub = pSub->GetNext();  // "y"
        pSub->SetInit(CBotVar::InitType::IS_NAN);
        pSub = pSub->GetNext();  // "z"
        pSub->SetInit(CBotVar::InitType::IS_NAN);
    }
    else
    {
        pos = object->GetPosition();
        float waterLevel = Gfx::CEngine::GetInstancePointer()->GetWater()->GetLevel();
        pos.y -= waterLevel;  // relative to sea level!
        pSub = pVar->GetItemList();  // "x"
        pSub->SetValFloat(pos.x/g_unit);
        pSub = pSub->GetNext();  // "y"
        pSub->SetValFloat(pos.z/g_unit);
        pSub = pSub->GetNext();  // "z"
        pSub->SetValFloat(pos.y/g_unit);
    }

    // Updates the angle.
    pos = object->GetRotation();
    pos += object->GetTilt();
    pVar = pVar->GetNext();  // "orientation"
    pVar->SetValFloat(Math::NormAngle(2*Math::PI - pos.y)*180.0f/Math::PI);
    pVar = pVar->GetNext();  // "pitch"
    pVar->SetValFloat((Math::NormAngle(pos.z + Math::PI) - Math::PI)*180.0f/Math::PI);
    pVar = pVar->GetNext();  // "roll"
    pVar->SetValFloat((Math::NormAngle(pos.x + Math::PI) - Math::PI)*180.0f/Math::PI);

    // Updates the energy level of the object.
    pVar = pVar->GetNext();  // "energyLevel"
    value = object->GetEnergyLevel();
    pVar->SetValFloat(value);

    // Updates the shield level of the object.
    pVar = pVar->GetNext();  // "shieldLevel"
    if ( !obj->Implements(ObjectInterfaceType::Shielded) ) value = 1.0f;
    else value = dynamic_cast<CShieldedObject*>(object)->GetShield();
    pVar->SetValFloat(value);

    // Updates the temperature of the reactor.
    pVar = pVar->GetNext();  // "temperature"
    if ( !obj->Implements(ObjectInterfaceType::JetFlying) )  value = 0.0f;
    else value = 1.0f-dynamic_cast<CJetFlyingObject*>(object)->GetReactorRange();
    pVar->SetValFloat(value);

    // Updates the height above the ground.
    pVar = pVar->GetNext();  // "altitude"
    if ( physics == nullptr )  value = 0.0f;
    else                 value = physics->GetFloorHeight();
    pVar->SetValFloat(value/g_unit);

    // Updates the lifetime of the object.
    pVar = pVar->GetNext();  // "lifeTime"
    value = object->GetAbsTime();
    pVar->SetValFloat(value);

    // Updates the type of battery.
    pVar = pVar->GetNext();  // "energyCell"
    CSlottedObject *asSlotted = object->Implements(ObjectInterfaceType::Slotted) ? dynamic_cast<CSlottedObject*>(object) : nullptr;
    if (asSlotted != nullptr && asSlotted->MapPseudoSlot(CSlottedObject::Pseudoslot::POWER) >= 0)
    {
        CObject *power = asSlotted->GetSlotContainedObjectReq(CSlottedObject::Pseudoslot::POWER);
        if (power == nullptr)
        {
            pVar->SetPointer(nullptr);
        }
        else if (power->Implements(ObjectInterfaceType::Old))
        {
            pVar->SetPointer(power->GetBotVar());
        }
    }

    // Updates the transported object's type.
    pVar = pVar->GetNext();  // "load"
    if (asSlotted != nullptr && asSlotted->MapPseudoSlot(CSlottedObject::Pseudoslot::CARRYING) >= 0)
    {
        CObject* cargo = asSlotted->GetSlotContainedObjectReq(CSlottedObject::Pseudoslot::CARRYING);
        if (cargo == nullptr)
        {
            pVar->SetPointer(nullptr);
        }
        else if (cargo->Implements(ObjectInterfaceType::Old))
        {
            pVar->SetPointer(cargo->GetBotVar());
        }
    }

    pVar = pVar->GetNext();  // "id"
    value = object->GetID();
    pVar->SetValInt(value);

    pVar = pVar->GetNext();  // "team"
    value = object->GetTeam();
    pVar->SetValInt(value);

    pVar = pVar->GetNext();  // "dead"
    value = object->IsDying();
    pVar->SetValInt(value);

    // Updates the velocity of the object.
    pVar = pVar->GetNext();  // "velocity"
    if (IsObjectBeingTransported(object) || physics == nullptr)
    {
        pSub = pVar->GetItemList();  // "x"
        pSub->SetInit(CBotVar::InitType::IS_NAN);
        pSub = pSub->GetNext();  // "y"
        pSub->SetInit(CBotVar::InitType::IS_NAN);
        pSub = pSub->GetNext();  // "z"
        pSub->SetInit(CBotVar::InitType::IS_NAN);
    }
    else
    {
        glm::mat4 matRotate;
        Math::LoadRotationZXYMatrix(matRotate, object->GetRotation());
        pos = physics->GetLinMotion(MO_CURSPEED);
        pos = Math::Transform(matRotate, pos);

        pSub = pVar->GetItemList();  // "x"
        pSub->SetValFloat(pos.x/g_unit);
        pSub = pSub->GetNext();  // "y"
        pSub->SetValFloat(pos.z/g_unit);
        pSub = pSub->GetNext();  // "z"
        pSub->SetValFloat(pos.y/g_unit);
    }
}

CBotVar* CScriptFunctions::CreateObjectVar(CObject* obj)
{
    CBotClass* bc = CBotClass::Find("object");
    if ( bc != nullptr )
    {
        bc->SetUpdateFunc(CScriptFunctions::uObject);
    }

    CBotVar* botVar = CBotVar::Create("", CBotTypResult(CBotTypClass, "object"));
    botVar->SetUserPtr(obj);
    botVar->SetIdent(obj->GetID());
    return botVar;
}

void CScriptFunctions::DestroyObjectVar(CBotVar* botVar, bool permanent)
{
    if ( botVar == nullptr ) return;

    botVar->SetUserPtr(OBJECTDELETED);
    if (permanent)
        CBotVar::Destroy(botVar);
}

bool CScriptFunctions::CheckOpenFiles()
{
    return CBotFileColobot::m_numFilesOpen > 0;
}<|MERGE_RESOLUTION|>--- conflicted
+++ resolved
@@ -1607,19 +1607,12 @@
     CScript*    script = static_cast<CScript*>(user);
     CObject*    me = script->m_object;
     std::string name = "";
-<<<<<<< HEAD
-    glm::vec3 pos;
-    float       angle = 0.0f;
-    ObjectType  type = OBJECT_NULL;
-    float       power = 0.0f;
-=======
 
     ObjectCreateParams params;
     params.angle = 0.0f;
     params.type = OBJECT_NULL;
     params.power = 0.0f;
     params.team = 0;
->>>>>>> 6aebf603
 
     if ( var->GetType() <= CBotTypDouble )
     {
@@ -1628,13 +1621,8 @@
 
         params.pos = me->GetPosition();
 
-<<<<<<< HEAD
         glm::vec3 rotation = me->GetRotation() + me->GetTilt();
-        angle = rotation.y;
-=======
-        Math::Vector rotation = me->GetRotation() + me->GetTilt();
         params.angle = rotation.y;
->>>>>>> 6aebf603
 
         if ( var != nullptr )
             params.power = var->GetValFloat();
