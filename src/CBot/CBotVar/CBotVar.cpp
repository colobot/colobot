/*
 * This file is part of the Colobot: Gold Edition source code
 * Copyright (C) 2001-2018, Daniel Roux, EPSITEC SA & TerranovaTeam
 * http://epsitec.ch; http://colobot.info; http://github.com/colobot
 *
 * This program is free software: you can redistribute it and/or modify
 * it under the terms of the GNU General Public License as published by
 * the Free Software Foundation, either version 3 of the License, or
 * (at your option) any later version.
 *
 * This program is distributed in the hope that it will be useful,
 * but WITHOUT ANY WARRANTY; without even the implied warranty of
 * MERCHANTABILITY or FITNESS FOR A PARTICULAR PURPOSE.
 * See the GNU General Public License for more details.
 *
 * You should have received a copy of the GNU General Public License
 * along with this program. If not, see http://gnu.org/licenses
 */


#include "CBot/CBotVar/CBotVar.h"

#include "CBot/CBotStack.h"

#include "CBot/CBotInstr/CBotInstr.h"
#include "CBot/CBotVar/CBotVarArray.h"
#include "CBot/CBotVar/CBotVarPointer.h"
#include "CBot/CBotVar/CBotVarClass.h"
#include "CBot/CBotVar/CBotVarBoolean.h"
#include "CBot/CBotVar/CBotVarString.h"
#include "CBot/CBotVar/CBotVarFloat.h"
#include "CBot/CBotVar/CBotVarInt.h"

#include "CBot/CBotClass.h"
#include "CBot/CBotToken.h"

#include "CBot/CBotEnums.h"

#include <cassert>
#include <cmath>
#include <cstdio>
#include <string>


namespace CBot
{

////////////////////////////////////////////////////////////////////////////////
long CBotVar::m_identcpt = 0;

////////////////////////////////////////////////////////////////////////////////
<<<<<<< HEAD
CBotVar::CBotVar()
    : m_token(nullptr)
    , m_type(-1)
    , m_binit(InitType::UNDEF)
    , m_pMyThis(nullptr)
    , m_pUserPtr(nullptr)
    , m_bStatic(false)
    , m_mPrivate(ProtectionLevel::Public)
    , m_InitExpr(nullptr)
    , m_LimExpr(nullptr)
    , m_ident(0)
=======
CBotVar::CBotVar( ) : m_token(nullptr)
>>>>>>> 5283865a
{
}

<<<<<<< HEAD
CBotVar::CBotVar(const CBotToken &name)
    : CBotVar()
=======
CBotVar::CBotVar(const CBotToken &name) : m_token(new CBotToken(name))
>>>>>>> 5283865a
{
    m_pMyThis = nullptr;
    m_pUserPtr = nullptr;
    m_InitExpr = nullptr;
    m_LimExpr = nullptr;
    m_type  = -1;
    m_binit = InitType::UNDEF;
    m_ident = 0;
    m_bStatic = false;
    m_mPrivate = ProtectionLevel::Public;
}

////////////////////////////////////////////////////////////////////////////////
CBotVar::~CBotVar( )
{
    delete  m_token;
    delete  m_InitExpr;
    delete  m_LimExpr;
}

////////////////////////////////////////////////////////////////////////////////
void CBotVar::ConstructorSet()
{
    // nop
}

////////////////////////////////////////////////////////////////////////////////
void CBotVar::SetUserPtr(void* pUser)
{
    m_pUserPtr = pUser;
    if (m_type.Eq(CBotTypPointer) &&
        (static_cast<CBotVarPointer*>(this))->m_pVarClass != nullptr )
        (static_cast<CBotVarPointer*>(this))->m_pVarClass->SetUserPtr(pUser);
}

////////////////////////////////////////////////////////////////////////////////
void CBotVar::SetIdent(long n)
{
    if (m_type.Eq(CBotTypPointer) &&
        (static_cast<CBotVarPointer*>(this))->m_pVarClass != nullptr )
        (static_cast<CBotVarPointer*>(this))->m_pVarClass->SetIdent(n);
}

////////////////////////////////////////////////////////////////////////////////
void CBotVar::SetUniqNum(long n)
{
    m_ident = n;
    assert(0!=n);
}

////////////////////////////////////////////////////////////////////////////////
long CBotVar::NextUniqNum()
{
    if (++m_identcpt < 10000)
        m_identcpt = 10000;
    return m_identcpt;
}

////////////////////////////////////////////////////////////////////////////////
long CBotVar::GetUniqNum()
{
    return m_ident;
}

////////////////////////////////////////////////////////////////////////////////
void* CBotVar::GetUserPtr()
{
    return m_pUserPtr;
}

////////////////////////////////////////////////////////////////////////////////
bool CBotVar::Save1State(FILE* pf)
{
    // this routine "virtual" must never be called,
    // there must be a routine for each of the subclasses (CBotVarInt, CBotVarFloat, etc)
    // ( see the type in m_type )
    assert(0);
    return false;
}

////////////////////////////////////////////////////////////////////////////////
void CBotVar::Update(void* pUser)
{
}

////////////////////////////////////////////////////////////////////////////////
CBotVar* CBotVar::Create(const CBotToken& name, CBotType type)
{
    CBotTypResult    t(type);
    return Create(name, t);
}

////////////////////////////////////////////////////////////////////////////////
CBotVar* CBotVar::Create(const CBotToken& name, CBotTypResult type)
{
    switch (type.GetType())
    {
    case CBotTypShort:
    case CBotTypInt:
        return new CBotVarInt(name);
    case CBotTypFloat:
        return new CBotVarFloat(name);
    case CBotTypBoolean:
        return new CBotVarBoolean(name);
    case CBotTypString:
        return new CBotVarString(name);
    case CBotTypPointer:
    case CBotTypNullPointer:
        return new CBotVarPointer(name, type);
    case CBotTypIntrinsic:
        return new CBotVarClass(name, type);

    case CBotTypClass:
        // creates a new instance of a class
        // and returns the POINTER on this instance
        {
            CBotVarClass* instance = new CBotVarClass(name, type);
            CBotVarPointer* pointer = new CBotVarPointer(name, type);
            pointer->SetPointer( instance );
            return pointer;
        }

    case CBotTypArrayPointer:
        return new CBotVarArray(name, type);

    case CBotTypArrayBody:
        {
            CBotVarClass* instance = new CBotVarClass(name, type);
            CBotVarArray* array = new CBotVarArray(name, type);
            array->SetPointer( instance );

            CBotVar*    pv = array;
            while (type.Eq(CBotTypArrayBody))
            {
                type = type.GetTypElem();
                pv = (static_cast<CBotVarArray*>(pv))->GetItem(0, true);            // creates at least the element [0]
            }

            return array;
        }
    }

    assert(0);
    return nullptr;
}

////////////////////////////////////////////////////////////////////////////////
CBotVar* CBotVar::Create( CBotVar* pVar )
{
    CBotVar*    p = Create(pVar->m_token->GetString(), pVar->GetTypResult(CBotVar::GetTypeMode::CLASS_AS_INTRINSIC));
    return p;
}

////////////////////////////////////////////////////////////////////////////////
CBotVar* CBotVar::Create(const std::string& n, CBotTypResult type)
{
    CBotToken    name(n);

    switch (type.GetType())
    {
    case CBotTypShort:
    case CBotTypInt:
        return new CBotVarInt(name);
    case CBotTypFloat:
        return new CBotVarFloat(name);
    case CBotTypBoolean:
        return new CBotVarBoolean(name);
    case CBotTypString:
        return new CBotVarString(name);
    case CBotTypPointer:
    case CBotTypNullPointer:
        {
            CBotVarPointer* p = new CBotVarPointer(name, type);
//            p->SetClass(type.GetClass());
            return p;
        }
    case CBotTypIntrinsic:
        {
            CBotVarClass* p = new CBotVarClass(name, type);
//            p->SetClass(type.GetClass());
            return p;
        }

    case CBotTypClass:
        // creates a new instance of a class
        // and returns the POINTER on this instance
        {
            CBotVarClass* instance = new CBotVarClass(name, type);
            CBotVarPointer* pointer = new CBotVarPointer(name, type);
            pointer->SetPointer( instance );
//            pointer->SetClass( type.GetClass() );
            return pointer;
        }

    case CBotTypArrayPointer:
        return new CBotVarArray(name, type);

    case CBotTypArrayBody:
        {
            CBotVarClass* instance = new CBotVarClass(name, type);
            CBotVarArray* array = new CBotVarArray(name, type);
            array->SetPointer( instance );

            CBotVar*    pv = array;
            while (type.Eq(CBotTypArrayBody))
            {
                type = type.GetTypElem();
                pv = (static_cast<CBotVarArray*>(pv))->GetItem(0, true);            // creates at least the element [0]
            }
            return array;
        }
    }

    assert(0);
    return nullptr;
}

////////////////////////////////////////////////////////////////////////////////
CBotVar* CBotVar::Create(const std::string& name, CBotType type, CBotClass* pClass)
{
    CBotToken    token( name, "" );
    CBotVar*    pVar = Create( token, type );

    if ( type == CBotTypPointer && pClass == nullptr )        // pointer "null" ?
        return pVar;

    if ( type == CBotTypClass || type == CBotTypPointer ||
         type == CBotTypIntrinsic )
    {
        if (pClass == nullptr)
        {
            delete pVar;
            return nullptr;
        }
        pVar->SetClass( pClass );
    }
    return pVar;
}

////////////////////////////////////////////////////////////////////////////////
CBotVar* CBotVar::Create(const std::string& name, CBotClass* pClass)
{
    CBotToken    token( name, "" );
    CBotVar*    pVar = Create( token, CBotTypResult( CBotTypClass, pClass ) );
//    pVar->SetClass( pClass );
    return        pVar;
}

////////////////////////////////////////////////////////////////////////////////
void CBotVar::Destroy(CBotVar* var)
{
    delete var;
}

////////////////////////////////////////////////////////////////////////////////
CBotTypResult CBotVar::GetTypResult(GetTypeMode mode)
{
    CBotTypResult    r = m_type;

    if ( mode == GetTypeMode::CLASS_AS_POINTER && m_type.Eq(CBotTypClass) )
        r.SetType(CBotTypPointer);
    if ( mode == GetTypeMode::CLASS_AS_INTRINSIC && m_type.Eq(CBotTypClass) )
        r.SetType(CBotTypIntrinsic);

    return r;
}

////////////////////////////////////////////////////////////////////////////////
CBotType CBotVar::GetType(GetTypeMode mode)
{
    if ( mode == GetTypeMode::CLASS_AS_POINTER && m_type.Eq(CBotTypClass) )
        return CBotTypPointer;
    if ( mode == GetTypeMode::CLASS_AS_INTRINSIC && m_type.Eq(CBotTypClass) )
        return CBotTypIntrinsic;
    return static_cast<CBotType>(m_type.GetType());
}

////////////////////////////////////////////////////////////////////////////////
void CBotVar::SetType(CBotTypResult& type)
{
    m_type = type;
}

////////////////////////////////////////////////////////////////////////////////
CBotVar::InitType CBotVar::GetInit() const
{
    if ( m_type.Eq(CBotTypClass) ) return InitType::DEF;        // always set!

    return m_binit;
}

////////////////////////////////////////////////////////////////////////////////
void CBotVar::SetInit(CBotVar::InitType initType)
{
    m_binit = initType;
    if (initType == CBotVar::InitType::IS_POINTER ) m_binit = CBotVar::InitType::DEF;                    // cas spécial

    if ( m_type.Eq(CBotTypPointer) && initType == CBotVar::InitType::IS_POINTER )
    {
        CBotVarClass* instance = GetPointer();
        if ( instance == nullptr )
        {
            instance = new CBotVarClass(CBotToken(), m_type);
//            instance->SetClass((static_cast<CBotVarPointer*>(this))->m_classes);
            SetPointer(instance);
        }
        instance->SetInit(CBotVar::InitType::DEF);
    }

    if ( m_type.Eq(CBotTypClass) || m_type.Eq(CBotTypIntrinsic) )
    {
        CBotVar*    p = (static_cast<CBotVarClass*>(this))->m_pVar;
        while( p != nullptr )
        {
            p->SetInit(initType);
            p->m_pMyThis = static_cast<CBotVarClass*>(this);
            p = p->GetNext();
        }
    }
}

////////////////////////////////////////////////////////////////////////////////
const std::string& CBotVar::GetName()
{
    return    m_token->GetString();
}

////////////////////////////////////////////////////////////////////////////////
void CBotVar::SetName(const std::string& name)
{
    m_token->SetString(name);
}

////////////////////////////////////////////////////////////////////////////////
CBotToken* CBotVar::GetToken()
{
    return    m_token;
}

////////////////////////////////////////////////////////////////////////////////
CBotVar* CBotVar::GetItem(const std::string& name)
{
    assert(0);
    return nullptr;
}

////////////////////////////////////////////////////////////////////////////////
CBotVar* CBotVar::GetItemRef(int nIdent)
{
    assert(0);
    return nullptr;
}

////////////////////////////////////////////////////////////////////////////////
CBotVar* CBotVar::GetItemList()
{
    assert(0);
    return nullptr;
}

////////////////////////////////////////////////////////////////////////////////
CBotVar* CBotVar::GetItem(int index, bool grow)
{
    assert(0);
    return nullptr;
}

////////////////////////////////////////////////////////////////////////////////
bool CBotVar::IsElemOfClass(const std::string& name)
{
    CBotClass*    pc = nullptr;

    if ( m_type.Eq(CBotTypPointer) )
    {
        pc = (static_cast<CBotVarPointer*>(this))->m_pClass;
    }
    if ( m_type.Eq(CBotTypClass) )
    {
        pc = (static_cast<CBotVarClass*>(this))->m_pClass;
    }

    while ( pc != nullptr )
    {
        if ( pc->GetName() == name ) return true;
        pc = pc->GetParent();
    }

    return false;
}

////////////////////////////////////////////////////////////////////////////////
CBotVar* CBotVar::GetStaticVar()
{
    // makes the pointer to the variable if it is static
    if ( m_bStatic == 0 || m_pMyThis == nullptr ) return this;

    CBotClass*    pClass = m_pMyThis->GetClass();
    return pClass->GetItem( m_token->GetString() );
}

////////////////////////////////////////////////////////////////////////////////
void CBotVar::SetVal(CBotVar* var)
{
    switch (var->GetType())
    {
    case CBotTypBoolean:
        SetValInt(var->GetValInt());
        break;
    case CBotTypInt:
        SetValInt(var->GetValInt(), (static_cast<CBotVarInt*>(var))->m_defnum);
        break;
    case CBotTypFloat:
        SetValFloat(var->GetValFloat());
        break;
    case CBotTypString:
        SetValString(var->GetValString());
        break;
    case CBotTypPointer:
    case CBotTypNullPointer:
    case CBotTypArrayPointer:
        SetPointer(var->GetPointer());
        break;
    case CBotTypClass:
        {
            delete (static_cast<CBotVarClass*>(this))->m_pVar;
            (static_cast<CBotVarClass*>(this))->m_pVar = nullptr;
            Copy(var, false);
        }
        break;
    default:
        assert(0);
    }

    m_binit = var->m_binit;        // copie l'état nan s'il y a
}

////////////////////////////////////////////////////////////////////////////////
void CBotVar::SetStatic(bool bStatic)
{
    m_bStatic = bStatic;
}

////////////////////////////////////////////////////////////////////////////////
void CBotVar::SetPrivate(ProtectionLevel mPrivate)
{
    m_mPrivate = mPrivate;
}

////////////////////////////////////////////////////////////////////////////////
bool CBotVar::IsStatic()
{
    return m_bStatic;
}

////////////////////////////////////////////////////////////////////////////////
bool CBotVar::IsPrivate(ProtectionLevel level)
{
    return static_cast<int>(m_mPrivate) >= static_cast<int>(level);
}

////////////////////////////////////////////////////////////////////////////////
CBotVar::ProtectionLevel CBotVar::GetPrivate()
{
    return m_mPrivate;
}

////////////////////////////////////////////////////////////////////////////////
void CBotVar::SetPointer(CBotVar* pVarClass)
{
    assert(0);
}

////////////////////////////////////////////////////////////////////////////////
CBotVarClass* CBotVar::GetPointer()
{
    assert(0);
    return nullptr;
}

// All these functions must be defined in the subclasses
// derived from class CBotVar
////////////////////////////////////////////////////////////////////////////////
int CBotVar::GetValInt()
{
    assert(0);
    return 0;
}

////////////////////////////////////////////////////////////////////////////////
float CBotVar::GetValFloat()
{
    assert(0);
    return 0;
}

////////////////////////////////////////////////////////////////////////////////
void CBotVar::SetValInt(int c, const std::string& s)
{
    assert(0);
}

////////////////////////////////////////////////////////////////////////////////
void CBotVar::SetValFloat(float c)
{
    assert(0);
}

////////////////////////////////////////////////////////////////////////////////
void CBotVar::Mul(CBotVar* left, CBotVar* right)
{
    assert(0);
}

////////////////////////////////////////////////////////////////////////////////
void CBotVar::Power(CBotVar* left, CBotVar* right)
{
    assert(0);
}

////////////////////////////////////////////////////////////////////////////////
CBotError CBotVar::Div(CBotVar* left, CBotVar* right)
{
    assert(0);
    return CBotNoErr;
}

////////////////////////////////////////////////////////////////////////////////
CBotError CBotVar::Modulo(CBotVar* left, CBotVar* right)
{
    assert(0);
    return CBotNoErr;
}

////////////////////////////////////////////////////////////////////////////////
void CBotVar::Add(CBotVar* left, CBotVar* right)
{
    assert(0);
}

////////////////////////////////////////////////////////////////////////////////
void CBotVar::Sub(CBotVar* left, CBotVar* right)
{
    assert(0);
}

////////////////////////////////////////////////////////////////////////////////
bool CBotVar::Lo(CBotVar* left, CBotVar* right)
{
    assert(0);
    return false;
}

////////////////////////////////////////////////////////////////////////////////
bool CBotVar::Hi(CBotVar* left, CBotVar* right)
{
    assert(0);
    return false;
}

////////////////////////////////////////////////////////////////////////////////
bool CBotVar::Ls(CBotVar* left, CBotVar* right)
{
    assert(0);
    return false;
}

////////////////////////////////////////////////////////////////////////////////
bool CBotVar::Hs(CBotVar* left, CBotVar* right)
{
    assert(0);
    return false;
}

////////////////////////////////////////////////////////////////////////////////
bool CBotVar::Eq(CBotVar* left, CBotVar* right)
{
    assert(0);
    return false;
}

////////////////////////////////////////////////////////////////////////////////
bool CBotVar::Ne(CBotVar* left, CBotVar* right)
{
    assert(0);
    return false;
}

////////////////////////////////////////////////////////////////////////////////
void CBotVar::And(CBotVar* left, CBotVar* right)
{
    assert(0);
}

////////////////////////////////////////////////////////////////////////////////
void CBotVar::Or(CBotVar* left, CBotVar* right)
{
    assert(0);
}

////////////////////////////////////////////////////////////////////////////////
void CBotVar::XOr(CBotVar* left, CBotVar* right)
{
    assert(0);
}

////////////////////////////////////////////////////////////////////////////////
void CBotVar::ASR(CBotVar* left, CBotVar* right)
{
    assert(0);
}

////////////////////////////////////////////////////////////////////////////////
void CBotVar::SR(CBotVar* left, CBotVar* right)
{
    assert(0);
}

////////////////////////////////////////////////////////////////////////////////
void CBotVar::SL(CBotVar* left, CBotVar* right)
{
    assert(0);
}

////////////////////////////////////////////////////////////////////////////////
void CBotVar::Neg()
{
    assert(0);
}

////////////////////////////////////////////////////////////////////////////////
void CBotVar::Not()
{
    assert(0);
}

////////////////////////////////////////////////////////////////////////////////
void CBotVar::Inc()
{
    assert(0);
}

////////////////////////////////////////////////////////////////////////////////
void CBotVar::Dec()
{
    assert(0);
}

////////////////////////////////////////////////////////////////////////////////
void CBotVar::Copy(CBotVar* pSrc, bool bName)
{
    if (bName) *m_token = *pSrc->m_token;
    m_type = pSrc->m_type;
    m_binit = pSrc->m_binit;
//-    m_bStatic    = pSrc->m_bStatic;
    m_next = nullptr;
    m_pMyThis = nullptr;//p->m_pMyThis;
    m_pUserPtr = pSrc->m_pUserPtr;

    // keeps indentificator the same (by default)
    if (m_ident == 0) m_ident = pSrc->m_ident;
}

////////////////////////////////////////////////////////////////////////////////
void CBotVar::SetValString(const std::string& val)
{
    assert(0);
}

////////////////////////////////////////////////////////////////////////////////
std::string CBotVar::GetValString()
{
    assert(0);
    return std::string();
}

////////////////////////////////////////////////////////////////////////////////
void CBotVar::SetClass(CBotClass* pClass)
{
    assert(0);
}

////////////////////////////////////////////////////////////////////////////////
CBotClass* CBotVar::GetClass()
{
    assert(0);
    return nullptr;
}

CBotVar::operator int()
{
    return GetValInt();
}

CBotVar::operator float()
{
    return GetValFloat();
}

CBotVar::operator std::string()
{
    return GetValString();
}

void CBotVar::operator=(const CBotVar &var)
{
    SetVal(const_cast<CBotVar*>(&var));
}

void CBotVar::operator=(int x)
{
    SetValInt(x);
}

void CBotVar::operator=(float x)
{
    SetValFloat(x);
}

void CBotVar::operator=(const std::string &x)
{
    SetValString(x);
}

} // namespace CBot<|MERGE_RESOLUTION|>--- conflicted
+++ resolved
@@ -48,8 +48,7 @@
 ////////////////////////////////////////////////////////////////////////////////
 long CBotVar::m_identcpt = 0;
 
-////////////////////////////////////////////////////////////////////////////////
-<<<<<<< HEAD
+////////////////////////////////////////////////////////////////////////////////    
 CBotVar::CBotVar()
     : m_token(nullptr)
     , m_type(-1)
@@ -61,18 +60,12 @@
     , m_InitExpr(nullptr)
     , m_LimExpr(nullptr)
     , m_ident(0)
-=======
-CBotVar::CBotVar( ) : m_token(nullptr)
->>>>>>> 5283865a
-{
-}
-
-<<<<<<< HEAD
+{
+}
+
 CBotVar::CBotVar(const CBotToken &name)
     : CBotVar()
-=======
-CBotVar::CBotVar(const CBotToken &name) : m_token(new CBotToken(name))
->>>>>>> 5283865a
+    , m_token(new CBotToken(name))
 {
     m_pMyThis = nullptr;
     m_pUserPtr = nullptr;
