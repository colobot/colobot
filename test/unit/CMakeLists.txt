--- conflicted
+++ resolved
@@ -1,5 +1,9 @@
-<<<<<<< HEAD
-# Test files
+# Platform-dependent tests
+if(PLATFORM_WINDOWS)
+    set(PLATFORM_TESTS common/system/system_windows_test.cpp)
+elseif(PLATFORM_LINUX)
+    set(PLATFORM_TESTS common/system/system_linux_test.cpp)
+endif()
 
 set(TEST_FILES
     common/colobot.ini
@@ -12,16 +16,11 @@
 add_definitions(-DGTEST_HAS_TR1_TUPLE=0)
 
 add_executable(colobot_ut
-=======
-# Sources
-set(UT_SOURCES
->>>>>>> 4119e669
     main.cpp
     app/app_test.cpp
     CBot/CBotToken_test.cpp
     CBot/CBot_test.cpp
     common/config_file_test.cpp
-    common/system/system_test.cpp
     graphics/engine/lightman_test.cpp
     math/func_test.cpp
     math/geometry_test.cpp
