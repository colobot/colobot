--- conflicted
+++ resolved
@@ -1006,7 +1006,6 @@
     );
 }
 
-<<<<<<< HEAD
 TEST_F(CBotUT, ClassInheritanceAssignment)
 {
     ExecuteTest(
@@ -1072,26 +1071,10 @@
         "    ASSERT(mc.b == 1011);\n"
         "    ASSERT(mc.c == 1213);\n"
         "    ASSERT(mc.d == 1415);\n"
-=======
-TEST_F(CBotUT, ClassCompileCircularReference_Issue433)
-{
-    ExecuteTest(
-        "public class OtherClass {\n"
-        "    TestClass testclass;\n"
-        "}\n"
-        "public class TestClass {\n"
-        "    int test;\n"
-        "    OtherClass otherclass;\n"
-        "}\n"
-        "extern void TestCompileCircularReference()\n"
-        "{\n"
-        "    TestClass t();\n"
->>>>>>> 71aa7e46
-        "}\n"
-    );
-}
-
-<<<<<<< HEAD
+        "}\n"
+    );
+}
+
 TEST_F(CBotUT, ClassInheritanceMethods)
 {
     ExecuteTest(
@@ -1296,7 +1279,27 @@
         "    ASSERT(sc == mc.testReturnThisFromMidClass());\n"
         "                 mc.testBaseMembersAndParams(-1, -2, -3);\n"
         "                 mc.testMidMembersAndParams(-1, -2, -3, -4);\n"
-=======
+        "}\n"
+    );
+}
+
+TEST_F(CBotUT, ClassCompileCircularReference_Issue433)
+{
+    ExecuteTest(
+        "public class OtherClass {\n"
+        "    TestClass testclass;\n"
+        "}\n"
+        "public class TestClass {\n"
+        "    int test;\n"
+        "    OtherClass otherclass;\n"
+        "}\n"
+        "extern void TestCompileCircularReference()\n"
+        "{\n"
+        "    TestClass t();\n"
+        "}\n"
+    );
+}
+
 TEST_F(CBotUT, ClassTestClassDefinedAfterReference)
 {
     ExecuteTest(
@@ -1311,7 +1314,6 @@
         "    OtherClass o();\n"
         "    TestClass t = o.testclass;\n"
         "    ASSERT(t.test == 246);\n"
->>>>>>> 71aa7e46
         "}\n"
     );
 }
