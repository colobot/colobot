--- conflicted
+++ resolved
@@ -84,11 +84,10 @@
 msgid "Load a saved mission"
 msgstr ""
 
-<<<<<<< HEAD
 msgid "Missions+"
-=======
+msgstr ""
+
 msgid "Mods"
->>>>>>> 52446c10
 msgstr ""
 
 msgid "Chapters:"
